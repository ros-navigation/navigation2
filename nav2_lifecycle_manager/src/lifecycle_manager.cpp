// Copyright (c) 2019 Intel Corporation
//
// Licensed under the Apache License, Version 2.0 (the "License");
// you may not use this file except in compliance with the License.
// You may obtain a copy of the License at
//
//     http://www.apache.org/licenses/LICENSE-2.0
//
// Unless required by applicable law or agreed to in writing, software
// distributed under the License is distributed on an "AS IS" BASIS,
// WITHOUT WARRANTIES OR CONDITIONS OF ANY KIND, either express or implied.
// See the License for the specific language governing permissions and
// limitations under the License.

#include "nav2_lifecycle_manager/lifecycle_manager.hpp"

#include <chrono>
#include <memory>
#include <string>
#include <vector>

#include "rclcpp/rclcpp.hpp"

using namespace std::chrono_literals;
using namespace std::placeholders;

using lifecycle_msgs::msg::Transition;
using nav2_util::LifecycleServiceClient;

namespace nav2_lifecycle_manager
{

LifecycleManager::LifecycleManager()
: Node("lifecycle_manager")
{
  RCLCPP_INFO(get_logger(), "Creating");

  // The default set of node names for the nav2 stack
  std::vector<std::string> default_node_names{"map_server", "amcl", "world_model", "dwb_controller",
    "navfn_planner", "bt_navigator"};

  // The list of names is parameterized, allowing this module to be used with a different set
  // of nodes
  declare_parameter("node_names", rclcpp::ParameterValue(default_node_names));
  declare_parameter("autostart", rclcpp::ParameterValue(false));

  get_parameter("node_names", node_names_);
  get_parameter("autostart", autostart_);

  startup_srv_ = create_service<std_srvs::srv::Empty>("lifecycle_manager/startup",
      std::bind(&LifecycleManager::startupCallback, this, _1, _2, _3));

  shutdown_srv_ = create_service<std_srvs::srv::Empty>("lifecycle_manager/shutdown",
      std::bind(&LifecycleManager::shutdownCallback, this, _1, _2, _3));

<<<<<<< HEAD
  pause_srv_ = create_service<std_srvs::srv::Empty>("lifecycle_manager/pause",
      std::bind(&LifecycleManager::pauseCallback, this, _1, _2, _3));

  resume_srv_ = create_service<std_srvs::srv::Empty>("lifecycle_manager/resume",
      std::bind(&LifecycleManager::resumeCallback, this, _1, _2, _3));

  service_client_node_ = std::make_shared<rclcpp::Node>("lifecycle_manager_service_client",
                                                        rclcpp::NodeOptions().use_global_arguments(false));
=======
  service_client_node_ = std::make_shared<rclcpp::Node>("lifecycle_manager_service_client");
>>>>>>> d141ffdf

  if (autostart_) {
    startup();
  }
}

LifecycleManager::~LifecycleManager()
{
  RCLCPP_INFO(get_logger(), "Destroying");
}

void
LifecycleManager::startupCallback(
  const std::shared_ptr<rmw_request_id_t>/*request_header*/,
  const std::shared_ptr<std_srvs::srv::Empty::Request>/*request*/,
  std::shared_ptr<std_srvs::srv::Empty::Response>/*response*/)
{
  startup();
}

void
LifecycleManager::shutdownCallback(
  const std::shared_ptr<rmw_request_id_t>/*request_header*/,
  const std::shared_ptr<std_srvs::srv::Empty::Request>/*request*/,
  std::shared_ptr<std_srvs::srv::Empty::Response>/*response*/)
{
  shutdown();
}

void
LifecycleManager::createLifecycleServiceClients()
{
  message("Creating and initializing lifecycle service clients");
  for (auto & node_name : node_names_) {
    node_map_[node_name] =
      std::make_shared<LifecycleServiceClient>(node_name, service_client_node_);
  }
}

void
LifecycleManager::destroyLifecycleServiceClients()
{
  message("Destroying lifecycle service clients");
  for (auto & kv : node_map_) {
    kv.second.reset();
  }
}

void
LifecycleManager::changeStateForAllNodes(std::uint8_t transition)
{
  for (const auto & kv : node_map_) {
    if (!kv.second->change_state(transition)) {
      RCLCPP_ERROR(get_logger(), "Failed to change state for node: %s", kv.first.c_str());
      return;
    }
  }
}

bool
LifecycleManager::bringupNode(const std::string & node_name)
{
  message(std::string("Configuring and activating ") + node_name);
  if (!node_map_[node_name]->change_state(Transition::TRANSITION_CONFIGURE)) {
    RCLCPP_ERROR(get_logger(), "Failed to configure node: %s", node_name.c_str());
    return false;
  }

  auto rc = node_map_[node_name]->change_state(Transition::TRANSITION_ACTIVATE);
  if (!rc) {
    RCLCPP_ERROR(get_logger(), "Failed to activate node: %s", node_name.c_str());
    return false;
  }

  return true;
}

void
LifecycleManager::shutdownAllNodes()
{
  message("Deactivate, cleanup, and shutdown nodes");
  changeStateForAllNodes(Transition::TRANSITION_DEACTIVATE);
  changeStateForAllNodes(Transition::TRANSITION_CLEANUP);
  changeStateForAllNodes(Transition::TRANSITION_UNCONFIGURED_SHUTDOWN);
}

void
LifecycleManager::startup()
{
  message("Starting the system bringup...");
  createLifecycleServiceClients();
  for (auto & node_name : node_names_) {
    if (!bringupNode(node_name)) {
      RCLCPP_ERROR(get_logger(), "Failed to bring up node: %s, aboring bringup", node_name.c_str());
      return;
    }
  }
  message("The system is active");
}

void
LifecycleManager::shutdown()
{
  message("Shutting down the system...");
  shutdownAllNodes();
  destroyLifecycleServiceClients();
  message("The system has been sucessfully shut down");
}

// TODO(mjeronimo): This is used to emphasize the major events during system bring-up and
// shutdown so that the messgaes can be easily seen among the log output. We should replace
// this with a ROS2-supported way of highlighting console output, if possible.

#define ANSI_COLOR_RESET    "\x1b[0m"
#define ANSI_COLOR_BLUE     "\x1b[34m"

void
LifecycleManager::message(const std::string & msg)
{
  RCLCPP_INFO(get_logger(), ANSI_COLOR_BLUE "\33[1m%s\33[0m" ANSI_COLOR_RESET, msg.c_str());
}

}  // namespace nav2_lifecycle_manager<|MERGE_RESOLUTION|>--- conflicted
+++ resolved
@@ -53,18 +53,7 @@
   shutdown_srv_ = create_service<std_srvs::srv::Empty>("lifecycle_manager/shutdown",
       std::bind(&LifecycleManager::shutdownCallback, this, _1, _2, _3));
 
-<<<<<<< HEAD
-  pause_srv_ = create_service<std_srvs::srv::Empty>("lifecycle_manager/pause",
-      std::bind(&LifecycleManager::pauseCallback, this, _1, _2, _3));
-
-  resume_srv_ = create_service<std_srvs::srv::Empty>("lifecycle_manager/resume",
-      std::bind(&LifecycleManager::resumeCallback, this, _1, _2, _3));
-
-  service_client_node_ = std::make_shared<rclcpp::Node>("lifecycle_manager_service_client",
-                                                        rclcpp::NodeOptions().use_global_arguments(false));
-=======
   service_client_node_ = std::make_shared<rclcpp::Node>("lifecycle_manager_service_client");
->>>>>>> d141ffdf
 
   if (autostart_) {
     startup();

--- conflicted
+++ resolved
@@ -35,11 +35,6 @@
     namespace = LaunchConfiguration('namespace')
     slam = LaunchConfiguration('slam')
     map_yaml_file = LaunchConfiguration('map')
-<<<<<<< HEAD
-    keepout_mask_yaml_file = LaunchConfiguration('keepout_mask')
-    speed_mask_yaml_file = LaunchConfiguration('speed_mask')
-=======
->>>>>>> 6e58fbe2
     graph_filepath = LaunchConfiguration('graph')
     use_sim_time = LaunchConfiguration('use_sim_time')
     params_file = LaunchConfiguration('params_file')
@@ -80,19 +75,6 @@
         'map', default_value='', description='Full path to map yaml file to load'
     )
 
-<<<<<<< HEAD
-    declare_keepout_mask_yaml_cmd = DeclareLaunchArgument(
-        'keepout_mask', default_value='',
-        description='Full path to keepout mask yaml file to load'
-    )
-
-    declare_speed_mask_yaml_cmd = DeclareLaunchArgument(
-        'speed_mask', default_value='',
-        description='Full path to speed mask yaml file to load'
-    )
-
-=======
->>>>>>> 6e58fbe2
     declare_graph_file_cmd = DeclareLaunchArgument(
         'graph',
         default_value='', description='Path to the graph file to load'
@@ -251,11 +233,6 @@
     ld.add_action(declare_namespace_cmd)
     ld.add_action(declare_slam_cmd)
     ld.add_action(declare_map_yaml_cmd)
-<<<<<<< HEAD
-    ld.add_action(declare_keepout_mask_yaml_cmd)
-    ld.add_action(declare_speed_mask_yaml_cmd)
-=======
->>>>>>> 6e58fbe2
     ld.add_action(declare_graph_file_cmd)
     ld.add_action(declare_use_sim_time_cmd)
     ld.add_action(declare_params_file_cmd)

# Copyright (c) 2023 LG Electronics.
# Copyright (c) 2024 Open Navigation LLC
#
# Licensed under the Apache License, Version 2.0 (the "License");
# you may not use this file except in compliance with the License.
# You may obtain a copy of the License at
#
#     http://www.apache.org/licenses/LICENSE-2.0
#
# Unless required by applicable law or agreed to in writing, software
# distributed under the License is distributed on an "AS IS" BASIS,
# WITHOUT WARRANTIES OR CONDITIONS OF ANY KIND, either express or implied.
# See the License for the specific language governing permissions and
# limitations under the License.


import os
from pathlib import Path
import tempfile

from ament_index_python.packages import get_package_share_directory
from launch import LaunchDescription
<<<<<<< HEAD
from launch.actions import (AppendEnvironmentVariable, DeclareLaunchArgument, ExecuteProcess,
                            GroupAction, IncludeLaunchDescription, LogInfo, OpaqueFunction,
                            RegisterEventHandler)
=======
from launch.actions import (
    AppendEnvironmentVariable,
    DeclareLaunchArgument,
    ExecuteProcess,
    ForEach,
    GroupAction,
    IncludeLaunchDescription,
    LogInfo,
    OpaqueFunction,
    RegisterEventHandler,
)

>>>>>>> 018448f7
from launch.conditions import IfCondition
from launch.event_handlers import OnShutdown
from launch.launch_context import LaunchContext
from launch.launch_description_sources import PythonLaunchDescriptionSource
from launch.substitutions import LaunchConfiguration, TextSubstitution

import yaml


def count_robots(context: LaunchContext) -> list[LogInfo]:
    """Count the number of robots from the 'robots' launch argument."""
    robots_str = LaunchConfiguration('robots').perform(context).strip()
    log_msg = ''

    if not robots_str:
        log_msg = 'No robots provided in the launch argument.'

    try:
        robots_list = [yaml.safe_load(robot.strip()) for robot in
                       robots_str.split(';') if robot.strip()]
        log_msg = f'number_of_robots={len(robots_list)}'
    except yaml.YAMLError as e:
        log_msg = f'Error parsing the robots launch argument: {e}'

    return [LogInfo(msg=[log_msg])]


def generate_robot_actions(name: str = '', pose: dict = {}) -> list[GroupAction]:
    """Generate the actions to launch a robot with the given name and pose."""
    bringup_dir = get_package_share_directory('nav2_bringup')
    launch_dir = os.path.join(bringup_dir, 'launch')
    use_rviz = LaunchConfiguration('use_rviz')
    params_file = LaunchConfiguration('params_file')
    autostart = LaunchConfiguration('autostart')
    rviz_config_file = LaunchConfiguration('rviz_config')
    map_yaml_file = LaunchConfiguration('map')
    use_robot_state_pub = LaunchConfiguration('use_robot_state_pub')

    # Define commands for launching the navigation instances
    group = GroupAction(
            [
                LogInfo(
                    msg=['Launching namespace=', name, ' init_pose=', str(pose),]
                ),
                IncludeLaunchDescription(
                    PythonLaunchDescriptionSource(
                        os.path.join(launch_dir, 'rviz_launch.py')
                    ),
                    condition=IfCondition(use_rviz),
                    launch_arguments={
                        'namespace': TextSubstitution(text=name),
                        'rviz_config': rviz_config_file,
                    }.items(),
                ),
                IncludeLaunchDescription(
                    PythonLaunchDescriptionSource(
                        os.path.join(bringup_dir, 'launch', 'tb3_simulation_launch.py')
                    ),
                    launch_arguments={
                        'namespace': name,
                        'map': map_yaml_file,
                        'use_sim_time': 'True',
                        'params_file': params_file,
                        'autostart': autostart,
                        'use_rviz': 'False',
                        'use_simulator': 'False',
                        'headless': 'False',
                        'use_robot_state_pub': use_robot_state_pub,
                        'x_pose': TextSubstitution(text=str(pose.get('x', 0.0))),
                        'y_pose': TextSubstitution(text=str(pose.get('y', 0.0))),
                        'z_pose': TextSubstitution(text=str(pose.get('z', 0.0))),
                        'roll': TextSubstitution(text=str(pose.get('roll', 0.0))),
                        'pitch': TextSubstitution(text=str(pose.get('pitch', 0.0))),
                        'yaw': TextSubstitution(text=str(pose.get('yaw', 0.0))),
                        'robot_name': TextSubstitution(text=name),
                    }.items(),
                ),
            ]
        )
    return [group]


def generate_launch_description():
    """
    Bring up the multi-robots with given launch arguments.

    Launch arguments consist of robot name(which is namespace) and pose for initialization.
    Keep general yaml format for pose information.

    ex) robots:='{name: 'robot1', pose: {x: 1.0, y: 1.0, yaw: 1.5707}};
                 {name: 'robot2', pose: {x: 1.0, y: 1.0, yaw: 1.5707}}'
    ex) robots:='{name: 'robot3', pose: {x: 1.0, y: 1.0, z: 1.0,
                                    roll: 0.0, pitch: 1.5707, yaw: 1.5707}};
                 {name: 'robot4', pose: {x: 1.0, y: 1.0, z: 1.0,
                                    roll: 0.0, pitch: 1.5707, yaw: 1.5707}}'
    """
    # Get the launch directory
    bringup_dir = get_package_share_directory('nav2_bringup')
    sim_dir = get_package_share_directory('nav2_minimal_tb3_sim')

    # Simulation settings
    world = LaunchConfiguration('world')

    # On this example all robots are launched with the same settings
    map_yaml_file = LaunchConfiguration('map')
    params_file = LaunchConfiguration('params_file')
    autostart = LaunchConfiguration('autostart')
    rviz_config_file = LaunchConfiguration('rviz_config')
    use_robot_state_pub = LaunchConfiguration('use_robot_state_pub')
    log_settings = LaunchConfiguration('log_settings', default='true')

    # Declare the launch arguments
    declare_world_cmd = DeclareLaunchArgument(
        'world',
        default_value=os.path.join(sim_dir, 'worlds', 'tb3_sandbox.sdf.xacro'),
        description='Full path to world file to load',
    )

    declare_robots_cmd = DeclareLaunchArgument(
        'robots',
        default_value=(
            "{name: 'robot1', pose: {x: 0.5, y: 0.5, yaw: 0}};"
            "{name: 'robot2', pose: {x: -0.5, y: -0.5, z: 0, roll: 0, pitch: 0, yaw: 1.5707}}"
        ),
        description='Robots and their initialization poses in YAML format',
    )

    declare_map_yaml_cmd = DeclareLaunchArgument(
        'map',
        default_value=os.path.join(bringup_dir, 'maps', 'tb3_sandbox.yaml'),
        description='Full path to map file to load',
    )

    declare_params_file_cmd = DeclareLaunchArgument(
        'params_file',
        default_value=os.path.join(
            bringup_dir, 'params', 'nav2_params.yaml'
        ),
        description='Full path to the ROS2 parameters file to use for all launched nodes',
    )

    declare_autostart_cmd = DeclareLaunchArgument(
        'autostart',
        default_value='false',
        description='Automatically startup the stacks',
    )

    declare_rviz_config_file_cmd = DeclareLaunchArgument(
        'rviz_config',
        default_value=os.path.join(
            bringup_dir, 'rviz', 'nav2_default_view.rviz'),
        description='Full path to the RVIZ config file to use.',
    )

    declare_use_robot_state_pub_cmd = DeclareLaunchArgument(
        'use_robot_state_pub',
        default_value='True',
        description='Whether to start the robot state publisher',
    )

    declare_use_rviz_cmd = DeclareLaunchArgument(
        'use_rviz', default_value='True', description='Whether to start RVIZ'
    )

    # Start Gazebo with plugin providing the robot spawning service
    world_sdf = tempfile.mktemp(prefix='nav2_', suffix='.sdf')
    world_sdf_xacro = ExecuteProcess(
        cmd=['xacro', '-o', world_sdf, ['headless:=', 'False'], world])
    start_gazebo_cmd = ExecuteProcess(
        cmd=['gz', 'sim', '-r', '-s', world_sdf],
        output='screen',
    )

    remove_temp_sdf_file = RegisterEventHandler(event_handler=OnShutdown(
        on_shutdown=[
            OpaqueFunction(function=lambda _: os.remove(world_sdf))
        ]))

    set_env_vars_resources = AppendEnvironmentVariable(
        'GZ_SIM_RESOURCE_PATH', os.path.join(sim_dir, 'models'))
    set_env_vars_resources2 = AppendEnvironmentVariable(
            'GZ_SIM_RESOURCE_PATH',
            str(Path(os.path.join(sim_dir)).parent.resolve()))

    # Create the launch description and populate
    ld = LaunchDescription()
    ld.add_action(set_env_vars_resources)
    ld.add_action(set_env_vars_resources2)

    # Declare the launch options
    ld.add_action(declare_world_cmd)
    ld.add_action(declare_robots_cmd)
    ld.add_action(declare_map_yaml_cmd)
    ld.add_action(declare_params_file_cmd)
    ld.add_action(declare_use_rviz_cmd)
    ld.add_action(declare_autostart_cmd)
    ld.add_action(declare_rviz_config_file_cmd)
    ld.add_action(declare_use_robot_state_pub_cmd)

    # Add the actions to start gazebo, robots and simulations
    ld.add_action(world_sdf_xacro)
    ld.add_action(start_gazebo_cmd)
    ld.add_action(remove_temp_sdf_file)

    ld.add_action(
        LogInfo(condition=IfCondition(log_settings), msg=['map yaml: ', map_yaml_file])
    )
    ld.add_action(
        LogInfo(condition=IfCondition(log_settings), msg=['params yaml: ', params_file])
    )
    ld.add_action(
        LogInfo(
            condition=IfCondition(log_settings),
            msg=['rviz config file: ', rviz_config_file],
        )
    )
    ld.add_action(
        LogInfo(
            condition=IfCondition(log_settings),
            msg=['using robot state pub: ', use_robot_state_pub],
        )
    )
    ld.add_action(
        LogInfo(condition=IfCondition(log_settings), msg=['autostart: ', autostart])
    )

    ld.add_action(OpaqueFunction(function=count_robots))
    ld.add_action(ForEach(LaunchConfiguration('robots'), function=generate_robot_actions))

    return ld<|MERGE_RESOLUTION|>--- conflicted
+++ resolved
@@ -20,24 +20,9 @@
 
 from ament_index_python.packages import get_package_share_directory
 from launch import LaunchDescription
-<<<<<<< HEAD
 from launch.actions import (AppendEnvironmentVariable, DeclareLaunchArgument, ExecuteProcess,
                             GroupAction, IncludeLaunchDescription, LogInfo, OpaqueFunction,
                             RegisterEventHandler)
-=======
-from launch.actions import (
-    AppendEnvironmentVariable,
-    DeclareLaunchArgument,
-    ExecuteProcess,
-    ForEach,
-    GroupAction,
-    IncludeLaunchDescription,
-    LogInfo,
-    OpaqueFunction,
-    RegisterEventHandler,
-)
-
->>>>>>> 018448f7
 from launch.conditions import IfCondition
 from launch.event_handlers import OnShutdown
 from launch.launch_context import LaunchContext

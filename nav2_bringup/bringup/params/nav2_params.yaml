amcl:
  ros__parameters:
    use_sim_time: True
    alpha1: 0.2
    alpha2: 0.2
    alpha3: 0.2
    alpha4: 0.2
    alpha5: 0.2
    base_frame_id: "base_footprint"
    beam_skip_distance: 0.5
    beam_skip_error_threshold: 0.9
    beam_skip_threshold: 0.3
    do_beamskip: false
    global_frame_id: "map"
    lambda_short: 0.1
    laser_likelihood_max_dist: 2.0
    laser_max_range: 100.0
    laser_min_range: -1.0
    laser_model_type: "likelihood_field"
    max_beams: 60
    max_particles: 2000
    min_particles: 500
    odom_frame_id: "odom"
    pf_err: 0.05
    pf_z: 0.99
    recovery_alpha_fast: 0.0
    recovery_alpha_slow: 0.0
    resample_interval: 1
    robot_model_type: "differential"
    save_pose_rate: 0.5
    sigma_hit: 0.2
    tf_broadcast: true
    transform_tolerance: 1.0
    update_min_a: 0.2
    update_min_d: 0.25
    z_hit: 0.5
    z_max: 0.05
    z_rand: 0.5
    z_short: 0.05

amcl_map_client:
  ros__parameters:
    use_sim_time: True

amcl_rclcpp_node:
  ros__parameters:
    use_sim_time: True

bt_navigator:
  ros__parameters:
    use_sim_time: True
    global_frame: map
    robot_base_frame: base_link
    odom_topic: /odom
    default_bt_xml_filename: "navigate_w_replanning_and_recovery.xml"
    plugin_lib_names:
    - nav2_compute_path_to_pose_action_bt_node
    - nav2_follow_path_action_bt_node
    - nav2_back_up_action_bt_node
    - nav2_spin_action_bt_node
    - nav2_wait_action_bt_node
    - nav2_clear_costmap_service_bt_node
    - nav2_is_stuck_condition_bt_node
    - nav2_goal_reached_condition_bt_node
    - nav2_goal_updated_condition_bt_node
    - nav2_initial_pose_received_condition_bt_node
    - nav2_reinitialize_global_localization_service_bt_node
    - nav2_rate_controller_bt_node
    - nav2_distance_controller_bt_node
    - nav2_speed_controller_bt_node
    - nav2_recovery_node_bt_node
    - nav2_pipeline_sequence_bt_node
    - nav2_round_robin_node_bt_node
    - nav2_transform_available_condition_bt_node
    - nav2_time_expired_condition_bt_node
    - nav2_distance_traveled_condition_bt_node

bt_navigator_rclcpp_node:
  ros__parameters:
    use_sim_time: True

controller_server:
  ros__parameters:
    use_sim_time: True
    controller_frequency: 20.0
    min_x_velocity_threshold: 0.001
    min_y_velocity_threshold: 0.5
    min_theta_velocity_threshold: 0.001
    controller_plugins: ["FollowPath"]

    # DWB parameters
    FollowPath:
      plugin: "dwb_core::DWBLocalPlanner"
      debug_trajectory_details: True
      min_vel_x: 0.0
      min_vel_y: 0.0
      max_vel_x: 0.26
      max_vel_y: 0.0
      max_vel_theta: 1.0
      min_speed_xy: 0.0
      max_speed_xy: 0.26
      min_speed_theta: 0.0
      # Add high threshold velocity for turtlebot 3 issue.
      # https://github.com/ROBOTIS-GIT/turtlebot3_simulations/issues/75
      acc_lim_x: 2.5
      acc_lim_y: 0.0
      acc_lim_theta: 3.2
      decel_lim_x: -2.5
      decel_lim_y: 0.0
      decel_lim_theta: -3.2
      vx_samples: 20
      vy_samples: 5
      vtheta_samples: 20
      sim_time: 1.7
      linear_granularity: 0.05
      angular_granularity: 0.025
      transform_tolerance: 0.2
      xy_goal_tolerance: 0.25
      trans_stopped_velocity: 0.25
      short_circuit_trajectory_evaluation: True
      stateful: True
      critics: ["RotateToGoal", "Oscillation", "BaseObstacle", "GoalAlign", "PathAlign", "PathDist", "GoalDist"]
      BaseObstacle.scale: 0.02
      PathAlign.scale: 32.0
      PathAlign.forward_point_distance: 0.1
      GoalAlign.scale: 24.0
      GoalAlign.forward_point_distance: 0.1
      PathDist.scale: 32.0
      GoalDist.scale: 24.0
      RotateToGoal.scale: 32.0
      RotateToGoal.slowing_factor: 5.0
      RotateToGoal.lookahead_time: -1.0

controller_server_rclcpp_node:
  ros__parameters:
    use_sim_time: True

local_costmap:
  local_costmap:
    ros__parameters:
      update_frequency: 5.0
      publish_frequency: 2.0
      global_frame: odom
      robot_base_frame: base_link
      use_sim_time: True
      rolling_window: true
      width: 3
      height: 3
      resolution: 0.05
      robot_radius: 0.22
      plugins: ["obstacle_layer", "voxel_layer", "inflation_layer"]
      inflation_layer:
        plugin: "nav2_costmap_2d::InflationLayer"
        cost_scaling_factor: 3.0
      obstacle_layer:
        plugin: "nav2_costmap_2d::ObstacleLayer"
        enabled: True
        observation_sources: scan
        scan:
          topic: /scan
          max_obstacle_height: 2.0
          clearing: True
          marking: True
          data_type: "LaserScan"
      voxel_layer:
        plugin: "nav2_costmap_2d::VoxelLayer"
        enabled: True
        publish_voxel_map: True
        origin_z: 0.0
        z_resolution: 0.05
        z_voxels: 16
        max_obstacle_height: 2.0
        mark_threshold: 0
        observation_sources: pointcloud
        pointcloud:
          topic: /intel_realsense_r200_depth/points
          max_obstacle_height: 2.0
          clearing: True
          marking: True
          data_type: "PointCloud2"
      static_layer:
        map_subscribe_transient_local: True
      always_send_full_costmap: True
  local_costmap_client:
    ros__parameters:
      use_sim_time: True
  local_costmap_rclcpp_node:
    ros__parameters:
      use_sim_time: True

global_costmap:
  global_costmap:
    ros__parameters:
      update_frequency: 1.0
      publish_frequency: 1.0
      global_frame: map
      robot_base_frame: base_link
      use_sim_time: True
      robot_radius: 0.22
      resolution: 0.05
      plugins: ["static_layer", "obstacle_layer", "voxel_layer", "inflation_layer"]
      obstacle_layer:
        plugin: "nav2_costmap_2d::ObstacleLayer"
        enabled: True
        observation_sources: scan
        scan:
          topic: /scan
          max_obstacle_height: 2.0
          clearing: True
          marking: True
          data_type: "LaserScan"
      voxel_layer:
        plugin: "nav2_costmap_2d::VoxelLayer"
        enabled: True
        publish_voxel_map: True
        origin_z: 0.0
        z_resolution: 0.05
        z_voxels: 16
        max_obstacle_height: 2.0
        mark_threshold: 0
        observation_sources: pointcloud
        pointcloud:
          topic: /intel_realsense_r200_depth/points
          max_obstacle_height: 2.0
          clearing: True
          marking: True
          data_type: "PointCloud2"
      static_layer:
        plugin: "nav2_costmap_2d::StaticLayer"
        map_subscribe_transient_local: True
      inflation_layer:
        plugin: "nav2_costmap_2d::InflationLayer"
      always_send_full_costmap: True
  global_costmap_client:
    ros__parameters:
      use_sim_time: True
  global_costmap_rclcpp_node:
    ros__parameters:
      use_sim_time: True

map_server:
  ros__parameters:
    use_sim_time: True
    yaml_filename: "turtlebot3_world.yaml"

map_saver:
  ros__parameters:
    use_sim_time: True
    save_map_timeout: 5000
    free_thresh_default: 0.25
    occupied_thresh_default: 0.65

planner_server:
  ros__parameters:
<<<<<<< HEAD
=======
    planner_plugin_types: ["nav2_navfn_planner/NavfnPlanner"]
    planner_plugin_ids: ["GridBased"]
    expected_planner_frequency: 20.0
>>>>>>> 0fa309a2
    use_sim_time: True
    planner_plugins: ["GridBased"]
    GridBased:
      plugin: "nav2_navfn_planner/NavfnPlanner"
      tolerance: 0.5
      use_astar: false
      allow_unknown: true

planner_server_rclcpp_node:
  ros__parameters:
    use_sim_time: True

recoveries_server:
  ros__parameters:
    costmap_topic: local_costmap/costmap_raw
    footprint_topic: local_costmap/published_footprint
    cycle_frequency: 10.0
    recovery_plugins: ["spin", "backup", "wait"]
    spin:
      plugin: "nav2_recoveries/Spin"
    backup:
      plugin: "nav2_recoveries/BackUp"
    wait:
      plugin: "nav2_recoveries/Wait"
    global_frame: odom
    robot_base_frame: base_link
    transform_timeout: 0.1
    use_sim_time: true
    simulate_ahead_time: 2.0
    max_rotational_vel: 1.0
    min_rotational_vel: 0.4
    rotational_acc_lim: 3.2

robot_state_publisher:
  ros__parameters:
    use_sim_time: True<|MERGE_RESOLUTION|>--- conflicted
+++ resolved
@@ -252,12 +252,7 @@
 
 planner_server:
   ros__parameters:
-<<<<<<< HEAD
-=======
-    planner_plugin_types: ["nav2_navfn_planner/NavfnPlanner"]
-    planner_plugin_ids: ["GridBased"]
     expected_planner_frequency: 20.0
->>>>>>> 0fa309a2
     use_sim_time: True
     planner_plugins: ["GridBased"]
     GridBased:

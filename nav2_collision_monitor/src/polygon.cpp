--- conflicted
+++ resolved
@@ -441,21 +441,6 @@
     try {
       // Leave it uninitialized: it will throw an inner exception if the parameter is not set
       nav2_util::declare_parameter_if_not_declared(
-<<<<<<< HEAD
-        node, polygon_name_ + ".points", rclcpp::PARAMETER_DOUBLE_ARRAY);
-      std::vector<double> poly_row =
-        node->get_parameter(polygon_name_ + ".points").as_double_array();
-      // Do not need to proceed further, if "points" parameter is defined.
-      // Static polygon will be used.
-      if (!setPolygonShape(poly_row, poly_)) {
-        RCLCPP_ERROR(
-          logger_,
-          "[%s]: Polygon has incorrect points description",
-          polygon_name_.c_str());
-        return false;
-      }
-      return true;
-=======
         node, polygon_name_ + ".points", rclcpp::PARAMETER_STRING);
       std::string poly_string =
         node->get_parameter(polygon_name_ + ".points").as_string();
@@ -464,7 +449,6 @@
       // Static polygon will be used.
       return getPolygonFromString(poly_string, poly_);
 
->>>>>>> e3c5c559
     } catch (const rclcpp::exceptions::ParameterUninitializedException &) {
       RCLCPP_INFO(
         logger_,
@@ -624,27 +608,6 @@
   return res;
 }
 
-<<<<<<< HEAD
-bool Polygon::setPolygonShape(std::vector<double> & poly_points, std::vector<Point> & poly)
-{
-  // Check for points format correctness
-  if (poly_points.size() <= 6 || poly_points.size() % 2 != 0) {
-    return false;
-  }
-
-  // Obtain polygon vertices
-  Point point;
-  bool first = true;
-  for (double val : poly_points) {
-    if (first) {
-      point.x = val;
-    } else {
-      point.y = val;
-      poly.push_back(point);
-    }
-    first = !first;
-  }
-=======
 bool Polygon::getPolygonFromString(
   std::string & poly_string,
   std::vector<Point> & polygon)
@@ -682,8 +645,29 @@
     }
   }
 
->>>>>>> e3c5c559
   return true;
 }
 
+bool Polygon::setPolygonShape(std::vector<double> & poly_points, std::vector<Point> & poly)
+{
+  // Check for points format correctness
+  if (poly_points.size() <= 6 || poly_points.size() % 2 != 0) {
+    return false;
+  }
+
+  // Obtain polygon vertices
+  Point point;
+  bool first = true;
+  for (double val : poly_points) {
+    if (first) {
+      point.x = val;
+    } else {
+      point.y = val;
+      poly.push_back(point);
+    }
+    first = !first;
+  }
+  return true;
+}
+
 }  // namespace nav2_collision_monitor
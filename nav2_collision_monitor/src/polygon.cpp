// Copyright (c) 2022 Samsung R&D Institute Russia
//
// Licensed under the Apache License, Version 2.0 (the "License");
// you may not use this file except in compliance with the License.
// You may obtain a copy of the License at
//
//     http://www.apache.org/licenses/LICENSE-2.0
//
// Unless required by applicable law or agreed to in writing, software
// distributed under the License is distributed on an "AS IS" BASIS,
// WITHOUT WARRANTIES OR CONDITIONS OF ANY KIND, either express or implied.
// See the License for the specific language governing permissions and
// limitations under the License.

#include "nav2_collision_monitor/polygon.hpp"

#include <exception>
#include <utility>

#include "geometry_msgs/msg/point.hpp"
#include "geometry_msgs/msg/point32.hpp"
#include "tf2/transform_datatypes.hpp"

#include "nav2_util/node_utils.hpp"
#include "nav2_util/robot_utils.hpp"
#include "nav2_util/array_parser.hpp"

#include "nav2_collision_monitor/kinematics.hpp"

namespace nav2_collision_monitor
{

Polygon::Polygon(
  const nav2_util::LifecycleNode::WeakPtr & node,
  const std::string & polygon_name,
  const std::shared_ptr<tf2_ros::Buffer> tf_buffer,
  const std::string & base_frame_id,
  const tf2::Duration & transform_tolerance)
: node_(node), polygon_name_(polygon_name), action_type_(DO_NOTHING),
  slowdown_ratio_(0.0), linear_limit_(0.0), angular_limit_(0.0),
  footprint_sub_(nullptr), tf_buffer_(tf_buffer),
  base_frame_id_(base_frame_id), transform_tolerance_(transform_tolerance),
  node_clock_(nullptr)
{
  RCLCPP_INFO(logger_, "[%s]: Creating Polygon", polygon_name_.c_str());
}

Polygon::~Polygon()
{
  RCLCPP_INFO(logger_, "[%s]: Destroying Polygon", polygon_name_.c_str());
  polygon_sub_.reset();
  polygon_pub_.reset();
  poly_.clear();
  dyn_params_handler_.reset();
  node_clock_.reset();
}

bool Polygon::configure()
{
  auto node = node_.lock();
  if (!node) {
    throw std::runtime_error{"Failed to lock node"};
  }

  node_clock_ = node->get_clock();
  std::string polygon_sub_topic, polygon_pub_topic, footprint_topic;

  if (!getParameters(polygon_sub_topic, polygon_pub_topic, footprint_topic)) {
    return false;
  }

  createSubscription(polygon_sub_topic);

  if (!footprint_topic.empty()) {
    RCLCPP_INFO(
      logger_,
      "[%s]: Making footprint subscriber on %s topic",
      polygon_name_.c_str(), footprint_topic.c_str());
    footprint_sub_ = std::make_unique<nav2_costmap_2d::FootprintSubscriber>(
      node, footprint_topic, *tf_buffer_,
      base_frame_id_, tf2::durationToSec(transform_tolerance_));
  }

  if (visualize_) {
    // Fill polygon_ for future usage
    polygon_.header.frame_id = base_frame_id_;
    std::vector<Point> poly;
    getPolygon(poly);
    for (const Point & p : poly) {
      geometry_msgs::msg::Point32 p_s;
      p_s.x = p.x;
      p_s.y = p.y;
      // p_s.z will remain 0.0
      polygon_.polygon.points.push_back(p_s);
    }

    polygon_pub_ = node->create_publisher<geometry_msgs::msg::PolygonStamped>(
<<<<<<< HEAD
      polygon_pub_topic, nav2_util::DefaultPublisherQoS());
=======
      polygon_pub_topic, rclcpp::SystemDefaultsQoS());
>>>>>>> 8de883fa
  }

  // Add callback for dynamic parameters
  dyn_params_handler_ = node->add_on_set_parameters_callback(
    std::bind(&Polygon::dynamicParametersCallback, this, std::placeholders::_1));

  return true;
}

void Polygon::activate()
{
  if (visualize_) {
    polygon_pub_->on_activate();
  }
}

void Polygon::deactivate()
{
  if (visualize_) {
    polygon_pub_->on_deactivate();
  }
}

std::string Polygon::getName() const
{
  return polygon_name_;
}

ActionType Polygon::getActionType() const
{
  return action_type_;
}

bool Polygon::getEnabled() const
{
  return enabled_;
}

int Polygon::getMinPoints() const
{
  return min_points_;
}

double Polygon::getSlowdownRatio() const
{
  return slowdown_ratio_;
}

double Polygon::getLinearLimit() const
{
  return linear_limit_;
}

double Polygon::getAngularLimit() const
{
  return angular_limit_;
}

double Polygon::getTimeBeforeCollision() const
{
  return time_before_collision_;
}

std::vector<std::string> Polygon::getSourcesNames() const
{
  return sources_names_;
}

void Polygon::getPolygon(std::vector<Point> & poly) const
{
  poly = poly_;
}

bool Polygon::isShapeSet()
{
  if (poly_.empty()) {
    RCLCPP_WARN(logger_, "[%s]: Polygon shape is not set yet", polygon_name_.c_str());
    return false;
  }
  return true;
}

void Polygon::updatePolygon(const Velocity & /*cmd_vel_in*/)
{
  if (footprint_sub_ != nullptr) {
    // Get latest robot footprint from footprint subscriber
    std::vector<geometry_msgs::msg::Point> footprint_vec;
    std_msgs::msg::Header footprint_header;
    footprint_sub_->getFootprintInRobotFrame(footprint_vec, footprint_header);

    std::size_t new_size = footprint_vec.size();
    poly_.resize(new_size);
    polygon_.header.frame_id = base_frame_id_;
    polygon_.polygon.points.resize(new_size);

    geometry_msgs::msg::Point32 p_s;
    for (std::size_t i = 0; i < new_size; i++) {
      poly_[i] = {footprint_vec[i].x, footprint_vec[i].y};
      p_s.x = footprint_vec[i].x;
      p_s.y = footprint_vec[i].y;
      polygon_.polygon.points[i] = p_s;
    }
  } else if (!polygon_.header.frame_id.empty() && polygon_.header.frame_id != base_frame_id_) {
    // Polygon is published in another frame: correct poly_ vertices to the latest frame state
    std::size_t new_size = polygon_.polygon.points.size();

    // Get the transform from PolygonStamped frame to base_frame_id_
    tf2::Stamped<tf2::Transform> tf_transform;
    if (
      !nav2_util::getTransform(
        polygon_.header.frame_id, base_frame_id_,
        transform_tolerance_, tf_buffer_, tf_transform))
    {
      return;
    }

    // Correct main poly_ vertices
    poly_.resize(new_size);
    for (std::size_t i = 0; i < new_size; i++) {
      // Transform point coordinates from PolygonStamped frame -> to base frame
      tf2::Vector3 p_v3_s(polygon_.polygon.points[i].x, polygon_.polygon.points[i].y, 0.0);
      tf2::Vector3 p_v3_b = tf_transform * p_v3_s;

      // Fill poly_ array
      poly_[i] = {p_v3_b.x(), p_v3_b.y()};
    }
  }
}

int Polygon::getPointsInside(const std::vector<Point> & points) const
{
  int num = 0;
  for (const Point & point : points) {
    if (isPointInside(point)) {
      num++;
    }
  }
  return num;
}

int Polygon::getPointsInside(
  const std::unordered_map<std::string,
  std::vector<Point>> & sources_collision_points_map) const
{
  int num = 0;
  std::vector<std::string> polygon_sources_names = getSourcesNames();

  // Sum the number of points from all sources associated with current polygon
  for (const auto & source_name : polygon_sources_names) {
    const auto & iter = sources_collision_points_map.find(source_name);
    if (iter != sources_collision_points_map.end()) {
      num += getPointsInside(iter->second);
    }
  }

  return num;
}

double Polygon::getCollisionTime(
  const std::unordered_map<std::string, std::vector<Point>> & sources_collision_points_map,
  const Velocity & velocity) const
{
  // Initial robot pose is {0,0} in base_footprint coordinates
  Pose pose = {0.0, 0.0, 0.0};
  Velocity vel = velocity;

  std::vector<std::string> polygon_sources_names = getSourcesNames();
  std::vector<Point> collision_points;

  // Save all points coming from the sources associated with current polygon
  for (const auto & source_name : polygon_sources_names) {
    const auto & iter = sources_collision_points_map.find(source_name);
    if (iter != sources_collision_points_map.end()) {
      collision_points.insert(collision_points.end(), iter->second.begin(), iter->second.end());
    }
  }

  // Array of points transformed to the frame concerned with pose on each simulation step
  std::vector<Point> points_transformed = collision_points;

  // Check static polygon
  if (getPointsInside(collision_points) >= min_points_) {
    return 0.0;
  }

  // Robot movement simulation
  for (double time = 0.0; time <= time_before_collision_; time += simulation_time_step_) {
    // Shift the robot pose towards to the vel during simulation_time_step_ time interval
    // NOTE: vel is changing during the simulation
    projectState(simulation_time_step_, pose, vel);
    // Transform collision_points to the frame concerned with current robot pose
    points_transformed = collision_points;
    transformPoints(pose, points_transformed);
    // If the collision occurred on this stage, return the actual time before a collision
    // as if robot was moved with given velocity
    if (getPointsInside(points_transformed) >= min_points_) {
      return time;
    }
  }

  // There is no collision
  return -1.0;
}

void Polygon::publish()
{
  if (!visualize_) {
    return;
  }

  auto node = node_.lock();
  if (!node) {
    throw std::runtime_error{"Failed to lock node"};
  }

  // Actualize the time to current and publish the polygon
  polygon_.header.stamp = node->now();
  if (polygon_pub_->get_subscription_count() > 0) {
    polygon_pub_->publish(std::make_unique<geometry_msgs::msg::PolygonStamped>(polygon_));
  }
}

bool Polygon::getCommonParameters(
  std::string & polygon_sub_topic,
  std::string & polygon_pub_topic,
  std::string & footprint_topic,
  bool use_dynamic_sub_topic)
{
  auto node = node_.lock();
  if (!node) {
    throw std::runtime_error{"Failed to lock node"};
  }

  try {
    // Get action type.
    // Leave it not initialized: the will cause an error if it will not set.
    nav2_util::declare_parameter_if_not_declared(
      node, polygon_name_ + ".action_type", rclcpp::PARAMETER_STRING);
    const std::string at_str =
      node->get_parameter(polygon_name_ + ".action_type").as_string();
    if (at_str == "stop") {
      action_type_ = STOP;
    } else if (at_str == "slowdown") {
      action_type_ = SLOWDOWN;
    } else if (at_str == "limit") {
      action_type_ = LIMIT;
    } else if (at_str == "approach") {
      action_type_ = APPROACH;
    } else if (at_str == "none") {
      action_type_ = DO_NOTHING;
    } else {  // Error if something else
      RCLCPP_ERROR(logger_, "[%s]: Unknown action type: %s", polygon_name_.c_str(), at_str.c_str());
      return false;
    }

    nav2_util::declare_parameter_if_not_declared(
      node, polygon_name_ + ".enabled", rclcpp::ParameterValue(true));
    enabled_ = node->get_parameter(polygon_name_ + ".enabled").as_bool();

    nav2_util::declare_parameter_if_not_declared(
      node, polygon_name_ + ".min_points", rclcpp::ParameterValue(4));
    min_points_ = node->get_parameter(polygon_name_ + ".min_points").as_int();

    try {
      nav2_util::declare_parameter_if_not_declared(
        node, polygon_name_ + ".max_points", rclcpp::PARAMETER_INTEGER);
      min_points_ = node->get_parameter(polygon_name_ + ".max_points").as_int() + 1;
      RCLCPP_WARN(
        logger_,
        "[%s]: \"max_points\" parameter was deprecated. Use \"min_points\" instead to specify "
        "the minimum number of data readings within a zone to trigger the action",
        polygon_name_.c_str());
    } catch (const std::exception &) {
      // This is normal situation: max_points parameter should not being declared
    }

    if (action_type_ == SLOWDOWN) {
      nav2_util::declare_parameter_if_not_declared(
        node, polygon_name_ + ".slowdown_ratio", rclcpp::ParameterValue(0.5));
      slowdown_ratio_ = node->get_parameter(polygon_name_ + ".slowdown_ratio").as_double();
    }

    if (action_type_ == LIMIT) {
      nav2_util::declare_parameter_if_not_declared(
        node, polygon_name_ + ".linear_limit", rclcpp::ParameterValue(0.5));
      linear_limit_ = node->get_parameter(polygon_name_ + ".linear_limit").as_double();
      nav2_util::declare_parameter_if_not_declared(
        node, polygon_name_ + ".angular_limit", rclcpp::ParameterValue(0.5));
      angular_limit_ = node->get_parameter(polygon_name_ + ".angular_limit").as_double();
    }

    if (action_type_ == APPROACH) {
      nav2_util::declare_parameter_if_not_declared(
        node, polygon_name_ + ".time_before_collision", rclcpp::ParameterValue(2.0));
      time_before_collision_ =
        node->get_parameter(polygon_name_ + ".time_before_collision").as_double();
      nav2_util::declare_parameter_if_not_declared(
        node, polygon_name_ + ".simulation_time_step", rclcpp::ParameterValue(0.1));
      simulation_time_step_ =
        node->get_parameter(polygon_name_ + ".simulation_time_step").as_double();
    }

    nav2_util::declare_parameter_if_not_declared(
      node, polygon_name_ + ".visualize", rclcpp::ParameterValue(false));
    visualize_ = node->get_parameter(polygon_name_ + ".visualize").as_bool();
    if (visualize_) {
      // Get polygon topic parameter in case if it is going to be published
      nav2_util::declare_parameter_if_not_declared(
        node, polygon_name_ + ".polygon_pub_topic", rclcpp::ParameterValue(polygon_name_));
      polygon_pub_topic = node->get_parameter(polygon_name_ + ".polygon_pub_topic").as_string();
    }

    nav2_util::declare_parameter_if_not_declared(
      node, polygon_name_ + ".polygon_subscribe_transient_local", rclcpp::ParameterValue(false));
    polygon_subscribe_transient_local_ =
      node->get_parameter(polygon_name_ + ".polygon_subscribe_transient_local").as_bool();

    if (use_dynamic_sub_topic) {
      if (action_type_ != APPROACH) {
        // Get polygon sub topic
        nav2_util::declare_parameter_if_not_declared(
          node, polygon_name_ + ".polygon_sub_topic", rclcpp::PARAMETER_STRING);
        polygon_sub_topic =
          node->get_parameter(polygon_name_ + ".polygon_sub_topic").as_string();
      } else {
        // Obtain the footprint topic to make a footprint subscription for approach polygon
        nav2_util::declare_parameter_if_not_declared(
          node, polygon_name_ + ".footprint_topic",
          rclcpp::ParameterValue("local_costmap/published_footprint"));
        footprint_topic =
          node->get_parameter(polygon_name_ + ".footprint_topic").as_string();
      }
    }

    // By default, use all observation sources for polygon
    nav2_util::declare_parameter_if_not_declared(
      node, "observation_sources", rclcpp::PARAMETER_STRING_ARRAY);
    const std::vector<std::string> observation_sources =
      node->get_parameter("observation_sources").as_string_array();
    nav2_util::declare_parameter_if_not_declared(
      node, polygon_name_ + ".sources_names", rclcpp::ParameterValue(observation_sources));
    sources_names_ = node->get_parameter(polygon_name_ + ".sources_names").as_string_array();

    // Check the observation sources configured for polygon are defined
    for (auto source_name : sources_names_) {
      if (std::find(observation_sources.begin(), observation_sources.end(), source_name) ==
        observation_sources.end())
      {
        RCLCPP_ERROR_STREAM(
          logger_,
          "Observation source [" << source_name <<
            "] configured for polygon [" << getName() <<
            "] is not defined as one of the node's observation_source!");
        return false;
      }
    }
  } catch (const std::exception & ex) {
    RCLCPP_ERROR(
      logger_,
      "[%s]: Error while getting common polygon parameters: %s",
      polygon_name_.c_str(), ex.what());
    return false;
  }

  return true;
}

bool Polygon::getParameters(
  std::string & polygon_sub_topic,
  std::string & polygon_pub_topic,
  std::string & footprint_topic)
{
  auto node = node_.lock();
  if (!node) {
    throw std::runtime_error{"Failed to lock node"};
  }

  // Clear the subscription topics. They will be set later, if necessary.
  polygon_sub_topic.clear();
  footprint_topic.clear();

  bool use_dynamic_sub = true;  // if getting parameter points fails, use dynamic subscription
  try {
    // Leave it uninitialized: it will throw an inner exception if the parameter is not set
    nav2_util::declare_parameter_if_not_declared(
      node, polygon_name_ + ".points", rclcpp::PARAMETER_STRING);
    std::string poly_string =
      node->get_parameter(polygon_name_ + ".points").as_string();

    use_dynamic_sub = !getPolygonFromString(poly_string, poly_);
  } catch (const rclcpp::exceptions::ParameterUninitializedException &) {
    RCLCPP_INFO(
      logger_,
      "[%s]: Polygon points are not defined. Using dynamic subscription instead.",
      polygon_name_.c_str());
  }

  if (!getCommonParameters(
      polygon_sub_topic, polygon_pub_topic, footprint_topic, use_dynamic_sub))
  {
    if (use_dynamic_sub && polygon_sub_topic.empty() && footprint_topic.empty()) {
      RCLCPP_ERROR(
        logger_,
        "[%s]: Error while getting polygon parameters:"
        " static points and sub topic both not defined",
        polygon_name_.c_str());
    }
    return false;
  }

  return true;
}

void Polygon::createSubscription(std::string & polygon_sub_topic)
{
  auto node = node_.lock();
  if (!node) {
    throw std::runtime_error{"Failed to lock node"};
  }

  if (!polygon_sub_topic.empty()) {
    RCLCPP_INFO(
      logger_,
      "[%s]: Subscribing on %s topic for polygon",
      polygon_name_.c_str(), polygon_sub_topic.c_str());
    rclcpp::QoS polygon_qos = rclcpp::SystemDefaultsQoS();  // set to default
    if (polygon_subscribe_transient_local_) {
      polygon_qos.transient_local();
    }
    polygon_sub_ = node->create_subscription<geometry_msgs::msg::PolygonStamped>(
      polygon_sub_topic, polygon_qos,
      std::bind(&Polygon::polygonCallback, this, std::placeholders::_1));
  }
}

void Polygon::updatePolygon(geometry_msgs::msg::PolygonStamped::ConstSharedPtr msg)
{
  std::size_t new_size = msg->polygon.points.size();

  if (new_size < 3) {
    RCLCPP_ERROR(
      logger_,
      "[%s]: Polygon should have at least 3 points",
      polygon_name_.c_str());
    return;
  }

  // Get the transform from PolygonStamped frame to base_frame_id_
  tf2::Stamped<tf2::Transform> tf_transform;
  if (
    !nav2_util::getTransform(
      msg->header.frame_id, base_frame_id_,
      transform_tolerance_, tf_buffer_, tf_transform))
  {
    return;
  }

  // Set main poly_ vertices first time
  poly_.resize(new_size);
  for (std::size_t i = 0; i < new_size; i++) {
    // Transform point coordinates from PolygonStamped frame -> to base frame
    tf2::Vector3 p_v3_s(msg->polygon.points[i].x, msg->polygon.points[i].y, 0.0);
    tf2::Vector3 p_v3_b = tf_transform * p_v3_s;

    // Fill poly_ array
    poly_[i] = {p_v3_b.x(), p_v3_b.y()};
  }

  // Store incoming polygon for further (possible) poly_ vertices corrections
  // from PolygonStamped frame -> to base frame
  polygon_ = *msg;
}

rcl_interfaces::msg::SetParametersResult
Polygon::dynamicParametersCallback(
  std::vector<rclcpp::Parameter> parameters)
{
  rcl_interfaces::msg::SetParametersResult result;

  for (auto parameter : parameters) {
    const auto & param_type = parameter.get_type();
    const auto & param_name = parameter.get_name();

    if (param_type == rcl_interfaces::msg::ParameterType::PARAMETER_BOOL) {
      if (param_name == polygon_name_ + "." + "enabled") {
        enabled_ = parameter.as_bool();
      }
    }
  }
  result.successful = true;
  return result;
}

void Polygon::polygonCallback(geometry_msgs::msg::PolygonStamped::ConstSharedPtr msg)
{
  RCLCPP_INFO_THROTTLE(
    logger_,
    *node_clock_,
    2000,
    "[%s]: Polygon shape update has arrived",
    polygon_name_.c_str());
  updatePolygon(msg);
}

inline bool Polygon::isPointInside(const Point & point) const
{
  // Adaptation of Shimrat, Moshe. "Algorithm 112: position of point relative to polygon."
  // Communications of the ACM 5.8 (1962): 434.
  // Implementation of ray crossings algorithm for point in polygon task solving.
  // Y coordinate is fixed. Moving the ray on X+ axis starting from given point.
  // Odd number of intersections with polygon boundaries means the point is inside polygon.
  const int poly_size = poly_.size();
  int i, j;  // Polygon vertex iterators
  bool res = false;  // Final result, initialized with already inverted value

  // Starting from the edge where the last point of polygon is connected to the first
  i = poly_size - 1;
  for (j = 0; j < poly_size; j++) {
    // Checking the edge only if given point is between edge boundaries by Y coordinates.
    // One of the condition should contain equality in order to exclude the edges
    // parallel to X+ ray.
    if ((point.y <= poly_[i].y) == (point.y > poly_[j].y)) {
      // Calculating the intersection coordinate of X+ ray
      const double x_inter = poly_[i].x +
        (point.y - poly_[i].y) * (poly_[j].x - poly_[i].x) /
        (poly_[j].y - poly_[i].y);
      // If intersection with checked edge is greater than point.x coordinate, inverting the result
      if (x_inter > point.x) {
        res = !res;
      }
    }
    i = j;
  }
  return res;
}

bool Polygon::getPolygonFromString(
  std::string & poly_string,
  std::vector<Point> & polygon)
{
  std::string error;
  std::vector<std::vector<float>> vvf = nav2_util::parseVVF(poly_string, error);

  if (error != "") {
    RCLCPP_ERROR(
      logger_, "Error parsing polygon parameter %s: '%s'",
      poly_string.c_str(), error.c_str());
    return false;
  }

  // Check for minimum 4 points
  if (vvf.size() <= 3) {
    RCLCPP_ERROR(
      logger_,
      "Polygon must have at least three points.");
    return false;
  }
  for (unsigned int i = 0; i < vvf.size(); i++) {
    if (vvf[i].size() == 2) {
      Point point;
      point.x = vvf[i][0];
      point.y = vvf[i][1];
      polygon.push_back(point);
    } else {
      RCLCPP_ERROR(
        logger_,
        "Points in the polygon specification must be pairs of numbers"
        "Found a point with %d numbers.",
        static_cast<int>(vvf[i].size()));
      polygon.clear();
      return false;
    }
  }

  return true;
}

}  // namespace nav2_collision_monitor<|MERGE_RESOLUTION|>--- conflicted
+++ resolved
@@ -95,11 +95,7 @@
     }
 
     polygon_pub_ = node->create_publisher<geometry_msgs::msg::PolygonStamped>(
-<<<<<<< HEAD
-      polygon_pub_topic, nav2_util::DefaultPublisherQoS());
-=======
       polygon_pub_topic, rclcpp::SystemDefaultsQoS());
->>>>>>> 8de883fa
   }
 
   // Add callback for dynamic parameters

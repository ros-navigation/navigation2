collision_monitor:
  ros__parameters:
    base_frame_id: "base_footprint"
    odom_frame_id: "odom"
    cmd_vel_in_topic: "cmd_vel_smoothed"
    cmd_vel_out_topic: "cmd_vel"
    state_topic: "collision_monitor_state"
    transform_tolerance: 0.5
    source_timeout: 5.0
    base_shift_correction: True
    stop_pub_timeout: 2.0
    # Polygons represent zone around the robot for "stop", "slowdown" and "limit" action types,
    # and robot footprint for "approach" action type.
    # Footprint could be "polygon" type with dynamically set footprint from footprint_topic
    # or "circle" type with static footprint set by radius. "footprint_topic" parameter
    # to be ignored in circular case.
    polygons: ["PolygonStop" , "FootprintApproach"]
    PolygonStop:
      type: "polygon"
      points: [0.3, 0.3, 0.3, -0.3, 0.0, -0.3, 0.0, 0.3]
      action_type: "stop"
      min_points: 4
      visualize: True
      polygon_pub_topic: "polygon_stop"
      enabled: True
    PolygonSlow:
      type: "polygon"
      points: [0.4, 0.4, 0.4, -0.4, -0.4, -0.4, -0.4, 0.4]
      action_type: "slowdown"
      min_points: 4
      slowdown_ratio: 0.3
      visualize: True
      polygon_pub_topic: "polygon_slowdown"
      enabled: True
    PolygonLimit:
      type: "polygon"
      points: [0.5, 0.5, 0.5, -0.5, -0.5, -0.5, -0.5, 0.5]
      action_type: "limit"
      min_points: 4
      linear_limit: 0.4
      angular_limit: 0.5
      visualize: True
      polygon_pub_topic: "polygon_limit"
      enabled: True
    FootprintApproach:
      type: "polygon"
      action_type: "approach"
      # footprint_topic: "/local_costmap/published_footprint"
      time_before_collision: 2.0
      simulation_time_step: 0.1
      min_points: 6
<<<<<<< HEAD
      visualize: True
      polygon_pub_topic: "polygon_approach"
      velocity_polygons: ["rotation", "translation_forward", "translation_backward", "stop"] # third priority
      rotation:
        points: [0.3, 0.3, 0.3, -0.3, -0.3, -0.3, -0.3, 0.3]
        holonomic: false
        linear_min: 0.0
        linear_max: 0.05
        theta_min: -1.0
        theta_max: 1.0
      translation_forward:
        points: [0.35, 0.3, 0.35, -0.3, -0.2, -0.3, -0.2, 0.3]
        holonomic: false
        linear_min: 0.0
        linear_max: 1.0
        theta_min: -1.0
        theta_max: 1.0
      translation_backward:
        points: [0.2, 0.3, 0.2, -0.3, -0.35, -0.3, -0.35, 0.3]
        holonomic: false
        linear_min: -1.0
        linear_max: 0.0
        theta_min: -1.0
        theta_max: 1.0
      stop:
        points: [0.25, 0.25, 0.25, -0.25, -0.25, -0.25, -0.25, 0.25]
        holonomic: false
        linear_min: -1.0
        linear_max: 1.0
        theta_min: -1.0
        theta_max: 1.0
=======
      visualize: False
      enabled: True
>>>>>>> 600633ae
    observation_sources: ["scan"]
    scan:
      type: "scan"
      topic: "scan"
      enabled: True
    pointcloud:
      type: "pointcloud"
      topic: "/intel_realsense_r200_depth/points"
      min_height: 0.1
      max_height: 0.5
      enabled: True<|MERGE_RESOLUTION|>--- conflicted
+++ resolved
@@ -49,8 +49,8 @@
       time_before_collision: 2.0
       simulation_time_step: 0.1
       min_points: 6
-<<<<<<< HEAD
-      visualize: True
+      visualize: False
+      enabled: True
       polygon_pub_topic: "polygon_approach"
       velocity_polygons: ["rotation", "translation_forward", "translation_backward", "stop"] # third priority
       rotation:
@@ -81,10 +81,6 @@
         linear_max: 1.0
         theta_min: -1.0
         theta_max: 1.0
-=======
-      visualize: False
-      enabled: True
->>>>>>> 600633ae
     observation_sources: ["scan"]
     scan:
       type: "scan"

--- conflicted
+++ resolved
@@ -2,13 +2,8 @@
   ros__parameters:
     base_frame_id: "base_footprint"
     odom_frame_id: "odom"
-<<<<<<< HEAD
-    cmd_vel_in_topic: "cmd_vel_nav"
-    cmd_vel_out_topic: "cmd_vel_cm"
-=======
     cmd_vel_in_topic: "cmd_vel_smoothed"
     cmd_vel_out_topic: "cmd_vel"
->>>>>>> 1efc96c3
     state_topic: "collision_monitor_state"
     transform_tolerance: 0.5
     source_timeout: 5.0

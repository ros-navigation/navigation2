--- conflicted
+++ resolved
@@ -62,13 +62,8 @@
    * @return bool if this edge is open valid to traverse
    */
   bool score(
-<<<<<<< HEAD
     const EdgePtr edge, const geometry_msgs::msg::PoseStamped & goal_pose,
     const EdgeType & edge_type, float & cost) override;
-=======
-    const EdgePtr edge, const geometry_msgs::msg::PoseStamped & goal_pose, bool final_edge,
-    float & cost) override;
->>>>>>> 1ef5419e
 
   /**
    * @brief Get name of the plugin for parameter scope mapping

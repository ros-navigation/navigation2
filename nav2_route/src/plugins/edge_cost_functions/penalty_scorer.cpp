--- conflicted
+++ resolved
@@ -42,11 +42,7 @@
 bool PenaltyScorer::score(
   const EdgePtr edge,
   const geometry_msgs::msg::PoseStamped & /* goal_pose */,
-<<<<<<< HEAD
   const EdgeType & /* edge_type */, float & cost)
-=======
-  bool /* final_edge */, float & cost)
->>>>>>> 1ef5419e
 {
   // Get the speed limit, if set for an edge
   float penalty_val = 0.0f;

// Copyright (c) 2025 Open Navigation LLC
//
// Licensed under the Apache License, Version 2.0 (the "License");
// you may not use this file except in compliance with the License.
// You may obtain a copy of the License at
//
//     http://www.apache.org/licenses/LICENSE-2.0
//
// Unless required by applicable law or agreed to in writing, software
// distributed under the License is distributed on an "AS IS" BASIS,
// WITHOUT WARRANTIES OR CONDITIONS OF ANY KIND, either express or implied.
// See the License for the specific language governing permissions and
// limitations under the License.

#include <memory>
#include <string>

#include "nav2_route/plugins/edge_cost_functions/costmap_scorer.hpp"

namespace nav2_route
{

void CostmapScorer::configure(
  const rclcpp_lifecycle::LifecycleNode::SharedPtr node,
  const std::shared_ptr<tf2_ros::Buffer>/* tf_buffer */,
  const std::string & name)
{
  RCLCPP_INFO(node->get_logger(), "Configuring costmap scorer.");
  name_ = name;
  logger_ = node->get_logger();

  // Find whether to use average or maximum cost values
  nav2_util::declare_parameter_if_not_declared(
    node, getName() + ".use_maximum", rclcpp::ParameterValue(true));
  use_max_ = static_cast<float>(node->get_parameter(getName() + ".use_maximum").as_bool());

  // Edge is invalid if its in collision
  nav2_util::declare_parameter_if_not_declared(
    node, getName() + ".invalid_on_collision", rclcpp::ParameterValue(true));
  invalid_on_collision_ =
    static_cast<float>(node->get_parameter(getName() + ".invalid_on_collision").as_bool());

  // Edge is invalid if edge is off the costmap
  nav2_util::declare_parameter_if_not_declared(
    node, getName() + ".invalid_off_map", rclcpp::ParameterValue(true));
  invalid_off_map_ =
    static_cast<float>(node->get_parameter(getName() + ".invalid_off_map").as_bool());

  nav2_util::declare_parameter_if_not_declared(
    node, getName() + ".max_cost", rclcpp::ParameterValue(253.0));
  max_cost_ = static_cast<float>(node->get_parameter(getName() + ".max_cost").as_double());

  // Create costmap subscriber
  nav2_util::declare_parameter_if_not_declared(
    node, getName() + ".costmap_topic",
    rclcpp::ParameterValue(std::string("global_costmap/costmap_raw")));
  std::string costmap_topic =
    node->get_parameter(getName() + ".costmap_topic").as_string();
  costmap_subscriber_ = std::make_unique<nav2_costmap_2d::CostmapSubscriber>(node, costmap_topic);

  // Find the proportional weight to apply, if multiple cost functions
  nav2_util::declare_parameter_if_not_declared(
    node, getName() + ".weight", rclcpp::ParameterValue(1.0));
  weight_ = static_cast<float>(node->get_parameter(getName() + ".weight").as_double());
}

void CostmapScorer::prepare()
{
  try {
    costmap_ = costmap_subscriber_->getCostmap();
  } catch (...) {
    costmap_.reset();
  }
}

<<<<<<< HEAD
// TODO(sm) does this critic make efficiency sense at a
// reasonable sized graph / node distance? Lower iterator density?
bool CostmapScorer::score(
  const EdgePtr edge,
  const geometry_msgs::msg::PoseStamped & /* goal_pose */,
  const EdgeType & /* edge_type */, float & cost)
=======
bool CostmapScorer::score(
  const EdgePtr edge,
  const geometry_msgs::msg::PoseStamped & /* goal_pose */,
  bool /* final_edge */, float & cost)
>>>>>>> 1ef5419e
{
  if (!costmap_) {
    RCLCPP_WARN(logger_, "No costmap yet received!");
    return false;
  }

  float largest_cost = 0.0, running_cost = 0.0, point_cost = 0.0;
  unsigned int x0, y0, x1, y1, idx = 0;
  if (!costmap_->worldToMap(edge->start->coords.x, edge->start->coords.y, x0, y0) ||
    !costmap_->worldToMap(edge->end->coords.x, edge->end->coords.y, x1, y1))
  {
    if (invalid_off_map_) {
      return false;
    }
    return true;
  }

  for (nav2_util::LineIterator iter(x0, y0, x1, y1); iter.isValid(); iter.advance()) {
    point_cost = static_cast<float>(costmap_->getCost(iter.getX(), iter.getY()));
    if (point_cost >= max_cost_ && max_cost_ != 255.0 /*Unknown*/ && invalid_on_collision_) {
      return false;
    }

    idx++;
    running_cost += point_cost;
    if (largest_cost < point_cost && point_cost != 255.0) {
      largest_cost = point_cost;
    }
  }

  if (use_max_) {
    cost = weight_ * largest_cost / max_cost_;
  } else {
    cost = weight_ * running_cost / (static_cast<float>(idx) * max_cost_);
  }

  return true;
}

std::string CostmapScorer::getName()
{
  return name_;
}

}  // namespace nav2_route

#include "pluginlib/class_list_macros.hpp"
PLUGINLIB_EXPORT_CLASS(nav2_route::CostmapScorer, nav2_route::EdgeCostFunction)<|MERGE_RESOLUTION|>--- conflicted
+++ resolved
@@ -73,19 +73,12 @@
   }
 }
 
-<<<<<<< HEAD
 // TODO(sm) does this critic make efficiency sense at a
 // reasonable sized graph / node distance? Lower iterator density?
 bool CostmapScorer::score(
   const EdgePtr edge,
   const geometry_msgs::msg::PoseStamped & /* goal_pose */,
   const EdgeType & /* edge_type */, float & cost)
-=======
-bool CostmapScorer::score(
-  const EdgePtr edge,
-  const geometry_msgs::msg::PoseStamped & /* goal_pose */,
-  bool /* final_edge */, float & cost)
->>>>>>> 1ef5419e
 {
   if (!costmap_) {
     RCLCPP_WARN(logger_, "No costmap yet received!");

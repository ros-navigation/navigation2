--- conflicted
+++ resolved
@@ -49,11 +49,7 @@
 
 bool TimeScorer::score(
   const EdgePtr edge, const geometry_msgs::msg::PoseStamped & /* goal_pose */,
-<<<<<<< HEAD
   const EdgeType & /* edge_type */, float & cost)
-=======
-  bool /* final_edge */, float & cost)
->>>>>>> 1ef5419e
 {
   // We have a previous actual time to utilize for a refined estimate
   float time = 0.0;

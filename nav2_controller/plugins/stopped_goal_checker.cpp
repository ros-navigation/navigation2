--- conflicted
+++ resolved
@@ -77,17 +77,10 @@
 
 bool StoppedGoalChecker::isGoalReached(
   const geometry_msgs::msg::Pose & query_pose, const geometry_msgs::msg::Pose & goal_pose,
-<<<<<<< HEAD
-  const std::optional<geometry_msgs::msg::Pose> & before_goal_pose,
-  const geometry_msgs::msg::Twist & velocity)
-{
-  bool ret = SimpleGoalChecker::isGoalReached(query_pose, goal_pose, before_goal_pose, velocity);
-=======
   const geometry_msgs::msg::Twist & velocity, const nav_msgs::msg::Path & transformed_global_plan)
 {
   bool ret = SimpleGoalChecker::isGoalReached(query_pose, goal_pose, velocity,
       transformed_global_plan);
->>>>>>> 14515654
   if (!ret) {
     return ret;
   }

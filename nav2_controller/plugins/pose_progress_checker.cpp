--- conflicted
+++ resolved
@@ -39,13 +39,8 @@
   SimpleProgressChecker::initialize(parent, plugin_name);
   auto node = parent.lock();
 
-<<<<<<< HEAD
-  required_movement_angle_ = node->declare_or_get_parameter(plugin_name +
-    ".required_movement_angle", 0.5);
-=======
   required_movement_angle_ = node->declare_or_get_parameter(
     plugin_name + ".required_movement_angle", 0.5);
->>>>>>> 1779d92e
 
   // Add callback for dynamic parameters
   dyn_params_handler_ = node->add_on_set_parameters_callback(

// Copyright (c) 2019 Intel Corporation
//
// Licensed under the Apache License, Version 2.0 (the "License");
// you may not use this file except in compliance with the License.
// You may obtain a copy of the License at
//
//     http://www.apache.org/licenses/LICENSE-2.0
//
// Unless required by applicable law or agreed to in writing, software
// distributed under the License is distributed on an "AS IS" BASIS,
// WITHOUT WARRANTIES OR CONDITIONS OF ANY KIND, either express or implied.
// See the License for the specific language governing permissions and
// limitations under the License.

#include <chrono>
#include <vector>
#include <memory>
#include <string>
#include <utility>

#include "nav2_core/exceptions.hpp"
#include "nav_2d_utils/conversions.hpp"
#include "nav2_util/node_utils.hpp"
#include "nav2_util/geometry_utils.hpp"
#include "nav2_controller/nav2_controller.hpp"

using namespace std::chrono_literals;

namespace nav2_controller
{

ControllerServer::ControllerServer()
: LifecycleNode("controller_server", "", true),
  progress_checker_loader_("nav2_core", "nav2_core::ProgressChecker"),
  default_progress_checker_id_{"progress_checker"},
  default_progress_checker_type_{"nav2_controller::SimpleProgressChecker"},
  goal_checker_loader_("nav2_core", "nav2_core::GoalChecker"),
  default_goal_checker_id_{"goal_checker"},
  default_goal_checker_type_{"nav2_controller::SimpleGoalChecker"},
  lp_loader_("nav2_core", "nav2_core::Controller"),
  default_ids_{"FollowPath"},
  default_types_{"dwb_core::DWBLocalPlanner"}
{
  RCLCPP_INFO(get_logger(), "Creating controller server");

  declare_parameter("controller_frequency", 20.0);

  declare_parameter("progress_checker_plugin", default_progress_checker_id_);
  declare_parameter("goal_checker_plugin", default_goal_checker_id_);
  declare_parameter("controller_plugins", default_ids_);
  declare_parameter("min_x_velocity_threshold", rclcpp::ParameterValue(0.0001));
  declare_parameter("min_y_velocity_threshold", rclcpp::ParameterValue(0.0001));
  declare_parameter("min_theta_velocity_threshold", rclcpp::ParameterValue(0.0001));

  get_parameter("controller_plugins", controller_ids_);
  if (controller_ids_ == default_ids_) {
    for (size_t i = 0; i < default_ids_.size(); ++i) {
      declare_parameter(default_ids_[i] + ".plugin", default_types_[i]);
    }
  }

  // The costmap node is used in the implementation of the controller
  costmap_ros_ = std::make_shared<nav2_costmap_2d::Costmap2DROS>(
    "local_costmap", std::string{get_namespace()}, "local_costmap");

  // Launch a thread to run the costmap node
  costmap_thread_ = std::make_unique<nav2_util::NodeThread>(costmap_ros_);
}

ControllerServer::~ControllerServer()
{
  RCLCPP_INFO(get_logger(), "Destroying");
}

nav2_util::CallbackReturn
ControllerServer::on_configure(const rclcpp_lifecycle::State & state)
{
  auto node = shared_from_this();

  RCLCPP_INFO(get_logger(), "Configuring controller interface");

<<<<<<< HEAD
=======
  get_parameter("progress_checker_plugin", progress_checker_id_);
  if (progress_checker_id_ == default_progress_checker_id_) {
    nav2_util::declare_parameter_if_not_declared(
      node, default_progress_checker_id_ + ".plugin",
      rclcpp::ParameterValue(default_progress_checker_type_));
  }
  get_parameter("goal_checker_plugin", goal_checker_id_);
  if (goal_checker_id_ == default_goal_checker_id_) {
    nav2_util::declare_parameter_if_not_declared(
      node, default_goal_checker_id_ + ".plugin",
      rclcpp::ParameterValue(default_goal_checker_type_));
  }

  get_parameter("controller_plugins", controller_ids_);
  if (controller_ids_ == default_ids_) {
    for (size_t i = 0; i < default_ids_.size(); ++i) {
      nav2_util::declare_parameter_if_not_declared(
        node, default_ids_[i] + ".plugin",
        rclcpp::ParameterValue(default_types_[i]));
    }
  }
>>>>>>> 95b905cd
  controller_types_.resize(controller_ids_.size());

  get_parameter("controller_frequency", controller_frequency_);
  get_parameter("min_x_velocity_threshold", min_x_velocity_threshold_);
  get_parameter("min_y_velocity_threshold", min_y_velocity_threshold_);
  get_parameter("min_theta_velocity_threshold", min_theta_velocity_threshold_);
  RCLCPP_INFO(get_logger(), "Controller frequency set to %.4fHz", controller_frequency_);

  costmap_ros_->on_configure(state);

  try {
    progress_checker_type_ = nav2_util::get_plugin_type_param(node, progress_checker_id_);
    progress_checker_ = progress_checker_loader_.createUniqueInstance(progress_checker_type_);
    RCLCPP_INFO(
      get_logger(), "Created progress_checker : %s of type %s",
      progress_checker_id_.c_str(), progress_checker_type_.c_str());
    progress_checker_->initialize(node, progress_checker_id_);
  } catch (const pluginlib::PluginlibException & ex) {
    RCLCPP_FATAL(get_logger(), "Failed to create controller. Exception: %s", ex.what());
    exit(-1);
  }
  try {
    goal_checker_type_ = nav2_util::get_plugin_type_param(node, goal_checker_id_);
    goal_checker_ = goal_checker_loader_.createUniqueInstance(goal_checker_type_);
    RCLCPP_INFO(
      get_logger(), "Created goal_checker : %s of type %s",
      goal_checker_id_.c_str(), goal_checker_type_.c_str());
    goal_checker_->initialize(node, goal_checker_id_);
  } catch (const pluginlib::PluginlibException & ex) {
    RCLCPP_FATAL(get_logger(), "Failed to create controller. Exception: %s", ex.what());
    exit(-1);
  }

  for (size_t i = 0; i != controller_ids_.size(); i++) {
    try {
      controller_types_[i] = nav2_util::get_plugin_type_param(node, controller_ids_[i]);
      nav2_core::Controller::Ptr controller =
        lp_loader_.createUniqueInstance(controller_types_[i]);
      RCLCPP_INFO(
        get_logger(), "Created controller : %s of type %s",
        controller_ids_[i].c_str(), controller_types_[i].c_str());
      controller->configure(
        node, controller_ids_[i],
        costmap_ros_->getTfBuffer(), costmap_ros_);
      controllers_.insert({controller_ids_[i], controller});
    } catch (const pluginlib::PluginlibException & ex) {
      RCLCPP_FATAL(get_logger(), "Failed to create controller. Exception: %s", ex.what());
      exit(-1);
    }
  }

  for (size_t i = 0; i != controller_ids_.size(); i++) {
    controller_ids_concat_ += controller_ids_[i] + std::string(" ");
  }

  odom_sub_ = std::make_unique<nav_2d_utils::OdomSubscriber>(node);
  vel_publisher_ = create_publisher<geometry_msgs::msg::Twist>("cmd_vel", 1);

  // Create the action server that we implement with our followPath method
  action_server_ = std::make_unique<ActionServer>(
    rclcpp_node_, "follow_path",
    std::bind(&ControllerServer::computeControl, this));

  return nav2_util::CallbackReturn::SUCCESS;
}

nav2_util::CallbackReturn
ControllerServer::on_activate(const rclcpp_lifecycle::State & state)
{
  RCLCPP_INFO(get_logger(), "Activating");

  costmap_ros_->on_activate(state);
  ControllerMap::iterator it;
  for (it = controllers_.begin(); it != controllers_.end(); ++it) {
    it->second->activate();
  }
  vel_publisher_->on_activate();
  action_server_->activate();

  // create bond connection
  createBond();

  return nav2_util::CallbackReturn::SUCCESS;
}

nav2_util::CallbackReturn
ControllerServer::on_deactivate(const rclcpp_lifecycle::State & state)
{
  RCLCPP_INFO(get_logger(), "Deactivating");

  action_server_->deactivate();
  ControllerMap::iterator it;
  for (it = controllers_.begin(); it != controllers_.end(); ++it) {
    it->second->deactivate();
  }
  costmap_ros_->on_deactivate(state);

  publishZeroVelocity();
  vel_publisher_->on_deactivate();

  // destroy bond connection
  destroyBond();

  return nav2_util::CallbackReturn::SUCCESS;
}

nav2_util::CallbackReturn
ControllerServer::on_cleanup(const rclcpp_lifecycle::State & state)
{
  RCLCPP_INFO(get_logger(), "Cleaning up");

  // Cleanup the helper classes
  ControllerMap::iterator it;
  for (it = controllers_.begin(); it != controllers_.end(); ++it) {
    it->second->cleanup();
  }
  controllers_.clear();
  costmap_ros_->on_cleanup(state);

  // Release any allocated resources
  action_server_.reset();
  for (it = controllers_.begin(); it != controllers_.end(); ++it) {
    it->second.reset();
  }
  odom_sub_.reset();

  vel_publisher_.reset();
  action_server_.reset();
  goal_checker_->reset();

  return nav2_util::CallbackReturn::SUCCESS;
}

nav2_util::CallbackReturn
ControllerServer::on_error(const rclcpp_lifecycle::State &)
{
  RCLCPP_FATAL(get_logger(), "Lifecycle node entered error state");
  return nav2_util::CallbackReturn::SUCCESS;
}

nav2_util::CallbackReturn
ControllerServer::on_shutdown(const rclcpp_lifecycle::State &)
{
  RCLCPP_INFO(get_logger(), "Shutting down");
  return nav2_util::CallbackReturn::SUCCESS;
}

bool ControllerServer::findControllerId(
  const std::string & c_name,
  std::string & current_controller)
{
  if (controllers_.find(c_name) == controllers_.end()) {
    if (controllers_.size() == 1 && c_name.empty()) {
      if (!single_controller_warning_given_) {
        RCLCPP_WARN(
          get_logger(), "No controller was specified in action call."
          " Server will use only plugin loaded %s. "
          "This warning will appear once.", controller_ids_concat_.c_str());
        single_controller_warning_given_ = true;
      }
      current_controller = controllers_.begin()->first;
    } else {
      RCLCPP_ERROR(
        get_logger(), "FollowPath called with controller name %s, "
        "which does not exist. Available controllers are %s.",
        c_name.c_str(), controller_ids_concat_.c_str());
      return false;
    }
  } else {
    current_controller = c_name;
  }

  return true;
}

void ControllerServer::computeControl()
{
  RCLCPP_INFO(get_logger(), "Received a goal, begin computing control effort.");

  try {
    std::string c_name = action_server_->get_current_goal()->controller_id;
    std::string current_controller;
    if (findControllerId(c_name, current_controller)) {
      current_controller_ = current_controller;
    } else {
      action_server_->terminate_current();
      return;
    }

    setPlannerPath(action_server_->get_current_goal()->path);
    progress_checker_->reset();

    rclcpp::Rate loop_rate(controller_frequency_);
    while (rclcpp::ok()) {
      if (action_server_ == nullptr) {
        RCLCPP_DEBUG(get_logger(), "Action server unavailable. Stopping.");
        return;
      }

      if (!action_server_->is_server_active()) {
        RCLCPP_DEBUG(get_logger(), "Action server is inactive. Stopping.");
        return;
      }

      if (action_server_->is_cancel_requested()) {
        RCLCPP_INFO(get_logger(), "Goal was canceled. Stopping the robot.");
        action_server_->terminate_all();
        publishZeroVelocity();
        return;
      }

      updateGlobalPath();

      computeAndPublishVelocity();

      if (isGoalReached()) {
        RCLCPP_INFO(get_logger(), "Reached the goal!");
        break;
      }

      if (!loop_rate.sleep()) {
        RCLCPP_WARN(
          get_logger(), "Control loop missed its desired rate of %.4fHz",
          controller_frequency_);
      }
    }
  } catch (nav2_core::PlannerException & e) {
    RCLCPP_ERROR(this->get_logger(), e.what());
    publishZeroVelocity();
    action_server_->terminate_current();
    return;
  }

  RCLCPP_DEBUG(get_logger(), "DWB succeeded, setting result");

  publishZeroVelocity();

  // TODO(orduno) #861 Handle a pending preemption and set controller name
  action_server_->succeeded_current();
}

void ControllerServer::setPlannerPath(const nav_msgs::msg::Path & path)
{
  RCLCPP_DEBUG(
    get_logger(),
    "Providing path to the controller %s", current_controller_.c_str());
  if (path.poses.empty()) {
    throw nav2_core::PlannerException("Invalid path, Path is empty.");
  }
  controllers_[current_controller_]->setPlan(path);

  auto end_pose = *(path.poses.end() - 1);
  goal_checker_->reset();

  RCLCPP_DEBUG(
    get_logger(), "Path end point is (%.2f, %.2f)",
    end_pose.pose.position.x, end_pose.pose.position.y);
  end_pose_ = end_pose.pose;
}

void ControllerServer::computeAndPublishVelocity()
{
  geometry_msgs::msg::PoseStamped pose;

  if (!getRobotPose(pose)) {
    throw nav2_core::PlannerException("Failed to obtain robot pose");
  }

  if (!progress_checker_->check(pose)) {
    throw nav2_core::PlannerException("Failed to make progress");
  }

  nav_2d_msgs::msg::Twist2D twist = getThresholdedTwist(odom_sub_->getTwist());

  auto cmd_vel_2d =
    controllers_[current_controller_]->computeVelocityCommands(
    pose,
    nav_2d_utils::twist2Dto3D(twist));

  std::shared_ptr<Action::Feedback> feedback = std::make_shared<Action::Feedback>();
  feedback->speed = std::hypot(cmd_vel_2d.twist.linear.x, cmd_vel_2d.twist.linear.y);
  feedback->distance_to_goal = nav2_util::geometry_utils::euclidean_distance(end_pose_, pose.pose);
  action_server_->publish_feedback(feedback);

  RCLCPP_DEBUG(get_logger(), "Publishing velocity at time %.2f", now().seconds());
  publishVelocity(cmd_vel_2d);
}

void ControllerServer::updateGlobalPath()
{
  if (action_server_->is_preempt_requested()) {
    RCLCPP_INFO(get_logger(), "Passing new path to controller.");
    auto goal = action_server_->accept_pending_goal();
    std::string current_controller;
    if (findControllerId(goal->controller_id, current_controller)) {
      current_controller_ = current_controller;
    } else {
      RCLCPP_INFO(
        get_logger(), "Terminating action, invalid controller %s requested.",
        goal->controller_id.c_str());
      action_server_->terminate_current();
      return;
    }
    setPlannerPath(goal->path);
  }
}

void ControllerServer::publishVelocity(const geometry_msgs::msg::TwistStamped & velocity)
{
  auto cmd_vel = std::make_unique<geometry_msgs::msg::Twist>(velocity.twist);
  vel_publisher_->publish(std::move(cmd_vel));
}

void ControllerServer::publishZeroVelocity()
{
  geometry_msgs::msg::TwistStamped velocity;
  velocity.twist.angular.x = 0;
  velocity.twist.angular.y = 0;
  velocity.twist.angular.z = 0;
  velocity.twist.linear.x = 0;
  velocity.twist.linear.y = 0;
  velocity.twist.linear.z = 0;
  publishVelocity(velocity);
}

bool ControllerServer::isGoalReached()
{
  geometry_msgs::msg::PoseStamped pose;

  if (!getRobotPose(pose)) {
    return false;
  }

  nav_2d_msgs::msg::Twist2D twist = getThresholdedTwist(odom_sub_->getTwist());
  geometry_msgs::msg::Twist velocity = nav_2d_utils::twist2Dto3D(twist);
  return goal_checker_->isGoalReached(pose.pose, end_pose_, velocity);
}

bool ControllerServer::getRobotPose(geometry_msgs::msg::PoseStamped & pose)
{
  geometry_msgs::msg::PoseStamped current_pose;
  if (!costmap_ros_->getRobotPose(current_pose)) {
    RCLCPP_ERROR(this->get_logger(), "Could not get robot pose");
    return false;
  }
  pose = current_pose;
  return true;
}

}  // namespace nav2_controller<|MERGE_RESOLUTION|>--- conflicted
+++ resolved
@@ -52,13 +52,6 @@
   declare_parameter("min_y_velocity_threshold", rclcpp::ParameterValue(0.0001));
   declare_parameter("min_theta_velocity_threshold", rclcpp::ParameterValue(0.0001));
 
-  get_parameter("controller_plugins", controller_ids_);
-  if (controller_ids_ == default_ids_) {
-    for (size_t i = 0; i < default_ids_.size(); ++i) {
-      declare_parameter(default_ids_[i] + ".plugin", default_types_[i]);
-    }
-  }
-
   // The costmap node is used in the implementation of the controller
   costmap_ros_ = std::make_shared<nav2_costmap_2d::Costmap2DROS>(
     "local_costmap", std::string{get_namespace()}, "local_costmap");
@@ -79,8 +72,7 @@
 
   RCLCPP_INFO(get_logger(), "Configuring controller interface");
 
-<<<<<<< HEAD
-=======
+
   get_parameter("progress_checker_plugin", progress_checker_id_);
   if (progress_checker_id_ == default_progress_checker_id_) {
     nav2_util::declare_parameter_if_not_declared(
@@ -102,7 +94,7 @@
         rclcpp::ParameterValue(default_types_[i]));
     }
   }
->>>>>>> 95b905cd
+
   controller_types_.resize(controller_ids_.size());
 
   get_parameter("controller_frequency", controller_frequency_);

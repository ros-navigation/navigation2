// Copyright (c) 2019 Intel Corporation
//
// Licensed under the Apache License, Version 2.0 (the "License");
// you may not use this file except in compliance with the License.
// You may obtain a copy of the License at
//
//     http://www.apache.org/licenses/LICENSE-2.0
//
// Unless required by applicable law or agreed to in writing, software
// distributed under the License is distributed on an "AS IS" BASIS,
// WITHOUT WARRANTIES OR CONDITIONS OF ANY KIND, either express or implied.
// See the License for the specific language governing permissions and
// limitations under the License.

#include <chrono>
#include <vector>
#include <memory>
#include <string>
#include <utility>
#include <limits>

#include "lifecycle_msgs/msg/state.hpp"
#include "nav2_core/controller_exceptions.hpp"
#include "nav_2d_utils/conversions.hpp"
#include "nav_2d_utils/tf_help.hpp"
#include "nav2_util/node_utils.hpp"
#include "nav2_util/geometry_utils.hpp"
#include "nav2_controller/controller_server.hpp"

using namespace std::chrono_literals;
using rcl_interfaces::msg::ParameterType;
using std::placeholders::_1;

namespace nav2_controller
{

ControllerServer::ControllerServer(const rclcpp::NodeOptions & options)
: nav2_util::LifecycleNode("controller_server", "", options),
  progress_checker_loader_("nav2_core", "nav2_core::ProgressChecker"),
  default_progress_checker_ids_{"progress_checker"},
  default_progress_checker_types_{"nav2_controller::SimpleProgressChecker"},
  goal_checker_loader_("nav2_core", "nav2_core::GoalChecker"),
  default_goal_checker_ids_{"goal_checker"},
  default_goal_checker_types_{"nav2_controller::SimpleGoalChecker"},
  lp_loader_("nav2_core", "nav2_core::Controller"),
  default_ids_{"FollowPath"},
  default_types_{"dwb_core::DWBLocalPlanner"}
{
  RCLCPP_INFO(get_logger(), "Creating controller server");

  declare_parameter("controller_frequency", 20.0);

  declare_parameter("action_server_result_timeout", 10.0);

  declare_parameter("progress_checker_plugins", default_progress_checker_ids_);
  declare_parameter("goal_checker_plugins", default_goal_checker_ids_);
  declare_parameter("controller_plugins", default_ids_);
  declare_parameter("min_x_velocity_threshold", rclcpp::ParameterValue(0.0001));
  declare_parameter("min_y_velocity_threshold", rclcpp::ParameterValue(0.0001));
  declare_parameter("min_theta_velocity_threshold", rclcpp::ParameterValue(0.0001));

  declare_parameter("speed_limit_topic", rclcpp::ParameterValue("speed_limit"));

  declare_parameter("failure_tolerance", rclcpp::ParameterValue(0.0));
  declare_parameter("use_realtime_priority", rclcpp::ParameterValue(false));

  // The costmap node is used in the implementation of the controller
  costmap_ros_ = std::make_shared<nav2_costmap_2d::Costmap2DROS>(
    "local_costmap", std::string{get_namespace()}, "local_costmap",
<<<<<<< HEAD
    get_parameter("use_sim_time").as_bool());

  // The costmap node is used in the implementation of the controller to cut paths based on sensor realtime data
  sensor_costmap_ros_ = std::make_shared<nav2_costmap_2d::Costmap2DROS>(
    "sensor_local_costmap", std::string{get_namespace()}, "sensor_local_costmap",
    get_parameter("use_sim_time").as_bool());
=======
    get_parameter("use_sim_time").as_bool(), options.use_intra_process_comms());
>>>>>>> 16c4f913
}

ControllerServer::~ControllerServer()
{
  progress_checkers_.clear();
  goal_checkers_.clear();
  controllers_.clear();
  costmap_thread_.reset();
}

nav2_util::CallbackReturn
ControllerServer::on_configure(const rclcpp_lifecycle::State & /*state*/)
{
  auto node = shared_from_this();

  RCLCPP_INFO(get_logger(), "Configuring controller interface");

  RCLCPP_INFO(get_logger(), "getting progress checker plugins..");
  get_parameter("progress_checker_plugins", progress_checker_ids_);
  try {
    nav2_util::declare_parameter_if_not_declared(
      node, "progress_checker_plugin", rclcpp::PARAMETER_STRING);
    std::string progress_checker_plugin;
    progress_checker_plugin = node->get_parameter("progress_checker_plugin").as_string();
    progress_checker_ids_.clear();
    progress_checker_ids_.push_back(progress_checker_plugin);
    RCLCPP_WARN(
      get_logger(),
      "\"progress_checker_plugin\" parameter was deprecated and will be removed soon. Use "
      "\"progress_checker_plugins\" instead to specify a list of plugins");
  } catch (const std::exception &) {
    // This is normal situation: progress_checker_plugin parameter should not being declared
  }
  if (progress_checker_ids_ == default_progress_checker_ids_) {
    for (size_t i = 0; i < default_progress_checker_ids_.size(); ++i) {
      nav2_util::declare_parameter_if_not_declared(
        node, default_progress_checker_ids_[i] + ".plugin",
        rclcpp::ParameterValue(default_progress_checker_types_[i]));
    }
  }

  RCLCPP_INFO(get_logger(), "getting goal checker plugins..");
  get_parameter("goal_checker_plugins", goal_checker_ids_);
  if (goal_checker_ids_ == default_goal_checker_ids_) {
    for (size_t i = 0; i < default_goal_checker_ids_.size(); ++i) {
      nav2_util::declare_parameter_if_not_declared(
        node, default_goal_checker_ids_[i] + ".plugin",
        rclcpp::ParameterValue(default_goal_checker_types_[i]));
    }
  }

  get_parameter("controller_plugins", controller_ids_);
  if (controller_ids_ == default_ids_) {
    for (size_t i = 0; i < default_ids_.size(); ++i) {
      nav2_util::declare_parameter_if_not_declared(
        node, default_ids_[i] + ".plugin",
        rclcpp::ParameterValue(default_types_[i]));
    }
  }

  controller_types_.resize(controller_ids_.size());
  goal_checker_types_.resize(goal_checker_ids_.size());
  progress_checker_types_.resize(progress_checker_ids_.size());

  get_parameter("controller_frequency", controller_frequency_);
  get_parameter("min_x_velocity_threshold", min_x_velocity_threshold_);
  get_parameter("min_y_velocity_threshold", min_y_velocity_threshold_);
  get_parameter("min_theta_velocity_threshold", min_theta_velocity_threshold_);
  RCLCPP_INFO(get_logger(), "Controller frequency set to %.4fHz", controller_frequency_);

  std::string speed_limit_topic;
  get_parameter("speed_limit_topic", speed_limit_topic);
  get_parameter("failure_tolerance", failure_tolerance_);
  get_parameter("use_realtime_priority", use_realtime_priority_);

  costmap_ros_->configure();
  sensor_costmap_ros_->configure();
  // Launch a thread to run the costmap node
  costmap_thread_ = std::make_unique<nav2_util::NodeThread>(costmap_ros_);

  for (size_t i = 0; i != progress_checker_ids_.size(); i++) {
    try {
      progress_checker_types_[i] = nav2_util::get_plugin_type_param(
        node, progress_checker_ids_[i]);
      nav2_core::ProgressChecker::Ptr progress_checker =
        progress_checker_loader_.createUniqueInstance(progress_checker_types_[i]);
      RCLCPP_INFO(
        get_logger(), "Created progress_checker : %s of type %s",
        progress_checker_ids_[i].c_str(), progress_checker_types_[i].c_str());
      progress_checker->initialize(node, progress_checker_ids_[i]);
      progress_checkers_.insert({progress_checker_ids_[i], progress_checker});
    } catch (const pluginlib::PluginlibException & ex) {
      RCLCPP_FATAL(
        get_logger(),
        "Failed to create progress_checker. Exception: %s", ex.what());
      return nav2_util::CallbackReturn::FAILURE;
    }
  }

  for (size_t i = 0; i != progress_checker_ids_.size(); i++) {
    progress_checker_ids_concat_ += progress_checker_ids_[i] + std::string(" ");
  }

  RCLCPP_INFO(
    get_logger(),
    "Controller Server has %s progress checkers available.", progress_checker_ids_concat_.c_str());

  for (size_t i = 0; i != goal_checker_ids_.size(); i++) {
    try {
      goal_checker_types_[i] = nav2_util::get_plugin_type_param(node, goal_checker_ids_[i]);
      nav2_core::GoalChecker::Ptr goal_checker =
        goal_checker_loader_.createUniqueInstance(goal_checker_types_[i]);
      RCLCPP_INFO(
        get_logger(), "Created goal checker : %s of type %s",
        goal_checker_ids_[i].c_str(), goal_checker_types_[i].c_str());
      goal_checker->initialize(node, goal_checker_ids_[i], costmap_ros_);
      goal_checkers_.insert({goal_checker_ids_[i], goal_checker});
    } catch (const pluginlib::PluginlibException & ex) {
      RCLCPP_FATAL(
        get_logger(),
        "Failed to create goal checker. Exception: %s", ex.what());
      return nav2_util::CallbackReturn::FAILURE;
    }
  }

  for (size_t i = 0; i != goal_checker_ids_.size(); i++) {
    goal_checker_ids_concat_ += goal_checker_ids_[i] + std::string(" ");
  }

  RCLCPP_INFO(
    get_logger(),
    "Controller Server has %s goal checkers available.", goal_checker_ids_concat_.c_str());

  for (size_t i = 0; i != controller_ids_.size(); i++) {
    try {
      controller_types_[i] = nav2_util::get_plugin_type_param(node, controller_ids_[i]);
      nav2_core::Controller::Ptr controller =
        lp_loader_.createUniqueInstance(controller_types_[i]);
      RCLCPP_INFO(
        get_logger(), "Created controller : %s of type %s",
        controller_ids_[i].c_str(), controller_types_[i].c_str());
      controller->configure(
        node, controller_ids_[i],
        costmap_ros_->getTfBuffer(), costmap_ros_);
      controllers_.insert({controller_ids_[i], controller});
    } catch (const pluginlib::PluginlibException & ex) {
      RCLCPP_FATAL(
        get_logger(),
        "Failed to create controller. Exception: %s", ex.what());
      return nav2_util::CallbackReturn::FAILURE;
    }
  }

  for (size_t i = 0; i != controller_ids_.size(); i++) {
    controller_ids_concat_ += controller_ids_[i] + std::string(" ");
  }

  RCLCPP_INFO(
    get_logger(),
    "Controller Server has %s controllers available.", controller_ids_concat_.c_str());

  odom_sub_ = std::make_unique<nav_2d_utils::OdomSubscriber>(node);
  vel_publisher_ = create_publisher<geometry_msgs::msg::Twist>("cmd_vel", 1);

  double action_server_result_timeout;
  get_parameter("action_server_result_timeout", action_server_result_timeout);
  rcl_action_server_options_t server_options = rcl_action_server_get_default_options();
  server_options.result_timeout.nanoseconds = RCL_S_TO_NS(action_server_result_timeout);

  // Create the action server that we implement with our followPath method
  // This may throw due to real-time prioritzation if user doesn't have real-time permissions
  try {                                           custom_via_points_active_(false), no_infeasible_plans_(0),
    action_server_ = std::make_unique<ActionServer>(
      shared_from_this(),
      "follow_path",
      std::bind(&ControllerServer::computeControl, this),
      nullptr,
      std::chrono::milliseconds(500),
      true /*spin thread*/, server_options, use_realtime_priority_ /*soft realtime*/);
  } catch (const std::runtime_error & e) {
    RCLCPP_ERROR(get_logger(), "Error creating action server! %s", e.what());
    return nav2_util::CallbackReturn::FAILURE;
  }

  // Set subscribtion to the speed limiting topic
  speed_limit_sub_ = create_subscription<nav2_msgs::msg::SpeedLimit>(
    speed_limit_topic, rclcpp::QoS(10),
    std::bind(&ControllerServer::speedLimitCallback, this, std::placeholders::_1));

  return nav2_util::CallbackReturn::SUCCESS;
}

nav2_util::CallbackReturn
ControllerServer::on_activate(const rclcpp_lifecycle::State & /*state*/)
{
  RCLCPP_INFO(get_logger(), "Activating");

  costmap_ros_->activate();
  ControllerMap::iterator it;
  for (it = controllers_.begin(); it != controllers_.end(); ++it) {
    it->second->activate();
  }
  vel_publisher_->on_activate();
  action_server_->activate();

  auto node = shared_from_this();
  // Add callback for dynamic parameters
  dyn_params_handler_ = node->add_on_set_parameters_callback(
    std::bind(&ControllerServer::dynamicParametersCallback, this, _1));

  // create bond connection
  createBond();

  return nav2_util::CallbackReturn::SUCCESS;
}

nav2_util::CallbackReturn
ControllerServer::on_deactivate(const rclcpp_lifecycle::State & /*state*/)
{
  RCLCPP_INFO(get_logger(), "Deactivating");

  action_server_->deactivate();
  ControllerMap::iterator it;
  for (it = controllers_.begin(); it != controllers_.end(); ++it) {
    it->second->deactivate();
  }

  /*
   * The costmap is also a lifecycle node, so it may have already fired on_deactivate
   * via rcl preshutdown cb. Despite the rclcpp docs saying on_shutdown callbacks fire
   * in the order added, the preshutdown callbacks clearly don't per se, due to using an
   * unordered_set iteration. Once this issue is resolved, we can maybe make a stronger
   * ordering assumption: https://github.com/ros2/rclcpp/issues/2096
   */
  if (costmap_ros_->get_current_state().id() ==
    lifecycle_msgs::msg::State::PRIMARY_STATE_ACTIVE)
  {
    costmap_ros_->deactivate();
  }

  publishZeroVelocity();
  vel_publisher_->on_deactivate();
  dyn_params_handler_.reset();

  // destroy bond connection
  destroyBond();

  return nav2_util::CallbackReturn::SUCCESS;
}

nav2_util::CallbackReturn
ControllerServer::on_cleanup(const rclcpp_lifecycle::State & /*state*/)
{
  RCLCPP_INFO(get_logger(), "Cleaning up");

  // Cleanup the helper classes
  ControllerMap::iterator it;
  for (it = controllers_.begin(); it != controllers_.end(); ++it) {
    it->second->cleanup();
  }
  controllers_.clear();

  goal_checkers_.clear();
  progress_checkers_.clear();
  if (costmap_ros_->get_current_state().id() ==
    lifecycle_msgs::msg::State::PRIMARY_STATE_INACTIVE)
  {
    costmap_ros_->cleanup();
  }

  // Release any allocated resources
  action_server_.reset();
  odom_sub_.reset();
  costmap_thread_.reset();
  vel_publisher_.reset();
  speed_limit_sub_.reset();

  return nav2_util::CallbackReturn::SUCCESS;
}

nav2_util::CallbackReturn
ControllerServer::on_shutdown(const rclcpp_lifecycle::State &)
{
  RCLCPP_INFO(get_logger(), "Shutting down");
  return nav2_util::CallbackReturn::SUCCESS;
}

bool ControllerServer::findControllerId(
  const std::string & c_name,
  std::string & current_controller)
{
  if (controllers_.find(c_name) == controllers_.end()) {
    if (controllers_.size() == 1 && c_name.empty()) {
      RCLCPP_WARN_ONCE(
        get_logger(), "No controller was specified in action call."
        " Server will use only plugin loaded %s. "
        "This warning will appear once.", controller_ids_concat_.c_str());
      current_controller = controllers_.begin()->first;
    } else {
      RCLCPP_ERROR(
        get_logger(), "FollowPath called with controller name %s, "
        "which does not exist. Available controllers are: %s.",
        c_name.c_str(), controller_ids_concat_.c_str());
      return false;
    }
  } else {
    RCLCPP_DEBUG(get_logger(), "Selected controller: %s.", c_name.c_str());
    current_controller = c_name;
  }

  return true;
}

bool ControllerServer::findGoalCheckerId(
  const std::string & c_name,
  std::string & current_goal_checker)
{
  if (goal_checkers_.find(c_name) == goal_checkers_.end()) {
    if (goal_checkers_.size() == 1 && c_name.empty()) {
      RCLCPP_WARN_ONCE(
        get_logger(), "No goal checker was specified in parameter 'current_goal_checker'."
        " Server will use only plugin loaded %s. "
        "This warning will appear once.", goal_checker_ids_concat_.c_str());
      current_goal_checker = goal_checkers_.begin()->first;
    } else {
      RCLCPP_ERROR(
        get_logger(), "FollowPath called with goal_checker name %s in parameter"
        " 'current_goal_checker', which does not exist. Available goal checkers are: %s.",
        c_name.c_str(), goal_checker_ids_concat_.c_str());
      return false;
    }
  } else {
    RCLCPP_DEBUG(get_logger(), "Selected goal checker: %s.", c_name.c_str());
    current_goal_checker = c_name;
  }

  return true;
}

bool ControllerServer::findProgressCheckerId(
  const std::string & c_name,
  std::string & current_progress_checker)
{
  if (progress_checkers_.find(c_name) == progress_checkers_.end()) {
    if (progress_checkers_.size() == 1 && c_name.empty()) {
      RCLCPP_WARN_ONCE(
        get_logger(), "No progress checker was specified in parameter 'current_progress_checker'."
        " Server will use only plugin loaded %s. "
        "This warning will appear once.", progress_checker_ids_concat_.c_str());
      current_progress_checker = progress_checkers_.begin()->first;
    } else {
      RCLCPP_ERROR(
        get_logger(), "FollowPath called with progress_checker name %s in parameter"
        " 'current_progress_checker', which does not exist. Available progress checkers are: %s.",
        c_name.c_str(), progress_checker_ids_concat_.c_str());
      return false;
    }
  } else {
    RCLCPP_DEBUG(get_logger(), "Selected progress checker: %s.", c_name.c_str());
    current_progress_checker = c_name;
  }

  return true;
}

void ControllerServer::computeControl()
{
  std::lock_guard<std::mutex> lock(dynamic_params_lock_);

  RCLCPP_INFO(get_logger(), "Received a goal, begin computing control effort.");

  try {
    std::string c_name = action_server_->get_current_goal()->controller_id;
    std::string current_controller;
    if (findControllerId(c_name, current_controller)) {
      RCLCPP_INFO(get_logger(), "Selected controller: %s.", c_name.c_str());
      current_controller_ = current_controller;
    } else {
      throw nav2_core::InvalidController("Failed to find controller name: " + c_name);
    }

    std::string gc_name = action_server_->get_current_goal()->goal_checker_id;
    std::string current_goal_checker;
    if (findGoalCheckerId(gc_name, current_goal_checker)) {
      current_goal_checker_ = current_goal_checker;
    } else {
      throw nav2_core::ControllerException("Failed to find goal checker name: " + gc_name);
    }

    std::string pc_name = action_server_->get_current_goal()->progress_checker_id;
    std::string current_progress_checker;
    if (findProgressCheckerId(pc_name, current_progress_checker)) {
      current_progress_checker_ = current_progress_checker;
    } else {
      throw nav2_core::ControllerException("Failed to find progress checker name: " + pc_name);
    }

    setPlannerPath(action_server_->get_current_goal()->path);
    progress_checkers_[current_progress_checker_]->reset();

    last_valid_cmd_time_ = now();
    rclcpp::WallRate loop_rate(controller_frequency_);
    auto begin = std::chrono::steady_clock::now();
    double real_frequency = controller_frequency_;
    while (rclcpp::ok()) {
      if (action_server_ == nullptr || !action_server_->is_server_active()) {
        RCLCPP_DEBUG(get_logger(), "Action server unavailable or inactive. Stopping.");
        return;
      }

      if (action_server_->is_cancel_requested()) {
        bool free_goal_vel = action_server_->get_current_goal()->free_goal_vel;
        action_server_->terminate_all();
        if (!free_goal_vel){
          RCLCPP_INFO(get_logger(), "Goal was canceled. Stopping the robot.");
          publishZeroVelocity();
        }
        else {
          RCLCPP_INFO(get_logger(), "Goal was canceled.");
        }
        return;
      }

      // Don't compute a trajectory until costmap is valid (after clear costmap)
      rclcpp::Rate r(100);
      while (!costmap_ros_->isCurrent()) {
        r.sleep();
      }

      updateGlobalPath();

      computeAndPublishVelocity();

      if (isGoalReached()) {
        RCLCPP_INFO(get_logger(), "Reached the goal!");
        break;
      }

      if (!loop_rate.sleep()) {
        auto end = std::chrono::steady_clock::now();
        double period = std::chrono::duration_cast<std::chrono::microseconds>(end - begin).count();
        begin = end;
        real_frequency = 1.0e6 / period;
        RCLCPP_WARN(
          get_logger(), "Control loop missed its desired rate of %.4fHz. Achieved rate: %.4fHz",
          controller_frequency_, real_frequency);
      }
    }
  } catch (nav2_core::InvalidController & e) {
    RCLCPP_ERROR(this->get_logger(), "%s", e.what());
    publishZeroVelocity();
    std::shared_ptr<Action::Result> result = std::make_shared<Action::Result>();
    result->error_code = Action::Goal::INVALID_CONTROLLER;
    action_server_->terminate_current(result);
    return;
  } catch (nav2_core::ControllerTFError & e) {
    RCLCPP_ERROR(this->get_logger(), "%s", e.what());
    publishZeroVelocity();
    std::shared_ptr<Action::Result> result = std::make_shared<Action::Result>();
    result->error_code = Action::Goal::TF_ERROR;
    action_server_->terminate_current(result);
    return;
  } catch (nav2_core::NoValidControl & e) {
    RCLCPP_ERROR(this->get_logger(), "%s", e.what());
    publishZeroVelocity();
    std::shared_ptr<Action::Result> result = std::make_shared<Action::Result>();
    result->error_code = Action::Goal::NO_VALID_CONTROL;
    action_server_->terminate_current(result);
    return;
  } catch (nav2_core::FailedToMakeProgress & e) {
    RCLCPP_ERROR(this->get_logger(), "%s", e.what());
    publishZeroVelocity();
    std::shared_ptr<Action::Result> result = std::make_shared<Action::Result>();
    result->error_code = Action::Goal::FAILED_TO_MAKE_PROGRESS;
    action_server_->terminate_current(result);
    return;
  } catch (nav2_core::PatienceExceeded & e) {
    RCLCPP_ERROR(this->get_logger(), "%s", e.what());
    publishZeroVelocity();
    std::shared_ptr<Action::Result> result = std::make_shared<Action::Result>();
    result->error_code = Action::Goal::PATIENCE_EXCEEDED;
    action_server_->terminate_current(result);
    return;
  } catch (nav2_core::InvalidPath & e) {
    RCLCPP_ERROR(this->get_logger(), "%s", e.what());
    publishZeroVelocity();
    std::shared_ptr<Action::Result> result = std::make_shared<Action::Result>();
    result->error_code = Action::Goal::INVALID_PATH;
    action_server_->terminate_current(result);
    return;
  } catch (nav2_core::ControllerException & e) {
    RCLCPP_ERROR(this->get_logger(), "%s", e.what());
    publishZeroVelocity();
    std::shared_ptr<Action::Result> result = std::make_shared<Action::Result>();
    result->error_code = Action::Goal::UNKNOWN;
    action_server_->terminate_current(result);
    return;
  } catch (std::exception & e) {
    RCLCPP_ERROR(this->get_logger(), "%s", e.what());
    publishZeroVelocity();
    std::shared_ptr<Action::Result> result = std::make_shared<Action::Result>();
    result->error_code = Action::Goal::UNKNOWN;
    action_server_->terminate_current(result);
    return;
  }

  RCLCPP_DEBUG(get_logger(), "Controller succeeded, setting result");
  bool free_goal_vel = action_server_->get_current_goal()->free_goal_vel;
  if (!free_goal_vel){
    publishZeroVelocity();
  }

  // TODO(orduno) #861 Handle a pending preemption and set controller name
  action_server_->succeeded_current();
}

void ControllerServer::setPlannerPath(const nav_msgs::msg::Path & path)
{
  RCLCPP_DEBUG(
    get_logger(),
    "Providing path to the controller %s", current_controller_.c_str());
  if (path.poses.empty()) {
    throw nav2_core::InvalidPath("Path is empty.");
  }
  controllers_[current_controller_]->setPlan(path);

  end_pose_ = path.poses.back();
  end_pose_.header.frame_id = path.header.frame_id;
  goal_checkers_[current_goal_checker_]->reset();

  RCLCPP_DEBUG(
    get_logger(), "Path end point is (%.2f, %.2f)",
    end_pose_.pose.position.x, end_pose_.pose.position.y);

  current_path_ = path;
}

void ControllerServer::computeAndPublishVelocity()
{
  geometry_msgs::msg::PoseStamped pose;

  if (!getRobotPose(pose)) {
    throw nav2_core::ControllerTFError("Failed to obtain robot pose");
  }

  if (!progress_checkers_[current_progress_checker_]->check(pose)) {
    throw nav2_core::FailedToMakeProgress("Failed to make progress");
  }

  nav_2d_msgs::msg::Twist2D twist = getThresholdedTwist(odom_sub_->getTwist());

  geometry_msgs::msg::TwistStamped cmd_vel_2d;

  try {
    cmd_vel_2d =
      controllers_[current_controller_]->computeVelocityCommands(
      pose,
      nav_2d_utils::twist2Dto3D(twist),
      goal_checkers_[current_goal_checker_].get());
    last_valid_cmd_time_ = now();
    // Only no valid control exception types are valid to attempt to have control patience, as
    // other types will not be resolved with more attempts
  } catch (nav2_core::NoValidControl & e) {
    if (failure_tolerance_ > 0 || failure_tolerance_ == -1.0) {
      RCLCPP_WARN(this->get_logger(), e.what());
      cmd_vel_2d.twist.angular.x = 0;
      cmd_vel_2d.twist.angular.y = 0;
      cmd_vel_2d.twist.angular.z = 0;
      cmd_vel_2d.twist.linear.x = 0;
      cmd_vel_2d.twist.linear.y = 0;
      cmd_vel_2d.twist.linear.z = 0;
      cmd_vel_2d.header.frame_id = costmap_ros_->getBaseFrameID();
      cmd_vel_2d.header.stamp = now();
      if ((now() - last_valid_cmd_time_).seconds() > failure_tolerance_ &&
        failure_tolerance_ != -1.0)
      {
        throw nav2_core::PatienceExceeded("Controller patience exceeded");
      }
    } else {
      throw nav2_core::NoValidControl(e.what());
    }
  }

  std::shared_ptr<Action::Feedback> feedback = std::make_shared<Action::Feedback>();
  feedback->speed = std::hypot(cmd_vel_2d.twist.linear.x, cmd_vel_2d.twist.linear.y);

  // Find the closest pose to current pose on global path
  nav_msgs::msg::Path & current_path = current_path_;
  auto find_closest_pose_idx =
    [&pose, &current_path]() {
      size_t closest_pose_idx = 0;
      double curr_min_dist = std::numeric_limits<double>::max();
      for (size_t curr_idx = 0; curr_idx < current_path.poses.size(); ++curr_idx) {
        double curr_dist = nav2_util::geometry_utils::euclidean_distance(
          pose, current_path.poses[curr_idx]);
        if (curr_dist < curr_min_dist) {
          curr_min_dist = curr_dist;
          closest_pose_idx = curr_idx;
        }
      }
      return closest_pose_idx;
    };

  feedback->distance_to_goal =
    nav2_util::geometry_utils::calculate_path_length(current_path_, find_closest_pose_idx());
  action_server_->publish_feedback(feedback);

  RCLCPP_DEBUG(get_logger(), "Publishing velocity at time %.2f", now().seconds());
  publishVelocity(cmd_vel_2d);
}

void ControllerServer::updateGlobalPath()
{
  if (action_server_->is_preempt_requested()) {
    RCLCPP_INFO(get_logger(), "Passing new path to controller.");
    auto goal = action_server_->accept_pending_goal();
    std::string current_controller;
    if (findControllerId(goal->controller_id, current_controller)) {
      current_controller_ = current_controller;
    } else {
      RCLCPP_INFO(
        get_logger(), "Terminating action, invalid controller %s requested.",
        goal->controller_id.c_str());
      action_server_->terminate_current();
      return;
    }
    std::string current_goal_checker;
    if (findGoalCheckerId(goal->goal_checker_id, current_goal_checker)) {
      current_goal_checker_ = current_goal_checker;
    } else {
      RCLCPP_INFO(
        get_logger(), "Terminating action, invalid goal checker %s requested.",
        goal->goal_checker_id.c_str());
      action_server_->terminate_current();
      return;
    }
    std::string current_progress_checker;
    if (findProgressCheckerId(goal->progress_checker_id, current_progress_checker)) {
      if (current_progress_checker_ != current_progress_checker) {
        RCLCPP_INFO(
          get_logger(), "Change of progress checker %s requested, resetting it",
          goal->progress_checker_id.c_str());
        current_progress_checker_ = current_progress_checker;
        progress_checkers_[current_progress_checker_]->reset();
      }
    } else {
      RCLCPP_INFO(
        get_logger(), "Terminating action, invalid progress checker %s requested.",
        goal->progress_checker_id.c_str());
      action_server_->terminate_current();
      return;
    }
    setPlannerPath(goal->path);
  }
}

void ControllerServer::publishVelocity(const geometry_msgs::msg::TwistStamped & velocity)
{
  auto cmd_vel = std::make_unique<geometry_msgs::msg::Twist>(velocity.twist);
  if (vel_publisher_->is_activated() && vel_publisher_->get_subscription_count() > 0) {
    vel_publisher_->publish(std::move(cmd_vel));
  }
}

void ControllerServer::publishZeroVelocity()
{
  geometry_msgs::msg::TwistStamped velocity;
  velocity.twist.angular.x = 0;
  velocity.twist.angular.y = 0;
  velocity.twist.angular.z = 0;
  velocity.twist.linear.x = 0;
  velocity.twist.linear.y = 0;
  velocity.twist.linear.z = 0;
  velocity.header.frame_id = costmap_ros_->getBaseFrameID();
  velocity.header.stamp = now();
  publishVelocity(velocity);

  // Reset the state of the controllers after the task has ended
  ControllerMap::iterator it;
  for (it = controllers_.begin(); it != controllers_.end(); ++it) {
    it->second->reset();
  }
}

bool ControllerServer::isGoalReached()
{
  geometry_msgs::msg::PoseStamped pose;

  if (!getRobotPose(pose)) {
    return false;
  }

  nav_2d_msgs::msg::Twist2D twist = getThresholdedTwist(odom_sub_->getTwist());
  geometry_msgs::msg::Twist velocity = nav_2d_utils::twist2Dto3D(twist);

  geometry_msgs::msg::PoseStamped transformed_end_pose;
  rclcpp::Duration tolerance(rclcpp::Duration::from_seconds(costmap_ros_->getTransformTolerance()));
  nav_2d_utils::transformPose(
    costmap_ros_->getTfBuffer(), costmap_ros_->getGlobalFrameID(),
    end_pose_, transformed_end_pose, tolerance);

  return goal_checkers_[current_goal_checker_]->isGoalReached(
    pose.pose, transformed_end_pose.pose,
    velocity);
}

bool ControllerServer::getRobotPose(geometry_msgs::msg::PoseStamped & pose)
{
  geometry_msgs::msg::PoseStamped current_pose;
  if (!costmap_ros_->getRobotPose(current_pose)) {
    return false;
  }
  pose = current_pose;
  return true;
}

void ControllerServer::speedLimitCallback(const nav2_msgs::msg::SpeedLimit::SharedPtr msg)
{
  ControllerMap::iterator it;
  for (it = controllers_.begin(); it != controllers_.end(); ++it) {
    it->second->setSpeedLimit(msg->speed_limit, msg->percentage);
  }
}

rcl_interfaces::msg::SetParametersResult
ControllerServer::dynamicParametersCallback(std::vector<rclcpp::Parameter> parameters)
{
  rcl_interfaces::msg::SetParametersResult result;

  for (auto parameter : parameters) {
    const auto & type = parameter.get_type();
    const auto & name = parameter.get_name();

    // If we are trying to change the parameter of a plugin we can just skip it at this point
    // as they handle parameter changes themselves and don't need to lock the mutex
    if (name.find('.') != std::string::npos) {
      continue;
    }

    if (!dynamic_params_lock_.try_lock()) {
      RCLCPP_WARN(
        get_logger(),
        "Unable to dynamically change Parameters while the controller is currently running");
      result.successful = false;
      result.reason =
        "Unable to dynamically change Parameters while the controller is currently running";
      return result;
    }

    if (type == ParameterType::PARAMETER_DOUBLE) {
      if (name == "controller_frequency") {
        controller_frequency_ = parameter.as_double();
      } else if (name == "min_x_velocity_threshold") {
        min_x_velocity_threshold_ = parameter.as_double();
      } else if (name == "min_y_velocity_threshold") {
        min_y_velocity_threshold_ = parameter.as_double();
      } else if (name == "min_theta_velocity_threshold") {
        min_theta_velocity_threshold_ = parameter.as_double();
      } else if (name == "failure_tolerance") {
        failure_tolerance_ = parameter.as_double();
      }
    }

    dynamic_params_lock_.unlock();
  }

  result.successful = true;
  return result;
}

}  // namespace nav2_controller

#include "rclcpp_components/register_node_macro.hpp"

// Register the component with class_loader.
// This acts as a sort of entry point, allowing the component to be discoverable when its library
// is being loaded into a running process.
RCLCPP_COMPONENTS_REGISTER_NODE(nav2_controller::ControllerServer)<|MERGE_RESOLUTION|>--- conflicted
+++ resolved
@@ -67,16 +67,12 @@
   // The costmap node is used in the implementation of the controller
   costmap_ros_ = std::make_shared<nav2_costmap_2d::Costmap2DROS>(
     "local_costmap", std::string{get_namespace()}, "local_costmap",
-<<<<<<< HEAD
-    get_parameter("use_sim_time").as_bool());
+    get_parameter("use_sim_time").as_bool(), options.use_intra_process_comms());
 
   // The costmap node is used in the implementation of the controller to cut paths based on sensor realtime data
   sensor_costmap_ros_ = std::make_shared<nav2_costmap_2d::Costmap2DROS>(
     "sensor_local_costmap", std::string{get_namespace()}, "sensor_local_costmap",
-    get_parameter("use_sim_time").as_bool());
-=======
     get_parameter("use_sim_time").as_bool(), options.use_intra_process_comms());
->>>>>>> 16c4f913
 }
 
 ControllerServer::~ControllerServer()

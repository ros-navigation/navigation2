// Copyright (c) 2019 Intel Corporation
//
// Licensed under the Apache License, Version 2.0 (the "License");
// you may not use this file except in compliance with the License.
// You may obtain a copy of the License at
//
//     http://www.apache.org/licenses/LICENSE-2.0
//
// Unless required by applicable law or agreed to in writing, software
// distributed under the License is distributed on an "AS IS" BASIS,
// WITHOUT WARRANTIES OR CONDITIONS OF ANY KIND, either express or implied.
// See the License for the specific language governing permissions and
// limitations under the License.

#include <chrono>
#include <vector>
#include <memory>
#include <string>
#include <utility>
#include <limits>

#include "lifecycle_msgs/msg/state.hpp"
#include "nav2_core/controller_exceptions.hpp"
#include "nav2_ros_common/node_utils.hpp"
#include "nav2_util/geometry_utils.hpp"
#include "nav2_util/path_utils.hpp"
#include "nav2_controller/controller_server.hpp"

using namespace std::chrono_literals;
using rcl_interfaces::msg::ParameterType;
using std::placeholders::_1;
using nav2_util::geometry_utils::euclidean_distance;

namespace nav2_controller
{

ControllerServer::ControllerServer(const rclcpp::NodeOptions & options)
: nav2::LifecycleNode("controller_server", "", options),
  progress_checker_loader_("nav2_core", "nav2_core::ProgressChecker"),
  goal_checker_loader_("nav2_core", "nav2_core::GoalChecker"),
  lp_loader_("nav2_core", "nav2_core::Controller"),
  path_handler_loader_("nav2_core", "nav2_core::PathHandler"),
  start_index_(0)
{
  RCLCPP_INFO(get_logger(), "Creating controller server");

  // The costmap node is used in the implementation of the controller
  costmap_ros_ = std::make_shared<nav2_costmap_2d::Costmap2DROS>(
    "local_costmap", std::string{get_namespace()},
    get_parameter("use_sim_time").as_bool(), options);
}

ControllerServer::~ControllerServer()
{
  progress_checkers_.clear();
  goal_checkers_.clear();
  controllers_.clear();
  path_handlers_.clear();
  costmap_thread_.reset();
}

nav2::CallbackReturn
ControllerServer::on_configure(const rclcpp_lifecycle::State & state)
{
  auto node = shared_from_this();

  RCLCPP_INFO(get_logger(), "Configuring controller interface");

  costmap_ros_->configure();
  // Launch a thread to run the costmap node
  costmap_thread_ = std::make_unique<nav2::NodeThread>(costmap_ros_);
  transform_tolerance_ = costmap_ros_->getTransformTolerance();
  try {
    param_handler_ = std::make_unique<ParameterHandler>(
      node, get_logger());
  } catch (const std::exception & ex) {
    RCLCPP_FATAL(get_logger(), "%s", ex.what());
    on_cleanup(state);
    return nav2::CallbackReturn::FAILURE;
  }
  params_ = param_handler_->getParams();

  for (size_t i = 0; i != params_->progress_checker_ids.size(); i++) {
    try {
      nav2_core::ProgressChecker::Ptr progress_checker =
        progress_checker_loader_.createUniqueInstance(params_->progress_checker_types[i]);
      RCLCPP_INFO(
        get_logger(), "Created progress_checker : %s of type %s",
        params_->progress_checker_ids[i].c_str(), params_->progress_checker_types[i].c_str());
      progress_checker->initialize(node, params_->progress_checker_ids[i]);
      progress_checkers_.insert({params_->progress_checker_ids[i], progress_checker});
    } catch (const std::exception & ex) {
      RCLCPP_FATAL(
        get_logger(),
        "Failed to create progress_checker. Exception: %s", ex.what());
      on_cleanup(state);
      return nav2::CallbackReturn::FAILURE;
    }
  }

  for (size_t i = 0; i != params_->progress_checker_ids.size(); i++) {
    progress_checker_ids_concat_ += params_->progress_checker_ids[i] + std::string(" ");
  }
  if (progress_checker_ids_concat_.empty()) {
    progress_checker_ids_concat_ = "(none)";
  }

  RCLCPP_INFO(
    get_logger(),
    "Controller Server has %s progress checkers available.", progress_checker_ids_concat_.c_str());

  for (size_t i = 0; i != params_->goal_checker_ids.size(); i++) {
    try {
      nav2_core::GoalChecker::Ptr goal_checker =
        goal_checker_loader_.createUniqueInstance(params_->goal_checker_types[i]);
      RCLCPP_INFO(
        get_logger(), "Created goal checker : %s of type %s",
        params_->goal_checker_ids[i].c_str(), params_->goal_checker_types[i].c_str());
      goal_checker->initialize(node, params_->goal_checker_ids[i], costmap_ros_);
      goal_checkers_.insert({params_->goal_checker_ids[i], goal_checker});
    } catch (const pluginlib::PluginlibException & ex) {
      RCLCPP_FATAL(
        get_logger(),
        "Failed to create goal checker. Exception: %s", ex.what());
      on_cleanup(state);
      return nav2::CallbackReturn::FAILURE;
    }
  }

  for (size_t i = 0; i != params_->goal_checker_ids.size(); i++) {
    goal_checker_ids_concat_ += params_->goal_checker_ids[i] + std::string(" ");
  }

  RCLCPP_INFO(
    get_logger(),
    "Controller Server has %s goal checkers available.", goal_checker_ids_concat_.c_str());

  for (size_t i = 0; i != params_->path_handler_ids.size(); i++) {
    try {
      nav2_core::PathHandler::Ptr path_handler =
        path_handler_loader_.createUniqueInstance(params_->path_handler_types[i]);
      RCLCPP_INFO(
        get_logger(), "Created path handler : %s of type %s",
        params_->path_handler_ids[i].c_str(), params_->path_handler_types[i].c_str());
      path_handler->initialize(node, get_logger(), params_->path_handler_ids[i], costmap_ros_,
        costmap_ros_->getTfBuffer());
      path_handlers_.insert({params_->path_handler_ids[i], path_handler});
    } catch (const pluginlib::PluginlibException & ex) {
      RCLCPP_FATAL(
        get_logger(),
        "Failed to create path handler Exception: %s", ex.what());
      on_cleanup(state);
      return nav2::CallbackReturn::FAILURE;
    }
  }

  for (size_t i = 0; i != params_->path_handler_ids.size(); i++) {
    path_handler_ids_concat_ += params_->path_handler_ids[i] + std::string(" ");
  }

  RCLCPP_INFO(
    get_logger(),
    "Controller Server has %s path handlers available.", path_handler_ids_concat_.c_str());

  for (size_t i = 0; i != params_->controller_ids.size(); i++) {
    try {
      nav2_core::Controller::Ptr controller =
        lp_loader_.createUniqueInstance(params_->controller_types[i]);
      RCLCPP_INFO(
        get_logger(), "Created controller : %s of type %s",
        params_->controller_ids[i].c_str(), params_->controller_types[i].c_str());
      controller->configure(
        node, params_->controller_ids[i],
        costmap_ros_->getTfBuffer(), costmap_ros_);
      controllers_.insert({params_->controller_ids[i], controller});
    } catch (const pluginlib::PluginlibException & ex) {
      RCLCPP_FATAL(
        get_logger(),
        "Failed to create controller. Exception: %s", ex.what());
      on_cleanup(state);
      return nav2::CallbackReturn::FAILURE;
    }
  }

  for (size_t i = 0; i != params_->controller_ids.size(); i++) {
    controller_ids_concat_ += params_->controller_ids[i] + std::string(" ");
  }

  RCLCPP_INFO(
    get_logger(),
    "Controller Server has %s controllers available.", controller_ids_concat_.c_str());

  odom_sub_ = std::make_unique<nav2_util::OdomSmoother>(node, params_->odom_duration,
    params_->odom_topic);
  vel_publisher_ = std::make_unique<nav2_util::TwistPublisher>(node, "cmd_vel");
  transformed_plan_pub_ = create_publisher<nav_msgs::msg::Path>("transformed_global_plan");
  tracking_feedback_pub_ = create_publisher<nav2_msgs::msg::TrackingFeedback>("tracking_feedback");

  // Create the action server that we implement with our followPath method
  // This may throw due to real-time prioritization if user doesn't have real-time permissions
  try {
    action_server_ = create_action_server<Action>(
      "follow_path",
      std::bind(&ControllerServer::computeControl, this),
      nullptr,
      std::chrono::milliseconds(500),
      true /*spin thread*/, params_->use_realtime_priority /*soft realtime*/);
  } catch (const std::runtime_error & e) {
    RCLCPP_ERROR(get_logger(), "Error creating action server! %s", e.what());
    on_cleanup(state);
    return nav2::CallbackReturn::FAILURE;
  }

  // Set subscription to the speed limiting topic
  speed_limit_sub_ = create_subscription<nav2_msgs::msg::SpeedLimit>(
    params_->speed_limit_topic,
    std::bind(&ControllerServer::speedLimitCallback, this, std::placeholders::_1));

  return nav2::CallbackReturn::SUCCESS;
}

nav2::CallbackReturn
ControllerServer::on_activate(const rclcpp_lifecycle::State & /*state*/)
{
  RCLCPP_INFO(get_logger(), "Activating");

  const auto costmap_ros_state = costmap_ros_->activate();
  if (costmap_ros_state.id() != lifecycle_msgs::msg::State::PRIMARY_STATE_ACTIVE) {
    return nav2::CallbackReturn::FAILURE;
  }
  ControllerMap::iterator it;
  for (it = controllers_.begin(); it != controllers_.end(); ++it) {
    it->second->activate();
  }
  vel_publisher_->on_activate();
  transformed_plan_pub_->on_activate();
  tracking_feedback_pub_->on_activate();
  action_server_->activate();
  param_handler_->activate();
  auto node = shared_from_this();

  // create bond connection
  createBond();

  return nav2::CallbackReturn::SUCCESS;
}

nav2::CallbackReturn
ControllerServer::on_deactivate(const rclcpp_lifecycle::State & /*state*/)
{
  RCLCPP_INFO(get_logger(), "Deactivating");

  action_server_->deactivate();
  ControllerMap::iterator it;
  for (it = controllers_.begin(); it != controllers_.end(); ++it) {
    it->second->deactivate();
  }

  /*
   * The costmap is also a lifecycle node, so it may have already fired on_deactivate
   * via rcl preshutdown cb. Despite the rclcpp docs saying on_shutdown callbacks fire
   * in the order added, the preshutdown callbacks clearly don't per se, due to using an
   * unordered_set iteration. Once this issue is resolved, we can maybe make a stronger
   * ordering assumption: https://github.com/ros2/rclcpp/issues/2096
   */
  costmap_ros_->deactivate();

  publishZeroVelocity();
  vel_publisher_->on_deactivate();
  transformed_plan_pub_->on_deactivate();
  tracking_feedback_pub_->on_deactivate();
  param_handler_->deactivate();

  // destroy bond connection
  destroyBond();

  return nav2::CallbackReturn::SUCCESS;
}

nav2::CallbackReturn
ControllerServer::on_cleanup(const rclcpp_lifecycle::State & /*state*/)
{
  RCLCPP_INFO(get_logger(), "Cleaning up");

  // Cleanup the helper classes
  ControllerMap::iterator it;
  for (it = controllers_.begin(); it != controllers_.end(); ++it) {
    it->second->cleanup();
  }
  controllers_.clear();

  goal_checkers_.clear();
  progress_checkers_.clear();
  path_handlers_.clear();

  costmap_ros_->cleanup();


  // Release any allocated resources
  action_server_.reset();
  odom_sub_.reset();
  costmap_thread_.reset();
  vel_publisher_.reset();
  transformed_plan_pub_.reset();
  tracking_feedback_pub_.reset();
  speed_limit_sub_.reset();

  return nav2::CallbackReturn::SUCCESS;
}

nav2::CallbackReturn
ControllerServer::on_shutdown(const rclcpp_lifecycle::State &)
{
  RCLCPP_INFO(get_logger(), "Shutting down");
  return nav2::CallbackReturn::SUCCESS;
}

bool ControllerServer::findControllerId(
  const std::string & c_name,
  std::string & current_controller)
{
  if (controllers_.find(c_name) == controllers_.end()) {
    if (controllers_.size() == 1 && c_name.empty()) {
      RCLCPP_WARN_ONCE(
        get_logger(), "No controller was specified in action call."
        " Server will use only plugin loaded %s. "
        "This warning will appear once.", controller_ids_concat_.c_str());
      current_controller = controllers_.begin()->first;
    } else {
      RCLCPP_ERROR(
        get_logger(), "FollowPath called with controller name %s, "
        "which does not exist. Available controllers are: %s.",
        c_name.c_str(), controller_ids_concat_.c_str());
      return false;
    }
  } else {
    RCLCPP_DEBUG(get_logger(), "Selected controller: %s.", c_name.c_str());
    current_controller = c_name;
  }

  return true;
}

bool ControllerServer::findGoalCheckerId(
  const std::string & c_name,
  std::string & current_goal_checker)
{
  if (goal_checkers_.find(c_name) == goal_checkers_.end()) {
    if (goal_checkers_.size() == 1 && c_name.empty()) {
      RCLCPP_WARN_ONCE(
        get_logger(), "No goal checker was specified in parameter 'current_goal_checker'."
        " Server will use only plugin loaded %s. "
        "This warning will appear once.", goal_checker_ids_concat_.c_str());
      current_goal_checker = goal_checkers_.begin()->first;
    } else {
      RCLCPP_ERROR(
        get_logger(), "FollowPath called with goal_checker name %s in parameter"
        " 'current_goal_checker', which does not exist. Available goal checkers are: %s.",
        c_name.c_str(), goal_checker_ids_concat_.c_str());
      return false;
    }
  } else {
    RCLCPP_DEBUG(get_logger(), "Selected goal checker: %s.", c_name.c_str());
    current_goal_checker = c_name;
  }

  return true;
}

bool ControllerServer::findProgressCheckerId(
  const std::string & c_name,
  std::string & current_progress_checker)
{
  if (progress_checkers_.size() == 0) {
    if (c_name.empty()) {
      RCLCPP_DEBUG(
        get_logger(),
        "No progress checker configured and none requested. Progress checking will be bypassed.");
      current_progress_checker = "";
      return true;
    } else {
      RCLCPP_ERROR(
        get_logger(), "FollowPath called with progress_checker name %s in parameter"
        " 'current_progress_checker', but no progress checkers are configured.",
        c_name.c_str());
      return false;
    }
  }

  if (progress_checkers_.find(c_name) == progress_checkers_.end()) {
    if (progress_checkers_.size() == 1 && c_name.empty()) {
      RCLCPP_WARN_ONCE(
        get_logger(), "No progress checker was specified in parameter 'current_progress_checker'."
        " Server will use only plugin loaded %s. "
        "This warning will appear once.", progress_checker_ids_concat_.c_str());
      current_progress_checker = progress_checkers_.begin()->first;
    } else {
      RCLCPP_ERROR(
        get_logger(), "FollowPath called with progress_checker name %s in parameter"
        " 'current_progress_checker', which does not exist. Available progress checkers are: %s.",
        c_name.c_str(), progress_checker_ids_concat_.c_str());
      return false;
    }
  } else {
    RCLCPP_DEBUG(get_logger(), "Selected progress checker: %s.", c_name.c_str());
    current_progress_checker = c_name;
  }

  return true;
}

bool ControllerServer::findPathHandlerId(
  const std::string & c_name,
  std::string & current_path_handler)
{
  if (path_handlers_.find(c_name) == path_handlers_.end()) {
    if (path_handlers_.size() == 1 && c_name.empty()) {
      RCLCPP_WARN_ONCE(
        get_logger(), "No path handler was specified in parameter 'current_path_handler'."
        " Server will use only plugin loaded %s. "
        "This warning will appear once.", path_handler_ids_concat_.c_str());
      current_path_handler = path_handlers_.begin()->first;
    } else {
      RCLCPP_ERROR(
        get_logger(), "FollowPath called with path_handler name %s in parameter"
        " 'current_path_handler', which does not exist. Available path handlers are: %s.",
        c_name.c_str(), path_handler_ids_concat_.c_str());
      return false;
    }
  } else {
    RCLCPP_DEBUG(get_logger(), "Selected path handler: %s.", c_name.c_str());
    current_path_handler = c_name;
  }

  return true;
}

void ControllerServer::computeControl()
{
  std::lock_guard<std::mutex> lock_reinit(param_handler_->getMutex());

  RCLCPP_INFO(get_logger(), "Received a goal, begin computing control effort.");

  try {
    auto goal = action_server_->get_current_goal();
    if (!goal) {
      return;  //  goal would be nullptr if action_server_ is deactivate.
    }

    std::string c_name = goal->controller_id;
    std::string current_controller;
    if (findControllerId(c_name, current_controller)) {
      current_controller_ = current_controller;
    } else {
      throw nav2_core::InvalidController("Failed to find controller name: " + c_name);
    }

    std::string gc_name = goal->goal_checker_id;
    std::string current_goal_checker;
    if (findGoalCheckerId(gc_name, current_goal_checker)) {
      current_goal_checker_ = current_goal_checker;
    } else {
      throw nav2_core::ControllerException("Failed to find goal checker name: " + gc_name);
    }

    std::string pc_name = goal->progress_checker_id;
    std::string current_progress_checker;
    if (findProgressCheckerId(pc_name, current_progress_checker)) {
      current_progress_checker_ = current_progress_checker;
    } else {
      throw nav2_core::ControllerException("Failed to find progress checker name: " + pc_name);
    }

    std::string ph_name = goal->path_handler_id;
    std::string current_path_handler;
    if(findPathHandlerId(ph_name, current_path_handler)) {
      current_path_handler_ = current_path_handler;
    } else {
      throw nav2_core::ControllerException("Failed to find path handler name: " + ph_name);
    }

    setPlannerPath(goal->path);
    if (!current_progress_checker_.empty()) {
      progress_checkers_[current_progress_checker_]->reset();
    }

    last_valid_cmd_time_ = now();
    rclcpp::WallRate loop_rate(params_->controller_frequency);
    while (rclcpp::ok()) {
      auto start_time = this->now();

      if (action_server_ == nullptr || !action_server_->is_server_active()) {
        RCLCPP_DEBUG(get_logger(), "Action server unavailable or inactive. Stopping.");
        return;
      }

      if (action_server_->is_cancel_requested()) {
        if (controllers_[current_controller_]->cancel()) {
          RCLCPP_INFO(get_logger(), "Cancellation was successful. Stopping the robot.");
          action_server_->terminate_all();
          onGoalExit(true);
          return;
        } else {
          RCLCPP_INFO_THROTTLE(
            get_logger(), *get_clock(), 1000, "Waiting for the controller to finish cancellation");
        }
      }

      // Don't compute a trajectory until costmap is valid (after clear costmap)
      rclcpp::Rate r(100);
      auto waiting_start = now();
      while (!costmap_ros_->isCurrent()) {
        if (now() - waiting_start > params_->costmap_update_timeout) {
          throw nav2_core::ControllerTimedOut("Costmap timed out waiting for update");
        }
        r.sleep();
      }

      updateGlobalPath();

      computeAndPublishVelocity();

      if (isGoalReached()) {
        RCLCPP_INFO(get_logger(), "Reached the goal!");
        break;
      }

      auto cycle_duration = this->now() - start_time;
      if (!loop_rate.sleep()) {
        RCLCPP_WARN(
          get_logger(),
          "Control loop missed its desired rate of %.4f Hz. Current loop rate is %.4f Hz.",
          params_->controller_frequency, 1 / cycle_duration.seconds());
        loop_rate.reset();
      }
    }
  } catch (nav2_core::InvalidController & e) {
    RCLCPP_ERROR(this->get_logger(), "%s", e.what());
    onGoalExit(true);
    std::shared_ptr<Action::Result> result = std::make_shared<Action::Result>();
    result->error_code = Action::Result::INVALID_CONTROLLER;
    result->error_msg = e.what();
    action_server_->terminate_current(result);
    return;
  } catch (nav2_core::ControllerTFError & e) {
    RCLCPP_ERROR(this->get_logger(), "%s", e.what());
    onGoalExit(true);
    std::shared_ptr<Action::Result> result = std::make_shared<Action::Result>();
    result->error_code = Action::Result::TF_ERROR;
    result->error_msg = e.what();
    action_server_->terminate_current(result);
    return;
  } catch (nav2_core::NoValidControl & e) {
    RCLCPP_ERROR(this->get_logger(), "%s", e.what());
    onGoalExit(true);
    std::shared_ptr<Action::Result> result = std::make_shared<Action::Result>();
    result->error_code = Action::Result::NO_VALID_CONTROL;
    result->error_msg = e.what();
    action_server_->terminate_current(result);
    return;
  } catch (nav2_core::FailedToMakeProgress & e) {
    RCLCPP_ERROR(this->get_logger(), "%s", e.what());
    onGoalExit(true);
    std::shared_ptr<Action::Result> result = std::make_shared<Action::Result>();
    result->error_code = Action::Result::FAILED_TO_MAKE_PROGRESS;
    result->error_msg = e.what();
    action_server_->terminate_current(result);
    return;
  } catch (nav2_core::PatienceExceeded & e) {
    RCLCPP_ERROR(this->get_logger(), "%s", e.what());
    onGoalExit(true);
    std::shared_ptr<Action::Result> result = std::make_shared<Action::Result>();
    result->error_code = Action::Result::PATIENCE_EXCEEDED;
    result->error_msg = e.what();
    action_server_->terminate_current(result);
    return;
  } catch (nav2_core::InvalidPath & e) {
    RCLCPP_ERROR(this->get_logger(), "%s", e.what());
    onGoalExit(true);
    std::shared_ptr<Action::Result> result = std::make_shared<Action::Result>();
    result->error_code = Action::Result::INVALID_PATH;
    result->error_msg = e.what();
    action_server_->terminate_current(result);
    return;
  } catch (nav2_core::ControllerTimedOut & e) {
    RCLCPP_ERROR(this->get_logger(), "%s", e.what());
    onGoalExit(true);
    std::shared_ptr<Action::Result> result = std::make_shared<Action::Result>();
    result->error_code = Action::Result::CONTROLLER_TIMED_OUT;
    result->error_msg = e.what();
    action_server_->terminate_current(result);
    return;
  } catch (nav2_core::ControllerException & e) {
    RCLCPP_ERROR(this->get_logger(), "%s", e.what());
    onGoalExit(true);
    std::shared_ptr<Action::Result> result = std::make_shared<Action::Result>();
    result->error_code = Action::Result::UNKNOWN;
    result->error_msg = e.what();
    action_server_->terminate_current(result);
    return;
  } catch (std::exception & e) {
    RCLCPP_ERROR(this->get_logger(), "%s", e.what());
    onGoalExit(true);
    std::shared_ptr<Action::Result> result = std::make_shared<Action::Result>();
    result->error_code = Action::Result::UNKNOWN;
    result->error_msg = e.what();
    action_server_->terminate_current(result);
    return;
  }

  RCLCPP_DEBUG(get_logger(), "Controller succeeded, setting result");

  onGoalExit(false);

  // TODO(orduno) #861 Handle a pending preemption and set controller name
  action_server_->succeeded_current();
}

void ControllerServer::setPlannerPath(const nav_msgs::msg::Path & path)
{
  RCLCPP_DEBUG(
    get_logger(),
    "Providing path to the controller %s", current_controller_.c_str());
  if (path.poses.empty()) {
    throw nav2_core::InvalidPath("Path is empty.");
  }
  controllers_[current_controller_]->newPathReceived(path);
  path_handlers_[current_path_handler_]->setPlan(path);

  end_pose_ = path.poses.back();
  end_pose_.header.frame_id = path.header.frame_id;
  goal_checkers_[current_goal_checker_]->reset();
  // Save the pose before the end pose for use in goal checking, but only if we have more than
  // one pose in the path
  before_end_pose_.reset();
  if (path.poses.size() > 1) {
    before_end_pose_ = path.poses[path.poses.size() - 2];
  }

  RCLCPP_DEBUG(
    get_logger(), "Path end point is (%.2f, %.2f)",
    end_pose_.pose.position.x, end_pose_.pose.position.y);

  start_index_ = 0;
  current_path_ = path;
}

void ControllerServer::computeAndPublishVelocity()
{
  geometry_msgs::msg::PoseStamped pose;

  if (!getRobotPose(pose)) {
    throw nav2_core::ControllerTFError("Failed to obtain robot pose");
  }

  if (!current_progress_checker_.empty()) {
    if (!progress_checkers_[current_progress_checker_]->check(pose)) {
      throw nav2_core::FailedToMakeProgress("Failed to make progress");
    }
  }

  geometry_msgs::msg::Twist twist = getThresholdedTwist(odom_sub_->getRawTwist());

  geometry_msgs::msg::PoseStamped goal =
    path_handlers_[current_path_handler_]->getTransformedGoal(pose.header.stamp);
  // Get the [start, end) iterators under map frame to be used for control.
  auto [closest_point, pruned_plan_end] =
    path_handlers_[current_path_handler_]->findPlanSegment(pose);
  transformed_global_plan_ =
    path_handlers_[current_path_handler_]->transformLocalPlan(closest_point, pruned_plan_end);
  auto path = std::make_unique<nav_msgs::msg::Path>(transformed_global_plan_);
  if (transformed_plan_pub_->get_subscription_count() > 0) {
    transformed_plan_pub_->publish(std::move(path));
  }

  geometry_msgs::msg::TwistStamped cmd_vel_2d;

  try {
    cmd_vel_2d =
      controllers_[current_controller_]->computeVelocityCommands(
      pose,
      twist,
      goal_checkers_[current_goal_checker_].get(),
      transformed_global_plan_,
      goal);
    last_valid_cmd_time_ = now();
    cmd_vel_2d.header.frame_id = costmap_ros_->getBaseFrameID();
    cmd_vel_2d.header.stamp = last_valid_cmd_time_;
    // Only no valid control exception types are valid to attempt to have control patience, as
    // other types will not be resolved with more attempts
  } catch (nav2_core::NoValidControl & e) {
    if (params_->failure_tolerance > 0 || params_->failure_tolerance == -1.0) {
      RCLCPP_WARN(this->get_logger(), "%s", e.what());
      cmd_vel_2d.twist.angular.x = 0;
      cmd_vel_2d.twist.angular.y = 0;
      cmd_vel_2d.twist.angular.z = 0;
      cmd_vel_2d.twist.linear.x = 0;
      cmd_vel_2d.twist.linear.y = 0;
      cmd_vel_2d.twist.linear.z = 0;
      cmd_vel_2d.header.frame_id = costmap_ros_->getBaseFrameID();
      cmd_vel_2d.header.stamp = now();
      if ((now() - last_valid_cmd_time_).seconds() > params_->failure_tolerance &&
        params_->failure_tolerance != -1.0)
      {
        throw nav2_core::PatienceExceeded("Controller patience exceeded");
      }
    } else {
      throw nav2_core::NoValidControl(e.what());
    }
  }

  RCLCPP_DEBUG(get_logger(), "Publishing velocity at time %.2f", now().seconds());
  publishVelocity(cmd_vel_2d);

  nav2_msgs::msg::TrackingFeedback current_tracking_feedback;

  // Use the current robot pose's timestamp for the transformation
  end_pose_.header.stamp = pose.header.stamp;

  if (!nav2_util::transformPoseInTargetFrame(
      end_pose_, transformed_end_pose_, *costmap_ros_->getTfBuffer(),
      costmap_ros_->getGlobalFrameID(), transform_tolerance_))
  {
    throw nav2_core::ControllerTFError("Failed to transform end pose to global frame");
  }

  if (current_path_.poses.size() >= 2) {
    double current_distance_to_goal = nav2_util::geometry_utils::euclidean_distance(
      pose, transformed_end_pose_);

    // Transform robot pose to path frame for path tracking calculations
    geometry_msgs::msg::PoseStamped robot_pose_in_path_frame;
    if (!nav2_util::transformPoseInTargetFrame(
        pose, robot_pose_in_path_frame, *costmap_ros_->getTfBuffer(),
        current_path_.header.frame_id, transform_tolerance_))
    {
      throw nav2_core::ControllerTFError("Failed to transform robot pose to path frame");
    }


    //
    const auto path_search_result = nav2_util::distance_from_path(
      current_path_, robot_pose_in_path_frame.pose, start_index_, params_->search_window);

    // Create tracking error message
    auto tracking_feedback_msg = std::make_unique<nav2_msgs::msg::TrackingFeedback>();
    tracking_feedback_msg->header = pose.header;
    tracking_feedback_msg->tracking_error = path_search_result.distance;
    tracking_feedback_msg->current_path_index = path_search_result.closest_segment_index;
    tracking_feedback_msg->robot_pose = pose;
    tracking_feedback_msg->distance_to_goal = current_distance_to_goal;
    tracking_feedback_msg->speed = std::hypot(twist.linear.x, twist.linear.y);
    tracking_feedback_msg->remaining_path_length =
      nav2_util::geometry_utils::calculate_path_length(current_path_, start_index_);
    start_index_ = path_search_result.closest_segment_index;

    // Update current tracking error and publish
    current_tracking_feedback = *tracking_feedback_msg;
    if (tracking_feedback_pub_->get_subscription_count() > 0) {
      tracking_feedback_pub_->publish(std::move(tracking_feedback_msg));
    }
  }

  // Publish action feedback
  std::shared_ptr<Action::Feedback> feedback = std::make_shared<Action::Feedback>();
  feedback->tracking_feedback = current_tracking_feedback;
  action_server_->publish_feedback(feedback);
}

void ControllerServer::updateGlobalPath()
{
  if (action_server_->is_preempt_requested()) {
    RCLCPP_INFO(get_logger(), "Passing new path to controller.");
    auto goal = action_server_->accept_pending_goal();
    std::string current_controller;
    if (findControllerId(goal->controller_id, current_controller)) {
      current_controller_ = current_controller;
    } else {
      std::shared_ptr<Action::Result> result = std::make_shared<Action::Result>();
      result->error_code = Action::Result::INVALID_CONTROLLER;
      result->error_msg = "Terminating action, invalid controller " +
        goal->controller_id + " requested.";
      action_server_->terminate_current(result);
      return;
    }
    std::string current_goal_checker;
    if (findGoalCheckerId(goal->goal_checker_id, current_goal_checker)) {
      current_goal_checker_ = current_goal_checker;
    } else {
      std::shared_ptr<Action::Result> result = std::make_shared<Action::Result>();
      result->error_code = Action::Result::INVALID_CONTROLLER;
      result->error_msg = "Terminating action, invalid goal checker " +
        goal->goal_checker_id + " requested.";
      action_server_->terminate_current(result);
      return;
    }
    std::string current_progress_checker;
    if (findProgressCheckerId(goal->progress_checker_id, current_progress_checker)) {
      if (current_progress_checker_ != current_progress_checker) {
        RCLCPP_INFO(
          get_logger(), "Change of progress checker %s requested, resetting it",
          goal->progress_checker_id.c_str());
        current_progress_checker_ = current_progress_checker;
        if (!current_progress_checker_.empty()) {
          progress_checkers_[current_progress_checker_]->reset();
        }
      }
    } else {
      std::shared_ptr<Action::Result> result = std::make_shared<Action::Result>();
      result->error_code = Action::Result::INVALID_CONTROLLER;
      result->error_msg = "Terminating action, invalid progress checker " +
        goal->progress_checker_id + " requested.";
      action_server_->terminate_current(result);
      return;
    }
    std::string current_path_handler;
    if (findPathHandlerId(goal->path_handler_id, current_path_handler)) {
      if (current_path_handler_ != current_path_handler) {
        RCLCPP_INFO(
          get_logger(), "Change of path handler %s requested, resetting it",
          goal->path_handler_id.c_str());
        current_path_handler_ = current_path_handler;
      }
    } else {
      std::shared_ptr<Action::Result> result = std::make_shared<Action::Result>();
      result->error_code = Action::Result::INVALID_CONTROLLER;
      result->error_msg = "Terminating action, invalid path handler" +
        goal->path_handler_id + " requested.";
      action_server_->terminate_current(result);
      return;
    }
    setPlannerPath(goal->path);
  }
}

void ControllerServer::publishVelocity(const geometry_msgs::msg::TwistStamped & velocity)
{
  auto cmd_vel = std::make_unique<geometry_msgs::msg::TwistStamped>(velocity);
  if (!nav2_util::validateTwist(cmd_vel->twist)) {
    RCLCPP_ERROR(get_logger(), "Velocity message contains NaNs or Infs! Ignoring as invalid!");
    return;
  }
  if (vel_publisher_->is_activated() && vel_publisher_->get_subscription_count() > 0) {
    vel_publisher_->publish(std::move(cmd_vel));
  }
}

void ControllerServer::publishZeroVelocity()
{
  geometry_msgs::msg::TwistStamped velocity;
  velocity.twist.angular.x = 0;
  velocity.twist.angular.y = 0;
  velocity.twist.angular.z = 0;
  velocity.twist.linear.x = 0;
  velocity.twist.linear.y = 0;
  velocity.twist.linear.z = 0;
  velocity.header.frame_id = costmap_ros_->getBaseFrameID();
  velocity.header.stamp = now();
  publishVelocity(velocity);
}

void ControllerServer::onGoalExit(bool force_stop)
{
  if (params_->publish_zero_velocity || force_stop) {
    publishZeroVelocity();
  }

  // Reset controller state
  for (auto & controller : controllers_) {
    controller.second->reset();
  }
}

bool ControllerServer::isGoalReached()
{
  geometry_msgs::msg::PoseStamped pose;

  if (!getRobotPose(pose)) {
    return false;
  }

  geometry_msgs::msg::Twist velocity = getThresholdedTwist(odom_sub_->getRawTwist());

  std::optional<geometry_msgs::msg::Pose> transformed_before_end_pose;
  if (before_end_pose_.has_value()) {
    // Use the current robot pose's timestamp for the transformation
    before_end_pose_.value().header.stamp = pose.header.stamp;
    geometry_msgs::msg::PoseStamped transformed_before_end_pose_stamped;
    if (nav2_util::transformPoseInTargetFrame(
          before_end_pose_.value(), transformed_before_end_pose_stamped,
          *costmap_ros_->getTfBuffer(),
          costmap_ros_->getGlobalFrameID(), costmap_ros_->getTransformTolerance()))
    {
      transformed_before_end_pose = transformed_before_end_pose_stamped.pose;
    } else {
      throw nav2_core::ControllerTFError("Failed to transform before end pose to global frame");
    }
  }
  return goal_checkers_[current_goal_checker_]->isGoalReached(
<<<<<<< HEAD
    pose.pose, transformed_end_pose_.pose, transformed_before_end_pose,
    velocity);
=======
    pose.pose, transformed_end_pose_.pose,
    velocity, transformed_global_plan_);
>>>>>>> 14515654
}

bool ControllerServer::getRobotPose(geometry_msgs::msg::PoseStamped & pose)
{
  geometry_msgs::msg::PoseStamped current_pose;
  if (!costmap_ros_->getRobotPose(current_pose)) {
    return false;
  }
  pose = current_pose;
  return true;
}

void ControllerServer::speedLimitCallback(const nav2_msgs::msg::SpeedLimit::SharedPtr msg)
{
  ControllerMap::iterator it;
  for (it = controllers_.begin(); it != controllers_.end(); ++it) {
    it->second->setSpeedLimit(msg->speed_limit, msg->percentage);
  }
}

}  // namespace nav2_controller

#include "rclcpp_components/register_node_macro.hpp"

// Register the component with class_loader.
// This acts as a sort of entry point, allowing the component to be discoverable when its library
// is being loaded into a running process.
RCLCPP_COMPONENTS_REGISTER_NODE(nav2_controller::ControllerServer)<|MERGE_RESOLUTION|>--- conflicted
+++ resolved
@@ -897,13 +897,8 @@
     }
   }
   return goal_checkers_[current_goal_checker_]->isGoalReached(
-<<<<<<< HEAD
-    pose.pose, transformed_end_pose_.pose, transformed_before_end_pose,
-    velocity);
-=======
     pose.pose, transformed_end_pose_.pose,
     velocity, transformed_global_plan_);
->>>>>>> 14515654
 }
 
 bool ControllerServer::getRobotPose(geometry_msgs::msg::PoseStamped & pose)

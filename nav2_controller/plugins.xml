--- conflicted
+++ resolved
@@ -24,15 +24,14 @@
         <description>Goal checker that only checks XY position and ignores orientation</description>
     </class>
   </library>
-<<<<<<< HEAD
   <library path="axis_goal_checker">
     <class type="nav2_controller::AxisGoalChecker" base_class_type="nav2_core::GoalChecker">
         <description>Goal checker that checks progress along the axis defined by the 2 last poses of the path</description>
-=======
+    </class>
+  </library>
   <library path="feasible_path_handler">
     <class type="nav2_controller::FeasiblePathHandler" base_class_type="nav2_core::PathHandler">
       <description>Prunes the global plan around the robot and transforms the remaining portion into the odom frame for local control</description>
->>>>>>> 14515654
     </class>
   </library>
 </class_libraries>
// Copyright (c) 2019 Intel Corporation
//
// Licensed under the Apache License, Version 2.0 (the "License");
// you may not use this file except in compliance with the License.
// You may obtain a copy of the License at
//
//     http://www.apache.org/licenses/LICENSE-2.0
//
// Unless required by applicable law or agreed to in writing, software
// distributed under the License is distributed on an "AS IS" BASIS,
// WITHOUT WARRANTIES OR CONDITIONS OF ANY KIND, either express or implied.
// See the License for the specific language governing permissions and
// limitations under the License.

#ifndef NAV2_CONTROLLER__NAV2_CONTROLLER_HPP_
#define NAV2_CONTROLLER__NAV2_CONTROLLER_HPP_

#include <memory>
#include <string>
#include <thread>
#include <unordered_map>
#include <vector>

#include "nav2_core/controller.hpp"
#include "nav2_core/progress_checker.hpp"
#include "nav2_core/goal_checker.hpp"
#include "nav2_costmap_2d/costmap_2d_ros.hpp"
#include "tf2_ros/transform_listener.h"
#include "nav2_msgs/action/follow_path.hpp"
#include "nav2_msgs/msg/speed_limit.hpp"
#include "nav_2d_utils/odom_subscriber.hpp"
#include "nav2_util/lifecycle_node.hpp"
#include "nav2_util/simple_action_server.hpp"
#include "nav2_util/robot_utils.hpp"
#include "pluginlib/class_loader.hpp"
#include "pluginlib/class_list_macros.hpp"

namespace nav2_controller
{

class ProgressChecker;
/**
 * @class nav2_controller::ControllerServer
 * @brief This class hosts variety of plugins of different algorithms to
 * complete control tasks from the exposed FollowPath action server.
 */
class ControllerServer : public nav2_util::LifecycleNode
{
public:
  using ControllerMap = std::unordered_map<std::string, nav2_core::Controller::Ptr>;

  /**
   * @brief Constructor for nav2_controller::ControllerServer
   */
  ControllerServer();
  /**
   * @brief Destructor for nav2_controller::ControllerServer
   */
  ~ControllerServer();

protected:
  /**
   * @brief Configures controller parameters and member variables
   *
   * Configures controller plugin and costmap; Initialize odom subscriber,
   * velocity publisher and follow path action server.
   * @param state LifeCycle Node's state
   * @return Success or Failure
   * @throw pluginlib::PluginlibException When failed to initialize controller
   * plugin
   */
  nav2_util::CallbackReturn on_configure(const rclcpp_lifecycle::State & state) override;
  /**
   * @brief Activates member variables
   *
   * Activates controller, costmap, velocity publisher and follow path action
   * server
   * @param state LifeCycle Node's state
   * @return Success or Failure
   */
  nav2_util::CallbackReturn on_activate(const rclcpp_lifecycle::State & state) override;
  /**
   * @brief Deactivates member variables
   *
   * Deactivates follow path action server, controller, costmap and velocity
   * publisher. Before calling deactivate state, velocity is being set to zero.
   * @param state LifeCycle Node's state
   * @return Success or Failure
   */
  nav2_util::CallbackReturn on_deactivate(const rclcpp_lifecycle::State & state) override;
  /**
   * @brief Calls clean up states and resets member variables.
   *
   * Controller and costmap clean up state is called, and resets rest of the
   * variables
   * @param state LifeCycle Node's state
   * @return Success or Failure
   */
  nav2_util::CallbackReturn on_cleanup(const rclcpp_lifecycle::State & state) override;
  /**
   * @brief Called when in Shutdown state
   * @param state LifeCycle Node's state
   * @return Success or Failure
   */
  nav2_util::CallbackReturn on_shutdown(const rclcpp_lifecycle::State & state) override;

  using Action = nav2_msgs::action::FollowPath;
  using ActionServer = nav2_util::SimpleActionServer<Action>;

  // Our action server implements the FollowPath action
  std::unique_ptr<ActionServer> action_server_;

  /**
   * @brief FollowPath action server callback. Handles action server updates and
   * spins server until goal is reached
   *
   * Provides global path to controller received from action client. Twist
   * velocities for the robot are calculated and published using controller at
   * the specified rate till the goal is reached.
   * @throw nav2_core::PlannerException
   */
  void computeControl();

  /**
   * @brief Find the valid controller ID name for the given request
   *
   * @param c_name The requested controller name
   * @param name Reference to the name to use for control if any valid available
   * @return bool Whether it found a valid controller to use
   */
  bool findControllerId(const std::string & c_name, std::string & name);

  /**
   * @brief Assigns path to controller
   * @param path Path received from action server
   */
  void setPlannerPath(const nav_msgs::msg::Path & path);
  /**
   * @brief Calculates velocity and publishes to "cmd_vel" topic
   */
  void computeAndPublishVelocity();
  /**
   * @brief Calls setPlannerPath method with an updated path received from
   * action server
   */
  void updateGlobalPath();
  /**
   * @brief Calls velocity publisher to publish the velocity on "cmd_vel" topic
   * @param velocity Twist velocity to be published
   */
  void publishVelocity(const geometry_msgs::msg::TwistStamped & velocity);
  /**
   * @brief Calls velocity publisher to publish zero velocity
   */
  void publishZeroVelocity();
  /**
   * @brief Checks if goal is reached
   * @return true or false
   */
  bool isGoalReached();
  /**
   * @brief Obtain current pose of the robot
   * @param pose To store current pose of the robot
   * @return true if able to obtain current pose of the robot, else false
   */
  bool getRobotPose(geometry_msgs::msg::PoseStamped & pose);

  /**
   * @brief get the thresholded velocity
   * @param velocity The current velocity from odometry
   * @param threshold The minimum velocity to return non-zero
   * @return double velocity value
   */
  double getThresholdedVelocity(double velocity, double threshold)
  {
    return (std::abs(velocity) > threshold) ? velocity : 0.0;
  }

  /**
   * @brief get the thresholded Twist
   * @param Twist The current Twist from odometry
   * @return Twist Twist after thresholds applied
   */
  nav_2d_msgs::msg::Twist2D getThresholdedTwist(const nav_2d_msgs::msg::Twist2D & twist)
  {
    nav_2d_msgs::msg::Twist2D twist_thresh;
    twist_thresh.x = getThresholdedVelocity(twist.x, min_x_velocity_threshold_);
    twist_thresh.y = getThresholdedVelocity(twist.y, min_y_velocity_threshold_);
    twist_thresh.theta = getThresholdedVelocity(twist.theta, min_theta_velocity_threshold_);
    return twist_thresh;
  }

  // The controller needs a costmap node
  std::shared_ptr<nav2_costmap_2d::Costmap2DROS> costmap_ros_;
  std::unique_ptr<nav2_util::NodeThread> costmap_thread_;

  // Publishers and subscribers
  std::unique_ptr<nav_2d_utils::OdomSubscriber> odom_sub_;
  rclcpp_lifecycle::LifecyclePublisher<geometry_msgs::msg::Twist>::SharedPtr vel_publisher_;
  rclcpp::Subscription<nav2_msgs::msg::SpeedLimit>::SharedPtr speed_limit_sub_;

  // Progress Checker Plugin
  pluginlib::ClassLoader<nav2_core::ProgressChecker> progress_checker_loader_;
  nav2_core::ProgressChecker::Ptr progress_checker_;
  std::string default_progress_checker_id_;
  std::string default_progress_checker_type_;
  std::string progress_checker_id_;
  std::string progress_checker_type_;

  // Goal Checker Plugin
  pluginlib::ClassLoader<nav2_core::GoalChecker> goal_checker_loader_;
  nav2_core::GoalChecker::Ptr goal_checker_;
  std::string default_goal_checker_id_;
  std::string default_goal_checker_type_;
  std::string goal_checker_id_;
  std::string goal_checker_type_;

  // Controller Plugins
  pluginlib::ClassLoader<nav2_core::Controller> lp_loader_;
  ControllerMap controllers_;
  std::vector<std::string> default_ids_;
  std::vector<std::string> default_types_;
  std::vector<std::string> controller_ids_;
  std::vector<std::string> controller_types_;
  std::string controller_ids_concat_, current_controller_;

  double controller_frequency_;
  double min_x_velocity_threshold_;
  double min_y_velocity_threshold_;
  double min_theta_velocity_threshold_;

  double failure_tolerance_;

  // Whether we've published the single controller warning yet
  geometry_msgs::msg::Pose end_pose_;

<<<<<<< HEAD
  // Current path container
  nav_msgs::msg::Path current_path_;
=======
  // Last time the controller generated a valid command
  rclcpp::Time last_valid_cmd_time_;
>>>>>>> b097667f

private:
  /**
    * @brief Callback for speed limiting messages
    * @param msg Shared pointer to nav2_msgs::msg::SpeedLimit
    */
  void speedLimitCallback(const nav2_msgs::msg::SpeedLimit::SharedPtr msg);
};

}  // namespace nav2_controller

#endif  // NAV2_CONTROLLER__NAV2_CONTROLLER_HPP_<|MERGE_RESOLUTION|>--- conflicted
+++ resolved
@@ -234,13 +234,11 @@
   // Whether we've published the single controller warning yet
   geometry_msgs::msg::Pose end_pose_;
 
-<<<<<<< HEAD
   // Current path container
   nav_msgs::msg::Path current_path_;
-=======
+
   // Last time the controller generated a valid command
   rclcpp::Time last_valid_cmd_time_;
->>>>>>> b097667f
 
 private:
   /**

--- conflicted
+++ resolved
@@ -258,25 +258,14 @@
   ControllerMap controllers_;
   std::string controller_ids_concat_, current_controller_;
 
-<<<<<<< HEAD
   // Path Handler Plugins
   pluginlib::ClassLoader<nav2_core::PathHandler> path_handler_loader_;
   PathHandlerMap path_handlers_;
   std::string path_handler_ids_concat_, current_path_handler_;
-=======
-  double controller_frequency_;
-  double min_x_velocity_threshold_;
-  double min_y_velocity_threshold_;
-  double min_theta_velocity_threshold_;
-  double search_window_;
+
   size_t start_index_;
->>>>>>> 4d28c137
-
   rclcpp::Duration costmap_update_timeout_;
-
-  // Whether we've published the single controller warning yet
   geometry_msgs::msg::PoseStamped end_pose_;
-
   geometry_msgs::msg::PoseStamped transformed_end_pose_;
 
   // Last time the controller generated a valid command

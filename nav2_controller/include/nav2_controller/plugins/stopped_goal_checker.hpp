--- conflicted
+++ resolved
@@ -61,13 +61,8 @@
     const std::shared_ptr<nav2_costmap_2d::Costmap2DROS> costmap_ros) override;
   bool isGoalReached(
     const geometry_msgs::msg::Pose & query_pose, const geometry_msgs::msg::Pose & goal_pose,
-<<<<<<< HEAD
-    const std::optional<geometry_msgs::msg::Pose> & before_goal_pose,
-    const geometry_msgs::msg::Twist & velocity) override;
-=======
     const geometry_msgs::msg::Twist & velocity,
     const nav_msgs::msg::Path & transformed_global_plan) override;
->>>>>>> 14515654
   bool getTolerances(
     geometry_msgs::msg::Pose & pose_tolerance,
     geometry_msgs::msg::Twist & vel_tolerance) override;

// Copyright (c) 2019 Samsung Research America
//
// Licensed under the Apache License, Version 2.0 (the "License");
// you may not use this file except in compliance with the License.
// You may obtain a copy of the License at
//
//     http://www.apache.org/licenses/LICENSE-2.0
//
// Unless required by applicable law or agreed to in writing, software
// distributed under the License is distributed on an "AS IS" BASIS,
// WITHOUT WARRANTIES OR CONDITIONS OF ANY KIND, either express or implied.
// See the License for the specific language governing permissions and
// limitations under the License.

#include "nav2_waypoint_follower/waypoint_follower.hpp"

#include <fstream>
#include <memory>
#include <streambuf>
#include <string>
#include <utility>
#include <vector>

namespace nav2_waypoint_follower
{

using rcl_interfaces::msg::ParameterType;
using std::placeholders::_1;

WaypointFollower::WaypointFollower(const rclcpp::NodeOptions & options)
: nav2_util::LifecycleNode("waypoint_follower", "", options),
  waypoint_task_executor_loader_("nav2_waypoint_follower",
    "nav2_core::WaypointTaskExecutor")
{
  RCLCPP_INFO(get_logger(), "Creating");

  declare_parameter("stop_on_failure", true);
  declare_parameter("loop_rate", 20);
<<<<<<< HEAD
  declare_parameter("global_frame_id", global_frame_id_);
=======

  declare_parameter("action_server_result_timeout", 900.0);
>>>>>>> 0976e631

  nav2_util::declare_parameter_if_not_declared(
    this, std::string("waypoint_task_executor_plugin"),
    rclcpp::ParameterValue(std::string("wait_at_waypoint")));
  nav2_util::declare_parameter_if_not_declared(
    this, std::string("wait_at_waypoint.plugin"),
    rclcpp::ParameterValue(std::string("nav2_waypoint_follower::WaitAtWaypoint")));
}

WaypointFollower::~WaypointFollower()
{
}

nav2_util::CallbackReturn
WaypointFollower::on_configure(const rclcpp_lifecycle::State & /*state*/)
{
  RCLCPP_INFO(get_logger(), "Configuring");

  auto node = shared_from_this();

  stop_on_failure_ = get_parameter("stop_on_failure").as_bool();
  loop_rate_ = get_parameter("loop_rate").as_int();
  waypoint_task_executor_id_ = get_parameter("waypoint_task_executor_plugin").as_string();
  global_frame_id_ = get_parameter("global_frame_id").as_string();

  global_frame_id_ = nav2_util::strip_leading_slash(global_frame_id_);

  callback_group_ = create_callback_group(
    rclcpp::CallbackGroupType::MutuallyExclusive,
    false);
  callback_group_executor_.add_callback_group(callback_group_, get_node_base_interface());

  nav_to_pose_client_ = rclcpp_action::create_client<ClientT>(
    get_node_base_interface(),
    get_node_graph_interface(),
    get_node_logging_interface(),
    get_node_waitables_interface(),
    "navigate_to_pose", callback_group_);

  double action_server_result_timeout;
  get_parameter("action_server_result_timeout", action_server_result_timeout);
  rcl_action_server_options_t server_options = rcl_action_server_get_default_options();
  server_options.result_timeout.nanoseconds = RCL_S_TO_NS(action_server_result_timeout);

  action_server_ = std::make_unique<ActionServer>(
    get_node_base_interface(),
    get_node_clock_interface(),
    get_node_logging_interface(),
    get_node_waitables_interface(),
<<<<<<< HEAD
    "follow_waypoints", std::bind(&WaypointFollower::followWaypointsCallback, this));

  from_ll_to_map_client_ = std::make_unique<
    nav2_util::ServiceClient<robot_localization::srv::FromLL,
    std::shared_ptr<nav2_util::LifecycleNode>>>(
    "/fromLL",
    node);

  gps_action_server_ = std::make_unique<ActionServerGPS>(
    get_node_base_interface(),
    get_node_clock_interface(),
    get_node_logging_interface(),
    get_node_waitables_interface(),
    "follow_gps_waypoints",
    std::bind(&WaypointFollower::followGPSWaypointsCallback, this));
=======
    "follow_waypoints", std::bind(
      &WaypointFollower::followWaypoints,
      this), nullptr, std::chrono::milliseconds(
      500), false, server_options);
>>>>>>> 0976e631

  try {
    waypoint_task_executor_type_ = nav2_util::get_plugin_type_param(
      this,
      waypoint_task_executor_id_);
    waypoint_task_executor_ = waypoint_task_executor_loader_.createUniqueInstance(
      waypoint_task_executor_type_);
    RCLCPP_INFO(
      get_logger(), "Created waypoint_task_executor : %s of type %s",
      waypoint_task_executor_id_.c_str(), waypoint_task_executor_type_.c_str());
    waypoint_task_executor_->initialize(node, waypoint_task_executor_id_);
  } catch (const pluginlib::PluginlibException & ex) {
    RCLCPP_FATAL(
      get_logger(),
      "Failed to create waypoint_task_executor. Exception: %s", ex.what());
  }

  return nav2_util::CallbackReturn::SUCCESS;
}

nav2_util::CallbackReturn
WaypointFollower::on_activate(const rclcpp_lifecycle::State & /*state*/)
{
  RCLCPP_INFO(get_logger(), "Activating");

  action_server_->activate();
  gps_action_server_->activate();

  auto node = shared_from_this();
  // Add callback for dynamic parameters
  dyn_params_handler_ = node->add_on_set_parameters_callback(
    std::bind(&WaypointFollower::dynamicParametersCallback, this, _1));

  // create bond connection
  createBond();

  return nav2_util::CallbackReturn::SUCCESS;
}

nav2_util::CallbackReturn
WaypointFollower::on_deactivate(const rclcpp_lifecycle::State & /*state*/)
{
  RCLCPP_INFO(get_logger(), "Deactivating");

  action_server_->deactivate();
  gps_action_server_->deactivate();
  dyn_params_handler_.reset();
  // destroy bond connection
  destroyBond();

  return nav2_util::CallbackReturn::SUCCESS;
}

nav2_util::CallbackReturn
WaypointFollower::on_cleanup(const rclcpp_lifecycle::State & /*state*/)
{
  RCLCPP_INFO(get_logger(), "Cleaning up");

  action_server_.reset();
  nav_to_pose_client_.reset();
  gps_action_server_.reset();
  from_ll_to_map_client_.reset();

  return nav2_util::CallbackReturn::SUCCESS;
}

nav2_util::CallbackReturn
WaypointFollower::on_shutdown(const rclcpp_lifecycle::State & /*state*/)
{
  RCLCPP_INFO(get_logger(), "Shutting down");
  return nav2_util::CallbackReturn::SUCCESS;
}

template<typename T>
std::vector<geometry_msgs::msg::PoseStamped> WaypointFollower::getLatestGoalPoses(
  const T & action_server)
{
  std::vector<geometry_msgs::msg::PoseStamped> poses;

  // compile time static check to decide which block of code to be built
  if constexpr (std::is_same<T, std::unique_ptr<ActionServer>>::value) {
    // If normal waypoint following callback was called, we build here
    poses = action_server->get_current_goal()->poses;
  } else {
    // If GPS waypoint following callback was called, we build here
    poses = convertGPSPosesToMapPoses(
      action_server->get_current_goal()->gps_poses);
  }
  return poses;
}

template<typename T, typename V, typename Z>
void WaypointFollower::followWaypointsHandler(
  const T & action_server,
  const V & feedback,
  const Z & result)
{
  auto goal = action_server->get_current_goal();

  // handling loops
  unsigned int current_loop_no = 0;
  auto no_of_loops = goal->number_of_loops;

  std::vector<geometry_msgs::msg::PoseStamped> poses;
  poses = getLatestGoalPoses<T>(action_server);

  if (!action_server || !action_server->is_server_active()) {
    RCLCPP_DEBUG(get_logger(), "Action server inactive. Stopping.");
    return;
  }

  RCLCPP_INFO(
    get_logger(), "Received follow waypoint request with %i waypoints.",
    static_cast<int>(poses.size()));

  if (poses.empty()) {
    RCLCPP_ERROR(
      get_logger(),
      "Empty vector of waypoints passed to waypoint following "
      "action potentially due to conversation failure or empty request."
    );
    action_server->terminate_current(result);
    return;
  }

  rclcpp::WallRate r(loop_rate_);

  // get the goal index, by default, the first in the list of waypoints given.
  uint32_t goal_index = goal->goal_index;
  bool new_goal = true;

  while (rclcpp::ok()) {
    // Check if asked to stop processing action
    if (action_server->is_cancel_requested()) {
      auto cancel_future = nav_to_pose_client_->async_cancel_all_goals();
      callback_group_executor_.spin_until_future_complete(cancel_future);
      // for result callback processing
      callback_group_executor_.spin_some();
      action_server->terminate_all();
      return;
    }

    // Check if asked to process another action
    if (action_server->is_preempt_requested()) {
      RCLCPP_INFO(get_logger(), "Preempting the goal pose.");
      goal = action_server->accept_pending_goal();
      poses = getLatestGoalPoses<T>(action_server);
      if (poses.empty()) {
        RCLCPP_ERROR(
          get_logger(),
          "Empty vector of Waypoints passed to waypoint following logic. "
          "Nothing to execute, returning with failure!");
        action_server->terminate_current(result);
        return;
      }
      goal_index = 0;
      new_goal = true;
    }

    // Check if we need to send a new goal
    if (new_goal) {
      new_goal = false;
      ClientT::Goal client_goal;
      client_goal.pose = poses[goal_index];
      client_goal.pose.header.stamp = this->now();

      auto send_goal_options = rclcpp_action::Client<ClientT>::SendGoalOptions();
      send_goal_options.result_callback = std::bind(
        &WaypointFollower::resultCallback, this,
        std::placeholders::_1);
      send_goal_options.goal_response_callback = std::bind(
        &WaypointFollower::goalResponseCallback,
        this, std::placeholders::_1);

      future_goal_handle_ =
        nav_to_pose_client_->async_send_goal(client_goal, send_goal_options);
      current_goal_status_.status = ActionStatus::PROCESSING;
    }

    feedback->current_waypoint = goal_index;
    action_server->publish_feedback(feedback);

    if (
      current_goal_status_.status == ActionStatus::FAILED ||
      current_goal_status_.status == ActionStatus::UNKNOWN)
    {
      nav2_msgs::msg::MissedWaypoint missedWaypoint;
      missedWaypoint.index = goal_index;
      missedWaypoint.goal = poses[goal_index];
      missedWaypoint.error_code = current_goal_status_.error_code;
      result->missed_waypoints.push_back(missedWaypoint);

      if (stop_on_failure_) {
        RCLCPP_WARN(
          get_logger(), "Failed to process waypoint %i in waypoint "
          "list and stop on failure is enabled."
          " Terminating action.", goal_index);
        action_server->terminate_current(result);
        current_goal_status_.error_code = 0;
        return;
      } else {
        RCLCPP_INFO(
          get_logger(), "Failed to process waypoint %i,"
          " moving to next.", goal_index);
      }
    } else if (current_goal_status_.status == ActionStatus::SUCCEEDED) {
      RCLCPP_INFO(
        get_logger(), "Succeeded processing waypoint %i, processing waypoint task execution",
        goal_index);
      bool is_task_executed = waypoint_task_executor_->processAtWaypoint(
        poses[goal_index], goal_index);
      RCLCPP_INFO(
        get_logger(), "Task execution at waypoint %i %s", goal_index,
        is_task_executed ? "succeeded" : "failed!");

      if (!is_task_executed) {
        nav2_msgs::msg::MissedWaypoint missedWaypoint;
        missedWaypoint.index = goal_index;
        missedWaypoint.goal = poses[goal_index];
        missedWaypoint.error_code =
          nav2_msgs::action::FollowWaypoints::Result::TASK_EXECUTOR_FAILED;
        result->missed_waypoints.push_back(missedWaypoint);
      }
      // if task execution was failed and stop_on_failure_ is on , terminate action
      if (!is_task_executed && stop_on_failure_) {
        RCLCPP_WARN(
          get_logger(), "Failed to execute task at waypoint %i "
          " stop on failure is enabled."
          " Terminating action.", goal_index);

        action_server->terminate_current(result);
        current_goal_status_.error_code = 0;
        return;
      } else {
        RCLCPP_INFO(
          get_logger(), "Handled task execution on waypoint %i,"
          " moving to next.", goal_index);
      }
    }

    if (current_goal_status_.status != ActionStatus::PROCESSING) {
      // Update server state
      goal_index++;
      new_goal = true;
      if (goal_index >= poses.size()) {
        if (current_loop_no == no_of_loops) {
          RCLCPP_INFO(
            get_logger(), "Completed all %zu waypoints requested.",
            poses.size());
          action_server->succeeded_current(result);
          current_goal_status_.error_code = 0;
          return;
        }
        RCLCPP_INFO(
          get_logger(), "Starting a new loop, current loop count is %i",
          current_loop_no);
        goal_index = 0;
        current_loop_no++;
      }
    }

    callback_group_executor_.spin_some();
    r.sleep();
  }
}

void WaypointFollower::followWaypointsCallback()
{
  auto feedback = std::make_shared<ActionT::Feedback>();
  auto result = std::make_shared<ActionT::Result>();

  followWaypointsHandler<std::unique_ptr<ActionServer>,
    ActionT::Feedback::SharedPtr,
    ActionT::Result::SharedPtr>(
    action_server_,
    feedback, result);
}

void WaypointFollower::followGPSWaypointsCallback()
{
  auto feedback = std::make_shared<ActionTGPS::Feedback>();
  auto result = std::make_shared<ActionTGPS::Result>();

  followWaypointsHandler<std::unique_ptr<ActionServerGPS>,
    ActionTGPS::Feedback::SharedPtr,
    ActionTGPS::Result::SharedPtr>(
    gps_action_server_,
    feedback, result);
}

void
WaypointFollower::resultCallback(
  const rclcpp_action::ClientGoalHandle<ClientT>::WrappedResult & result)
{
  if (result.goal_id != future_goal_handle_.get()->get_goal_id()) {
    RCLCPP_DEBUG(
      get_logger(),
      "Goal IDs do not match for the current goal handle and received result."
      "Ignoring likely due to receiving result for an old goal.");
    return;
  }

  switch (result.code) {
    case rclcpp_action::ResultCode::SUCCEEDED:
      current_goal_status_.status = ActionStatus::SUCCEEDED;
      return;
    case rclcpp_action::ResultCode::ABORTED:
      current_goal_status_.status = ActionStatus::FAILED;
      current_goal_status_.error_code = result.result->error_code;
      return;
    case rclcpp_action::ResultCode::CANCELED:
      current_goal_status_.status = ActionStatus::FAILED;
      return;
    default:
      RCLCPP_ERROR(get_logger(), "Received an UNKNOWN result code from navigation action!");
      current_goal_status_.status = ActionStatus::UNKNOWN;
      return;
  }
}

void
WaypointFollower::goalResponseCallback(
  const rclcpp_action::ClientGoalHandle<ClientT>::SharedPtr & goal)
{
  if (!goal) {
    RCLCPP_ERROR(
      get_logger(),
      "navigate_to_pose action client failed to send goal to server.");
    current_goal_status_.status = ActionStatus::FAILED;
  }
}

rcl_interfaces::msg::SetParametersResult
WaypointFollower::dynamicParametersCallback(std::vector<rclcpp::Parameter> parameters)
{
  // No locking required as action server is running on same single threaded executor
  rcl_interfaces::msg::SetParametersResult result;

  for (auto parameter : parameters) {
    const auto & type = parameter.get_type();
    const auto & name = parameter.get_name();

    if (type == ParameterType::PARAMETER_INTEGER) {
      if (name == "loop_rate") {
        loop_rate_ = parameter.as_int();
      }
    } else if (type == ParameterType::PARAMETER_BOOL) {
      if (name == "stop_on_failure") {
        stop_on_failure_ = parameter.as_bool();
      }
    }
  }

  result.successful = true;
  return result;
}

std::vector<geometry_msgs::msg::PoseStamped>
WaypointFollower::convertGPSPosesToMapPoses(
  const std::vector<geographic_msgs::msg::GeoPose> & gps_poses)
{
  RCLCPP_INFO(
    this->get_logger(), "Converting GPS waypoints to %s Frame..",
    global_frame_id_.c_str());

  std::vector<geometry_msgs::msg::PoseStamped> poses_in_map_frame_vector;
  int waypoint_index = 0;
  for (auto && curr_geopose : gps_poses) {
    auto request = std::make_shared<robot_localization::srv::FromLL::Request>();
    auto response = std::make_shared<robot_localization::srv::FromLL::Response>();
    request->ll_point.latitude = curr_geopose.position.latitude;
    request->ll_point.longitude = curr_geopose.position.longitude;
    request->ll_point.altitude = curr_geopose.position.altitude;

    from_ll_to_map_client_->wait_for_service((std::chrono::seconds(1)));
    if (!from_ll_to_map_client_->invoke(request, response)) {
      RCLCPP_ERROR(
        this->get_logger(),
        "fromLL service of robot_localization could not convert %i th GPS waypoint to"
        "%s frame, going to skip this point!"
        "Make sure you have run navsat_transform_node of robot_localization",
        waypoint_index, global_frame_id_.c_str());
      if (stop_on_failure_) {
        RCLCPP_ERROR(
          this->get_logger(),
          "Conversion of %i th GPS waypoint to"
          "%s frame failed and stop_on_failure is set to true"
          "Not going to execute any of waypoints, exiting with failure!",
          waypoint_index, global_frame_id_.c_str());
        return std::vector<geometry_msgs::msg::PoseStamped>();
      }
      continue;
    } else {
      geometry_msgs::msg::PoseStamped curr_pose_map_frame;
      curr_pose_map_frame.header.frame_id = global_frame_id_;
      curr_pose_map_frame.header.stamp = this->now();
      curr_pose_map_frame.pose.position = response->map_point;
      curr_pose_map_frame.pose.orientation = curr_geopose.orientation;
      poses_in_map_frame_vector.push_back(curr_pose_map_frame);
    }
    waypoint_index++;
  }
  RCLCPP_INFO(
    this->get_logger(),
    "Converted all %i GPS waypoint to %s frame",
    static_cast<int>(poses_in_map_frame_vector.size()), global_frame_id_.c_str());
  return poses_in_map_frame_vector;
}

}  // namespace nav2_waypoint_follower

#include "rclcpp_components/register_node_macro.hpp"

// Register the component with class_loader.
// This acts as a sort of entry point, allowing the component to be discoverable when its library
// is being loaded into a running process.
RCLCPP_COMPONENTS_REGISTER_NODE(nav2_waypoint_follower::WaypointFollower)<|MERGE_RESOLUTION|>--- conflicted
+++ resolved
@@ -36,12 +36,10 @@
 
   declare_parameter("stop_on_failure", true);
   declare_parameter("loop_rate", 20);
-<<<<<<< HEAD
+
+  declare_parameter("action_server_result_timeout", 900.0);
+
   declare_parameter("global_frame_id", global_frame_id_);
-=======
-
-  declare_parameter("action_server_result_timeout", 900.0);
->>>>>>> 0976e631
 
   nav2_util::declare_parameter_if_not_declared(
     this, std::string("waypoint_task_executor_plugin"),
@@ -91,14 +89,10 @@
     get_node_clock_interface(),
     get_node_logging_interface(),
     get_node_waitables_interface(),
-<<<<<<< HEAD
-    "follow_waypoints", std::bind(&WaypointFollower::followWaypointsCallback, this));
-
-  from_ll_to_map_client_ = std::make_unique<
-    nav2_util::ServiceClient<robot_localization::srv::FromLL,
-    std::shared_ptr<nav2_util::LifecycleNode>>>(
-    "/fromLL",
-    node);
+    "follow_waypoints", std::bind(
+      &WaypointFollower::followWaypointsCallback,
+      this), nullptr, std::chrono::milliseconds(
+      500), false, server_options);
 
   gps_action_server_ = std::make_unique<ActionServerGPS>(
     get_node_base_interface(),
@@ -106,13 +100,10 @@
     get_node_logging_interface(),
     get_node_waitables_interface(),
     "follow_gps_waypoints",
-    std::bind(&WaypointFollower::followGPSWaypointsCallback, this));
-=======
-    "follow_waypoints", std::bind(
-      &WaypointFollower::followWaypoints,
+    std::bind(
+      &WaypointFollower::followGPSWaypointsCallback,
       this), nullptr, std::chrono::milliseconds(
       500), false, server_options);
->>>>>>> 0976e631
 
   try {
     waypoint_task_executor_type_ = nav2_util::get_plugin_type_param(

// Copyright (c) 2020 Samsung Research America
// Licensed under the Apache License, Version 2.0 (the "License");
// you may not use this file except in compliance with the License.
// You may obtain a copy of the License at
//
//     http://www.apache.org/licenses/LICENSE-2.0
//
// Unless required by applicable law or agreed to in writing, software
// distributed under the License is distributed on an "AS IS" BASIS,
// WITHOUT WARRANTIES OR CONDITIONS OF ANY KIND, either express or implied.
// See the License for the specific language governing permissions and
// limitations under the License.

#include <pluginlib/class_list_macros.hpp>
#include <string>
#include <exception>

#include "nav2_util/node_utils.hpp"
#include "nav2_waypoint_follower/plugins/input_at_waypoint.hpp"

namespace nav2_waypoint_follower
{

using std::placeholders::_1;

InputAtWaypoint::InputAtWaypoint()
: input_received_(false),
  is_enabled_(true),
  timeout_(10.0, 0.0)
{
}

InputAtWaypoint::~InputAtWaypoint()
{
}

void InputAtWaypoint::initialize(
  const rclcpp_lifecycle::LifecycleNode::WeakPtr & parent,
  const std::string & plugin_name)
{
  auto node = parent.lock();
<<<<<<< HEAD
=======

>>>>>>> 053d0c8c
  if (!node) {
    throw std::runtime_error{"Failed to lock node in input at waypoint plugin!"};
  }

  logger_ = node->get_logger();
  clock_ = node->get_clock();

  double timeout;
  std::string input_topic;
  nav2_util::declare_parameter_if_not_declared(
    node, plugin_name + ".timeout",
    rclcpp::ParameterValue(10.0));
  nav2_util::declare_parameter_if_not_declared(
    node, plugin_name + ".enabled",
    rclcpp::ParameterValue(true));
  nav2_util::declare_parameter_if_not_declared(
    node, plugin_name + ".input_topic",
    rclcpp::ParameterValue("input_at_waypoint/input"));
  node->get_parameter(plugin_name + ".timeout", timeout);
  node->get_parameter(plugin_name + ".enabled", is_enabled_);
  node->get_parameter(plugin_name + ".input_topic", input_topic);

  timeout_ = rclcpp::Duration(timeout, 0.0);

  RCLCPP_INFO(
    logger_, "InputAtWaypoint: Subscribing to input topic %s.", input_topic.c_str());
  subscription_ = node->create_subscription<std_msgs::msg::Empty>(
    input_topic, 1, std::bind(&InputAtWaypoint::Cb, this, _1));
}

void InputAtWaypoint::Cb(const std_msgs::msg::Empty::SharedPtr /*msg*/)
{
  std::lock_guard<std::mutex> lock(mutex_);
  input_received_ = true;
}

bool InputAtWaypoint::processAtWaypoint(
  const geometry_msgs::msg::PoseStamped & /*curr_pose*/,
  const int & curr_waypoint_index)
{
  if (!is_enabled_) {
    return true;
  }

  input_received_ = false;

  rclcpp::Time start = clock_->now();
  rclcpp::Rate r(50);
  bool input_received = false;
  while (clock_->now() - start < timeout_) {
    {
      std::lock_guard<std::mutex> lock(mutex_);
      input_received = input_received_;
    }

    if (input_received) {
      return true;
    }

    r.sleep();
  }

  RCLCPP_WARN(
    logger_, "Unable to get external input at wp %i. Moving on.", curr_waypoint_index);
  return false;
}

}  // namespace nav2_waypoint_follower

PLUGINLIB_EXPORT_CLASS(
  nav2_waypoint_follower::InputAtWaypoint,
  nav2_core::WaypointTaskExecutor)<|MERGE_RESOLUTION|>--- conflicted
+++ resolved
@@ -39,10 +39,7 @@
   const std::string & plugin_name)
 {
   auto node = parent.lock();
-<<<<<<< HEAD
-=======
 
->>>>>>> 053d0c8c
   if (!node) {
     throw std::runtime_error{"Failed to lock node in input at waypoint plugin!"};
   }

--- conflicted
+++ resolved
@@ -86,16 +86,10 @@
    * @return True if goal is reached
    */
   virtual bool isGoalReached(
-<<<<<<< HEAD
-    const geometry_msgs::msg::Pose & query_pose, const geometry_msgs::msg::Pose & goal_pose,
-    const std::optional<geometry_msgs::msg::Pose> & before_goal_pose,
-    const geometry_msgs::msg::Twist & velocity) = 0;
-=======
     const geometry_msgs::msg::Pose & query_pose,
     const geometry_msgs::msg::Pose & goal_pose,
     const geometry_msgs::msg::Twist & velocity,
     const nav_msgs::msg::Path & transformed_global_plan) = 0;
->>>>>>> 14515654
 
   /**
    * @brief Get the maximum possible tolerances used for goal checking in the major types.

--- conflicted
+++ resolved
@@ -180,141 +180,4 @@
   return nav2_util::CallbackReturn::SUCCESS;
 }
 
-<<<<<<< HEAD
-=======
-bool
-BtNavigator::onGoalReceived(Action::Goal::ConstSharedPtr goal)
-{
-  auto bt_xml_filename = goal->behavior_tree;
-
-  if (!bt_action_server_->loadBehaviorTree(bt_xml_filename)) {
-    RCLCPP_ERROR(
-      get_logger(), "BT file not found: %s. Navigation canceled.",
-      bt_xml_filename.c_str());
-    return false;
-  }
-
-  initializeGoalPose(goal);
-
-  return true;
-}
-
-void
-BtNavigator::onLoop()
-{
-  // action server feedback (pose, duration of task,
-  // time remaining, number of recoveries, and
-  // distance remaining to goal)
-  auto feedback_msg = std::make_shared<Action::Feedback>();
-
-  geometry_msgs::msg::PoseStamped current_pose;
-  nav2_util::getCurrentPose(
-    current_pose, *tf_, global_frame_, robot_frame_, transform_tolerance_);
-
-  auto blackboard = bt_action_server_->getBlackboard();
-
-  try {
-    // Get current path points
-    nav_msgs::msg::Path current_path;
-    blackboard->get<nav_msgs::msg::Path>("path", current_path);
-
-    // Find the closest pose to current pose on global path
-    auto find_closest_pose_idx =
-      [&current_pose, &current_path]() {
-        size_t closest_pose_idx = 0;
-        double curr_min_dist = std::numeric_limits<double>::max();
-        for (size_t curr_idx = 0; curr_idx < current_path.poses.size(); ++curr_idx) {
-          double curr_dist = nav2_util::geometry_utils::euclidean_distance(
-            current_pose, current_path.poses[curr_idx]);
-          if (curr_dist < curr_min_dist) {
-            curr_min_dist = curr_dist;
-            closest_pose_idx = curr_idx;
-          }
-        }
-        return closest_pose_idx;
-      };
-
-    // Calculate distance on the path
-    double distance_remaining =
-      nav2_util::geometry_utils::calculate_path_length(current_path, find_closest_pose_idx());
-
-    // Default value for time remaining
-    rclcpp::Duration estimated_time_remaining = rclcpp::Duration::from_seconds(0.0);
-
-    // Get current speed
-    geometry_msgs::msg::Twist current_odom = odom_smoother_->getTwist();
-    double current_linear_speed = std::hypot(current_odom.linear.x, current_odom.linear.y);
-
-    // Calculate estimated time taken to goal if speed is higher than 1cm/s
-    // and at least 10cm to go
-    if ((std::abs(current_linear_speed) > 0.01) && (distance_remaining > 0.1)) {
-      estimated_time_remaining =
-        rclcpp::Duration::from_seconds(distance_remaining / std::abs(current_linear_speed));
-    }
-
-    feedback_msg->distance_remaining = distance_remaining;
-    feedback_msg->estimated_time_remaining = estimated_time_remaining;
-  } catch (...) {
-    // Ignore
-  }
-
-  int recovery_count = 0;
-  blackboard->get<int>("number_recoveries", recovery_count);
-  feedback_msg->number_of_recoveries = recovery_count;
-  feedback_msg->current_pose = current_pose;
-  feedback_msg->navigation_time = now() - start_time_;
-
-  bt_action_server_->publishFeedback(feedback_msg);
-}
-
-void
-BtNavigator::onPreempt(Action::Goal::ConstSharedPtr goal)
-{
-  RCLCPP_INFO(get_logger(), "Received goal preemption request");
-
-  if (goal->behavior_tree == bt_action_server_->getCurrentBTFilename() ||
-    (goal->behavior_tree.empty() &&
-    bt_action_server_->getCurrentBTFilename() == bt_action_server_->getDefaultBTFilename()))
-  {
-    // if pending goal requests the same BT as the current goal, accept the pending goal
-    // if pending goal has an empty behavior_tree field, it requests the default BT file
-    // accept the pending goal if the current goal is running the default BT file
-    initializeGoalPose(bt_action_server_->acceptPendingGoal());
-  } else {
-    RCLCPP_WARN(
-      get_logger(),
-      "Preemption request was rejected since the requested BT XML file is not the same "
-      "as the one that the current goal is executing. Preemption with a new BT is invalid "
-      "since it would require cancellation of the previous goal instead of true preemption."
-      "\nCancel the current goal and send a new action request if you want to use a "
-      "different BT XML file. For now, continuing to track the last goal until completion.");
-    bt_action_server_->terminatePendingGoal();
-  }
-}
-
-void
-BtNavigator::initializeGoalPose(Action::Goal::ConstSharedPtr goal)
-{
-  RCLCPP_INFO(
-    get_logger(), "Begin navigating from current location to (%.2f, %.2f)",
-    goal->pose.pose.position.x, goal->pose.pose.position.y);
-
-  // Reset state for new action feedback
-  start_time_ = now();
-  auto blackboard = bt_action_server_->getBlackboard();
-  blackboard->set<int>("number_recoveries", 0);  // NOLINT
-
-  // Update the goal pose on the blackboard
-  blackboard->set<geometry_msgs::msg::PoseStamped>(goal_blackboard_id_, goal->pose);
-}
-
-void
-BtNavigator::onGoalPoseReceived(const geometry_msgs::msg::PoseStamped::SharedPtr pose)
-{
-  nav2_msgs::action::NavigateToPose::Goal goal;
-  goal.pose = *pose;
-  self_client_->async_send_goal(goal);
-}
-
->>>>>>> 81e1c7d0
 }  // namespace nav2_bt_navigator
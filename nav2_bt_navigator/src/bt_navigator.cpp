// Copyright (c) 2018 Intel Corporation
//
// Licensed under the Apache License, Version 2.0 (the "License");
// you may not use this file except in compliance with the License.
// You may obtain a copy of the License at
//
//     http://www.apache.org/licenses/LICENSE-2.0
//
// Unless required by applicable law or agreed to in writing, software
// distributed under the License is distributed on an "AS IS" BASIS,
// WITHOUT WARRANTIES OR CONDITIONS OF ANY KIND, either express or implied.
// See the License for the specific language governing permissions and
// limitations under the License.

<<<<<<< HEAD
=======
#include <string>
>>>>>>> e136a32c
#include <memory>
#include <sstream>
#include "nav2_bt_navigator/bt_navigator.hpp"
#include "nav2_bt_navigator/navigate_to_pose_behavior_tree.hpp"
#include "nav2_tasks/compute_path_to_pose_task.hpp"
#include "nav2_tasks/bt_conversions.hpp"
#include "Blackboard/blackboard_local.h"

using nav2_tasks::TaskStatus;

namespace nav2_bt_navigator
{

BtNavigator::BtNavigator()
: Node("NavigateToPoseNode")
{
  auto temp_node = std::shared_ptr<rclcpp::Node>(this, [](rclcpp::Node *) {});

  robot_ = std::make_unique<nav2_robot::Robot>(temp_node);

  task_server_ = std::make_unique<nav2_tasks::NavigateToPoseTaskServer>(temp_node);
  task_server_->setExecuteCallback(
    std::bind(&BtNavigator::navigateToPose, this, std::placeholders::_1));
}

TaskStatus
BtNavigator::navigateToPose(const nav2_tasks::NavigateToPoseCommand::SharedPtr command)
{
  RCLCPP_INFO(get_logger(), "Start navigating to goal (%.2f, %.2f).",
    command->pose.position.x, command->pose.position.y);

  // Get the current pose from the robot
  auto current = std::make_shared<geometry_msgs::msg::PoseWithCovarianceStamped>();

  if (!robot_->getCurrentPose(current)) {
    RCLCPP_ERROR(get_logger(), "Current robot pose is not available.");
    return TaskStatus::FAILED;
  }

  // Create the blackboard that will be shared by all of the nodes in the tree
  BT::Blackboard::Ptr blackboard = BT::Blackboard::create<BT::BlackboardLocal>();

  // Put together the PathEndPoints message for the ComputePathToPose
  auto endpoints = std::make_shared<nav2_tasks::ComputePathToPoseCommand>();
  endpoints->start = current->pose.pose;
  endpoints->goal = command->pose;
  endpoints->tolerance = 2.0;  // TODO(mjeronimo): this will come in the command message

  // The path returned from ComputePath and sent to FollowPath
  auto path = std::make_shared<nav2_tasks::ComputePathToPoseResult>();

  // Set the shared data (commands/results)
  blackboard->set<nav2_tasks::ComputePathToPoseCommand::SharedPtr>("endpoints", endpoints);
  blackboard->set<nav2_tasks::ComputePathToPoseResult::SharedPtr>("path", path);  // NOLINT

  std::string xml_text =
    R"(
<root main_tree_to_execute="MainTree">
  <BehaviorTree ID="MainTree">
    <SequenceStar name="root">
      <ComputePathToPose endpoints="${endpoints}" path="${path}"/>
      <FollowPath path="${path}"/>
    </SequenceStar>
  </BehaviorTree>
</root>)";

  RCLCPP_INFO(get_logger(), "Behavior tree XML: %s", xml_text.c_str());

  // Create and run the behavior tree
  NavigateToPoseBehaviorTree bt(shared_from_this());
<<<<<<< HEAD
  TaskStatus result = bt.run(command_ss.str(),
      std::bind(&nav2_tasks::NavigateToPoseTaskServer::cancelRequested, task_server_.get()));
=======
  TaskStatus result = bt.run(blackboard, xml_text, std::bind(&BtNavigator::cancelRequested, this));
>>>>>>> e136a32c

  RCLCPP_INFO(get_logger(), "Completed navigation: result: %d", result);
  return result;
}

}  // namespace nav2_bt_navigator<|MERGE_RESOLUTION|>--- conflicted
+++ resolved
@@ -12,10 +12,7 @@
 // See the License for the specific language governing permissions and
 // limitations under the License.
 
-<<<<<<< HEAD
-=======
 #include <string>
->>>>>>> e136a32c
 #include <memory>
 #include <sstream>
 #include "nav2_bt_navigator/bt_navigator.hpp"
@@ -86,12 +83,8 @@
 
   // Create and run the behavior tree
   NavigateToPoseBehaviorTree bt(shared_from_this());
-<<<<<<< HEAD
-  TaskStatus result = bt.run(command_ss.str(),
+  TaskStatus result = bt.run(blackboard, xml_text,
       std::bind(&nav2_tasks::NavigateToPoseTaskServer::cancelRequested, task_server_.get()));
-=======
-  TaskStatus result = bt.run(blackboard, xml_text, std::bind(&BtNavigator::cancelRequested, this));
->>>>>>> e136a32c
 
   RCLCPP_INFO(get_logger(), "Completed navigation: result: %d", result);
   return result;

<?xml version="1.0"?>
<?xml-model href="http://download.ros.org/schema/package_format3.xsd" schematypens="http://www.w3.org/2001/XMLSchema"?>
<package format ="3">
  <name>nav2_dynamic_params</name>
<<<<<<< HEAD
  <version>0.2.3</version>
=======
  <version>0.2.2</version>
>>>>>>> b629f552
  <description>
    This package provides a validation class for ROS2 parameters with validation based on parameter
    type and defined bounds. Support for custom validation callbacks is also provided. Some useful
    convenience functions for event callbacks are also provided
  </description>
  <maintainer email="brian.wilcox@intel.com">Brian Wilcox</maintainer>
  <license>Apache-2.0</license>

  <buildtool_depend>ament_cmake</buildtool_depend>
  <build_depend>nav2_common</build_depend>
  <build_depend>nav2_util</build_depend>

  <depend>rclcpp</depend>
  <depend>rclcpp_lifecycle</depend>

  <test_depend>ament_cmake_gtest</test_depend>
  <test_depend>ament_cmake_pytest</test_depend>
  <test_depend>ament_lint_common</test_depend>
  <test_depend>ament_lint_auto</test_depend>
  <test_depend>launch</test_depend>
  <test_depend>launch_testing</test_depend>

  <export>
    <build_type>ament_cmake</build_type>
  </export>
</package><|MERGE_RESOLUTION|>--- conflicted
+++ resolved
@@ -2,11 +2,7 @@
 <?xml-model href="http://download.ros.org/schema/package_format3.xsd" schematypens="http://www.w3.org/2001/XMLSchema"?>
 <package format ="3">
   <name>nav2_dynamic_params</name>
-<<<<<<< HEAD
-  <version>0.2.3</version>
-=======
   <version>0.2.2</version>
->>>>>>> b629f552
   <description>
     This package provides a validation class for ROS2 parameters with validation based on parameter
     type and defined bounds. Support for custom validation callbacks is also provided. Some useful

// Copyright (c) 2018 Intel Corporation
//
// Licensed under the Apache License, Version 2.0 (the "License");
// you may not use this file except in compliance with the License.
// You may obtain a copy of the License at
//
//     http://www.apache.org/licenses/LICENSE-2.0
//
// Unless required by applicable law or agreed to in writing, software
// distributed under the License is distributed on an "AS IS" BASIS,
// WITHOUT WARRANTIES OR CONDITIONS OF ANY KIND, either express or implied.
// See the License for the specific language governing permissions and
// limitations under the License.

#include "nav2_mission_executor/mission_executor.hpp"

#include <memory>
#include "nav2_mission_executor/execute_mission_behavior_tree.hpp"

using nav2_tasks::TaskStatus;

namespace nav2_mission_executor
{

MissionExecutor::MissionExecutor()
: Node("MissionExecutor")
{
<<<<<<< HEAD
=======
  auto temp_node = std::shared_ptr<rclcpp::Node>(this, [](auto) {});

  goal_sub_ = create_subscription<geometry_msgs::msg::PoseStamped>("move_base_simple/goal",
      std::bind(&MissionExecutor::onGoalPoseReceived, this, std::placeholders::_1));

  plan_pub_ = create_publisher<nav2_msgs::msg::MissionPlan>(
    "ExecuteMissionTask_command");

  task_server_ = std::make_unique<nav2_tasks::ExecuteMissionTaskServer>(temp_node);

  task_server_->setExecuteCallback(
    std::bind(&MissionExecutor::executeMission, this, std::placeholders::_1));
>>>>>>> dacb85c2
}

TaskStatus
MissionExecutor::executeMission(const nav2_tasks::ExecuteMissionCommand::SharedPtr command)
{
  RCLCPP_INFO(get_logger(), "Executing mission plan: %s", command->mission_plan.c_str());

  // Create the blackboard that will be shared by all of the nodes in the tree
  BT::Blackboard::Ptr blackboard = BT::Blackboard::create<BT::BlackboardLocal>();

  // Create and run the behavior tree for this mission
  ExecuteMissionBehaviorTree bt(shared_from_this());
  TaskStatus result = bt.run(blackboard, command->mission_plan,
      std::bind(&nav2_tasks::ExecuteMissionTaskServer::cancelRequested,
      task_server_.get()));

  RCLCPP_INFO(get_logger(), "Completed mission execution: %d", result);
  return result;
}

}  // namespace nav2_mission_executor
<|MERGE_RESOLUTION|>--- conflicted
+++ resolved
@@ -25,21 +25,12 @@
 MissionExecutor::MissionExecutor()
 : Node("MissionExecutor")
 {
-<<<<<<< HEAD
-=======
   auto temp_node = std::shared_ptr<rclcpp::Node>(this, [](auto) {});
-
-  goal_sub_ = create_subscription<geometry_msgs::msg::PoseStamped>("move_base_simple/goal",
-      std::bind(&MissionExecutor::onGoalPoseReceived, this, std::placeholders::_1));
-
-  plan_pub_ = create_publisher<nav2_msgs::msg::MissionPlan>(
-    "ExecuteMissionTask_command");
 
   task_server_ = std::make_unique<nav2_tasks::ExecuteMissionTaskServer>(temp_node);
 
   task_server_->setExecuteCallback(
     std::bind(&MissionExecutor::executeMission, this, std::placeholders::_1));
->>>>>>> dacb85c2
 }
 
 TaskStatus
@@ -60,4 +51,4 @@
   return result;
 }
 
-}  // namespace nav2_mission_executor
+}  // namespace nav2_mission_executor
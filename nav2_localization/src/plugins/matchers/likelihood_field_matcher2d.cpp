--- conflicted
+++ resolved
@@ -49,79 +49,6 @@
   const sensor_msgs::msg::PointCloud2::ConstSharedPtr & scan,
   const geometry_msgs::msg::TransformStamped & curr_pose)
 {
-<<<<<<< HEAD
-	// Get scan data from pointcloud
-	std::vector<double> ranges;
-	std::vector<double> angles;
-	geometry_msgs::msg::Point point;
-	int valid_beams = 0;
-	double distance;
-	double angle;
-
-	// Create PC2 iterators to make sure we read the X and Y coordinates
-	sensor_msgs::PointCloud2ConstIterator<float> iter_x(*scan, "y"),
-                                                 iter_y(*scan, "x");
-
-	while (iter_x != iter_x.end())
-	{
-		point.x = *iter_x;
-		point.y = *iter_y;
-
-        ++iter_x;
-		++iter_y;
-		
-		distance = hypot(point.x, point.y);
-		angle = atan2(point.x, point.y+1e-10); // atan(x/y)
-		
-		ranges.push_back(distance);
-		angles.push_back(angle);
-		valid_beams++;
-	}
-
-	// Get most distant measurement (taken as max range
-	double z_max = *max_element(ranges.begin(), ranges.end());
-
-	double q = 1;	// Probability of curr_pose given scan
-	double theta = tf2::getYaw(curr_pose.transform.rotation); // Robot's orientation
-
-	// In case the user specifies more beams than is available
-	int max_number_of_beams = std::min(max_number_of_beams_, valid_beams);
-	int beams_to_skip = valid_beams/max_number_of_beams;
-	
-	// Iterate over the specfied number of beams, skipping between them to get an even distribution 
-	// TODO - Document that:
-	//  - The points must be sorted (as in a LaserScan msg), or shall we sort them?
-	//  - The points should be inside the range of the sensor (advisable check in charge of the user)
-	for(int i=0; i<valid_beams; i+=beams_to_skip)
-	{
-		// Map the beam end-point onto the map
-		double beam_angle = tf2::getYaw(sensor_pose_.transform.rotation) + angles[i];
-		double x_z_kt = curr_pose.transform.translation.x +
-						sensor_pose_.transform.translation.x * cos(theta) -
-						sensor_pose_.transform.translation.y * sin(theta) +
-						ranges[i] * 
-						cos(theta + beam_angle);
-		double y_z_kt = curr_pose.transform.translation.y +
-						sensor_pose_.transform.translation.y * cos(theta) +
-						sensor_pose_.transform.translation.x * sin(theta) +
-						ranges[i] * 
-						sin(theta + beam_angle);
-
-		std::pair<int, int> map_coord = MapUtils::worldToMapCoord(x_z_kt, y_z_kt, map_->info);
-		int map_x = map_coord.first;
-		int map_y = map_coord.second;
-		int map_index = MapUtils::mapCoordToIndex(map_x, map_y, map_->info.width);
-
-		double dist_prob;
-		if(map_index < 0 || map_index >= map_->data.size())
-			dist_prob = max_likelihood_dist_prob_;
-		else
-			dist_prob = pre_computed_likelihood_field_[map_index];
-
-		q *= z_hit_* dist_prob + (z_rand_/z_max);
-	}
-	return q;
-=======
   // Get scan data from pointcloud
   std::vector<double> ranges;
   std::vector<double> angles;
@@ -129,64 +56,70 @@
   int valid_beams = 0;
   double distance;
   double angle;
-
+  
   // Create PC2 iterators to make sure we read the X and Y coordinates
-  sensor_msgs::PointCloud2ConstIterator<float> iter_x(*scan, "x"),
-  iter_y(*scan, "y");
-
+  sensor_msgs::PointCloud2ConstIterator<float>
+    iter_x(*scan, "y"), iter_y(*scan, "x");
+  
   while (iter_x != iter_x.end()) {
-    point.x = *iter_x;
-    point.y = *iter_y;
-
-    ++iter_x;
-    ++iter_y;
-
-    distance = hypot(point.x, point.y);
-    angle = atan2(point.x, point.y + 1e-10);  // atan(x/y)
-
-    ranges.push_back(distance);
-    angles.push_back(angle);
-    valid_beams++;
-  }
-
+  	point.x = *iter_x;
+  	point.y = *iter_y;
+  
+  	++iter_x;
+  	++iter_y;
+  	
+  	distance = hypot(point.x, point.y);
+  	angle = atan2(point.x, point.y + 1e-10);  // atan(x/y)
+  	
+  	ranges.push_back(distance);
+  	angles.push_back(angle);
+  	valid_beams++;
+  }
+  
   // Get most distant measurement (taken as max range)
   double z_max = *max_element(ranges.begin(), ranges.end());
-
+  
   double q = 1;  // Probability of curr_pose given scan
   double theta = tf2::getYaw(curr_pose.transform.rotation);  // Robot's orientation
-
+  
   // In case the user specifies more beams than is available
   int max_number_of_beams = std::min(max_number_of_beams_, valid_beams);
   int beams_to_skip = valid_beams / max_number_of_beams;
-
+  
   // Iterate over the specfied number of beams, skipping between them to get an even distribution
   // TODO(unassigned): Document that:
   //  - The points are assumed sorted, as in a LaserScan.
   //  - The points should be inside the range of the sensor (advisable check in charge of the user).
   for (int i = 0; i < valid_beams; i += beams_to_skip) {
-    // Map the beam end-point onto the map
-    double beam_angle = tf2::getYaw(sensor_pose_.transform.rotation) + angles[i];
-    double x_z_kt = curr_pose.transform.translation.x +
-      sensor_pose_.transform.translation.x * cos(theta) -
-      sensor_pose_.transform.translation.y * sin(theta) +
-      ranges[i] *
-      cos(theta + beam_angle);
-    double y_z_kt = curr_pose.transform.translation.y +
-      sensor_pose_.transform.translation.y * cos(theta) +
-      sensor_pose_.transform.translation.x * sin(theta) +
-      ranges[i] *
-      sin(theta + beam_angle);
-
-    // Get index of the laser end-point in the grid map
-    int end_point_index = MapUtils::coordinatesToIndex(x_z_kt, y_z_kt, map_->info.width);
-
-    // Get the likelihood field probability at that endpoint
-    double dist_prob = pre_computed_likelihood_field_[end_point_index];
-
-    q *= z_hit_ * dist_prob + (z_rand_ / z_max);
+  	// Map the beam end-point onto the map
+  	double beam_angle = tf2::getYaw(sensor_pose_.transform.rotation) + angles[i];
+  	double x_z_kt = curr_pose.transform.translation.x +
+  					sensor_pose_.transform.translation.x * cos(theta) -
+  					sensor_pose_.transform.translation.y * sin(theta) +
+  					ranges[i] * 
+  					cos(theta + beam_angle);
+  	double y_z_kt = curr_pose.transform.translation.y +
+  					sensor_pose_.transform.translation.y * cos(theta) +
+  					sensor_pose_.transform.translation.x * sin(theta) +
+  					ranges[i] * 
+  					sin(theta + beam_angle);
+  
+  	std::pair<int, int> map_coord = MapUtils::worldToMapCoord(x_z_kt, y_z_kt, map_->info);
+  	int map_x = map_coord.first;
+  	int map_y = map_coord.second;
+	// Get index of the laser end-point in the grid map
+  	int map_index = MapUtils::mapCoordToIndex(map_x, map_y, map_->info.width);
+  
+	// Get the likelihood field probability at that endpoint
+  	double dist_prob;
+  	if(map_index < 0 || map_index >= map_->data.size())
+  		dist_prob = max_likelihood_dist_prob_;
+  	else
+  		dist_prob = pre_computed_likelihood_field_[map_index];
+  
+  	q *= z_hit_ * dist_prob + (z_rand_ / z_max);
   }
   return q;
->>>>>>> 9e13eac8
 }
 
 void LikelihoodFieldMatcher2d::activate()
@@ -206,62 +139,38 @@
 
 void LikelihoodFieldMatcher2d::preComputeLikelihoodField()
 {
-<<<<<<< HEAD
-	std::vector<int> occupied_cells;
-
-    // Identify all the occupied cells
-	for(auto index=0; index < map_->info.width*map_->info.height; index++)
-	{
-		if(map_->data[index]==100) // the cell is occupied
-		{
-			pre_computed_likelihood_field_[index] = 0.0;
-			occupied_cells.push_back(index);
-		}
-		else
-			pre_computed_likelihood_field_[index] = max_likelihood_distace_;
-	}
-
-    // Depth first search for other cells
-	for(auto index : occupied_cells)
-	{
-    std::vector<bool> visited(map_->info.width*map_->info.height, false);
-		DFS(index, index, visited);
-	}
-
-    // Apply zero-mean norrmal distribution
-	for(auto index=0; index < map_->info.width*map_->info.height; index++)
-		pre_computed_likelihood_field_[index] = (1.0/(sqrt(2*M_PI)*sigma_hit_))*exp(-0.5*((pre_computed_likelihood_field_[index]*pre_computed_likelihood_field_[index])/(sigma_hit_*sigma_hit_)));
-
-	max_likelihood_dist_prob_ = (1.0/(sigma_hit_*sqrt(2*M_PI)))*exp(-(max_likelihood_distace_*max_likelihood_distace_)/(2*sigma_hit_*sigma_hit_));
-=======
   std::vector<int> occupied_cells;
-
+  
   // Identify all the occupied cells
   for (auto index = 0; index < map_->info.width * map_->info.height; index++) {
-    if (map_->data[index] == 100) {  // The cell is occupied
-      pre_computed_likelihood_field_[index] = 0.0;
-      occupied_cells.push_back(index);
-    } else {
-      pre_computed_likelihood_field_[index] = max_likelihood_distace_;
-    }
-  }
-
+  	if (map_->data[index] == 100) {  // The cell is occupied
+  		pre_computed_likelihood_field_[index] = 0.0;
+  		occupied_cells.push_back(index);
+  	} else {
+  		pre_computed_likelihood_field_[index] = max_likelihood_distace_;
+	}
+  }
+  
   // Depth first search for other cells
   for (auto index : occupied_cells) {
     std::vector<bool> visited(map_->info.width * map_->info.height, false);
-    DFS(index, index, visited);
-  }
-
+  	DFS(index, index, visited);
+  }
+  
   // Apply zero-mean norrmal distribution
   for (auto index = 0; index < map_->info.width * map_->info.height; index++) {
-    pre_computed_likelihood_field_[index] =
-      (1.0 / (sqrt(2 * M_PI) * sigma_hit_)) *
-      exp(
-      -0.5 * (
-        (pre_computed_likelihood_field_[index] * pre_computed_likelihood_field_[index]) /
-        (sigma_hit_ * sigma_hit_)));
-  }
->>>>>>> 9e13eac8
+  	pre_computed_likelihood_field_[index] =
+	  (1.0 / (sqrt(2 * M_PI) * sigma_hit_)) * 
+	  exp(
+	    -0.5 * (
+		  (pre_computed_likelihood_field_[index] * pre_computed_likelihood_field_[index]) /
+		  (sigma_hit_ * sigma_hit_)));
+  }
+  
+  max_likelihood_dist_prob_ =
+    (1.0 / (sqrt(2*M_PI) * sigma_hit_)) *
+	exp(
+	  -(max_likelihood_distace_ * max_likelihood_distace_) / (2 * sigma_hit_ * sigma_hit_));
 }
 
 void LikelihoodFieldMatcher2d::DFS(
@@ -269,132 +178,80 @@
   const int & index_of_obstacle,
   std::vector<bool> & visited)
 {
-<<<<<<< HEAD
-	visited[index_curr] = true;
-	std::pair<uint32_t, uint32_t> coord_curr = MapUtils::mapIndexToCoord(index_curr, map_->info.width);
-	std::pair<uint32_t, uint32_t> coord_obs = MapUtils::mapIndexToCoord(index_of_obstacle, map_->info.width);
-
-	// This cell is NOT an obstacle
-	if(pre_computed_likelihood_field_[index_curr]!=0.0)	
-	{
-		double distance_to_obstacle = MapUtils::distanceBetweenTwoPoints(coord_curr.first, coord_curr.second, coord_obs.first, coord_obs.second)*map_->info.resolution;
-
-		// Getting too far from the obstacle, so abandon search
-		if(distance_to_obstacle > max_likelihood_distace_)
-			return;
-
-		// Found a closer obstacle
-		if(distance_to_obstacle < pre_computed_likelihood_field_[index_curr])
-			pre_computed_likelihood_field_[index_curr] = distance_to_obstacle;
-	}
-
-	// Cell to the left
-	if(coord_curr.first > 0)
-	{
-		int left_cell_index =  MapUtils::mapCoordToIndex(coord_curr.first-1, coord_curr.second, map_->info.width);
-		if(!visited[left_cell_index])
-			DFS(left_cell_index, index_of_obstacle, visited);
-	}
-
-	// Cell to the right
-	if(coord_curr.first < map_->info.width-1)
-	{
-		int right_cell_index =  MapUtils::mapCoordToIndex(coord_curr.first+1, coord_curr.second, map_->info.width);
-		if(!visited[right_cell_index])
-			DFS(right_cell_index, index_of_obstacle, visited);
-	}
-
-	// Cell above
-	if(coord_curr.second > 0)
-	{
-		int up_cell_index =  MapUtils::mapCoordToIndex(coord_curr.first, coord_curr.second-1, map_->info.width);
-		if(!visited[up_cell_index])
-			DFS(up_cell_index, index_of_obstacle, visited);
-	}
-
-	// Cell below
-	if(coord_curr.second < map_->info.height-1)
-	{
-		int down_cell_index =  MapUtils::mapCoordToIndex(coord_curr.first, coord_curr.second+1, map_->info.width);
-		if(!visited[down_cell_index])
-			DFS(down_cell_index, index_of_obstacle, visited);
-	}
-=======
   visited[index_curr] = true;
-  std::pair<uint32_t, uint32_t> coord_curr = MapUtils::indexToCoordinates(
+  std::pair<uint32_t, uint32_t> coord_curr = MapUtils::mapIndexToCoord(
     index_curr,
-    map_->info.width);
-  std::pair<uint32_t, uint32_t> coord_obs = MapUtils::indexToCoordinates(
-    index_of_obstacle,
-    map_->info.width);
-
+	map_->info.width);
+  std::pair<uint32_t, uint32_t> coord_obs = MapUtils::mapIndexToCoord(
+	index_of_obstacle,
+	map_->info.width);
+  
   // This cell is NOT an obstacle
   if (pre_computed_likelihood_field_[index_curr] != 0.0) {
-    double distance_to_obstacle = MapUtils::distanceBetweenTwoPoints(
-      coord_curr.first,
-      coord_curr.second,
-      coord_obs.first,
-      coord_obs.second) * map_->info.resolution;
-
-    // Getting too far from the obstacle, so abandon search
-    if (distance_to_obstacle > max_likelihood_distace_) {
-      return;
-    }
-
-    // Found a closer obstacle
-    if (distance_to_obstacle < pre_computed_likelihood_field_[index_curr]) {
-      pre_computed_likelihood_field_[index_curr] = distance_to_obstacle;
-    }
-  }
-
+  	double distance_to_obstacle = MapUtils::distanceBetweenTwoPoints(
+	  coord_curr.first,
+	  coord_curr.second,
+	  coord_obs.first,
+	  coord_obs.second) * map_->info.resolution;
+  
+  	// Getting too far from the obstacle, so abandon search
+  	if (distance_to_obstacle > max_likelihood_distace_) {
+	  return;
+	}
+  
+  	// Found a closer obstacle
+  	if (distance_to_obstacle < pre_computed_likelihood_field_[index_curr]) {
+  	  pre_computed_likelihood_field_[index_curr] = distance_to_obstacle;
+	}
+  }
+  
   // Cell to the left
   if (coord_curr.first > 0) {
-    int left_cell_index = MapUtils::coordinatesToIndex(
-      coord_curr.first - 1,
-      coord_curr.second,
-      map_->info.width);
-
-    if (!visited[left_cell_index]) {
-      DFS(left_cell_index, index_of_obstacle, visited);
-    }
-  }
-
+  	int left_cell_index = MapUtils::mapCoordToIndex(
+	  coord_curr.first - 1,
+	  coord_curr.second,
+	  map_->info.width);
+
+  	if (!visited[left_cell_index]) {
+	  DFS(left_cell_index, index_of_obstacle, visited);
+	}
+  }
+  
   // Cell to the right
   if (coord_curr.first < map_->info.width - 1) {
-    int right_cell_index = MapUtils::coordinatesToIndex(
-      coord_curr.first + 1,
-      coord_curr.second,
-      map_->info.width);
-
-    if (!visited[right_cell_index]) {
-      DFS(right_cell_index, index_of_obstacle, visited);
-    }
-  }
-
+  	int right_cell_index = MapUtils::mapCoordToIndex(
+	  coord_curr.first + 1,
+	  coord_curr.second,
+	  map_->info.width);
+
+  	if (!visited[right_cell_index]) {
+	  DFS(right_cell_index, index_of_obstacle, visited);
+	}
+  }
+  
   // Cell above
   if (coord_curr.second > 0) {
-    int up_cell_index = MapUtils::coordinatesToIndex(
-      coord_curr.first,
-      coord_curr.second - 1,
-      map_->info.width);
-
-    if (!visited[up_cell_index]) {
-      DFS(up_cell_index, index_of_obstacle, visited);
-    }
-  }
-
+  	int up_cell_index = MapUtils::mapCoordToIndex(
+	  coord_curr.first,
+	  coord_curr.second - 1,
+	  map_->info.width);
+
+  	if (!visited[up_cell_index]) {
+	  DFS(up_cell_index, index_of_obstacle, visited);
+	}
+  }
+  
   // Cell below
   if (coord_curr.second < map_->info.height - 1) {
-    int down_cell_index = MapUtils::coordinatesToIndex(
-      coord_curr.first,
-      coord_curr.second + 1,
-      map_->info.width);
-
-    if (!visited[down_cell_index]) {
-      DFS(down_cell_index, index_of_obstacle, visited);
-    }
-  }
->>>>>>> 9e13eac8
+  	int down_cell_index = MapUtils::mapCoordToIndex(
+	  coord_curr.first,
+	  coord_curr.second + 1,
+	  map_->info.width);
+
+  	if (!visited[down_cell_index]) {
+	  DFS(down_cell_index, index_of_obstacle, visited);
+	}
+  }
 }
 
 void LikelihoodFieldMatcher2d::setSensorPose(

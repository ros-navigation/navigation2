// Copyright (c) 2021 Khaled SAAD and Jose M. TORRES-CAMARA
//
// Licensed under the Apache License, Version 2.0 (the "License");
// you may not use this file except in compliance with the License.
// You may obtain a copy of the License at
//
//     http://www.apache.org/licenses/LICENSE-2.0
//
// Unless required by applicable law or agreed to in writing, software
// distributed under the License is distributed on an "AS IS" BASIS,
// WITHOUT WARRANTIES OR CONDITIONS OF ANY KIND, either express or implied.
// See the License for the specific language governing permissions and
// limitations under the License. Reserved.

#ifndef NAV2_LOCALIZATION__MAP_UTILS_HPP_
#define NAV2_LOCALIZATION__MAP_UTILS_HPP_

#include <cstdint>
#include <utility>
#include "nav_msgs/msg/map_meta_data.hpp"

// TODO(unassigned): should this be moved to nav2_util?
namespace nav2_localization
{
/**
 * @class MapUtils
 * @brief useful methods for occupancy grid maps
 */
class MapUtils
{
public:
  /**
   * @brief Converts world coordinates into grid map coordinates
   * @param x World x coordinate
   * @param y World y coordinate
   * @param map_info Grid map metadata
   * @return The corresponding grid map coordinates as a pair
   */
  static std::pair<int, int> worldCoordToMapCoord(
    const double & x,
    const double & y,
    const nav_msgs::msg::MapMetaData & map_info);

<<<<<<< HEAD
    /**
     * @brief Converts world coordinates into grid map coordinates
     * @param x World x coordinate
     * @param y World y coordinate
     * @param map_info Grid map metadata
     * @return The corresponding grid map coordinates as a pair
     */
    static std::pair<int, int> worldToMapCoord(const double &x, const double &y, const nav_msgs::msg::MapMetaData &map_info);

    /**
     * @brief Returns the index of a point in the map
     * @param x X coordinate of the cell (width)
     * @param y Y coordinate of the cell (height)
     * @param map_width Width of the map (in cells)
     * @return Index of ("x", "y") in the map
     */
    static int mapCoordToIndex(const uint32_t &x, const uint32_t &y, const uint32_t &map_width);

    /**
     * @brief Returns the coordinates of an index in the map
     * @param index 
     * @param map_width Width of the map (in cells)
     * @return The coordinates corresponding to the given index
     */
    static std::pair<uint32_t, uint32_t> mapIndexToCoord(const int &index, const uint32_t &map_width);
=======
  /**
   * @brief Returns the index of a point in the map
   * @param x X coordinate of the cell (width)
   * @param y Y coordinate of the cell (height)
   * @param map_width Width of the map (in cells)
   * @return Index of ("x", "y") in the map
   */
  static int coordinatesToIndex(const uint32_t & x, const uint32_t & y, const uint32_t & map_width);

  /**
   * @brief Returns the coordinates of an index in the map
   * @param index
   * @param map_width Width of the map (in cells)
   * @return The coordinates corresponding to the given index
   */
  static std::pair<uint32_t, uint32_t> indexToCoordinates(
    const int & index,
    const uint32_t & map_width);
>>>>>>> 9e13eac8

  /**
   * @brief Returns the euclidean distance between two points
   * @param x1 x corrdinate of point 1
   * @param y1 y corrdinate of point 1
   * @param x2 x corrdinate of point 2
   * @param y2 y corrdinate of point 2
   * @return The euclidean distance between (x1, y1) and (x2, y2)
   */
  static double distanceBetweenTwoPoints(
    const int & x1, const int & y1,
    const int & x2, const int & y2);
};
}  // namespace nav2_localization

#endif  // NAV2_LOCALIZATION__MAP_UTILS_HPP_<|MERGE_RESOLUTION|>--- conflicted
+++ resolved
@@ -41,33 +41,15 @@
     const double & y,
     const nav_msgs::msg::MapMetaData & map_info);
 
-<<<<<<< HEAD
-    /**
-     * @brief Converts world coordinates into grid map coordinates
-     * @param x World x coordinate
-     * @param y World y coordinate
-     * @param map_info Grid map metadata
-     * @return The corresponding grid map coordinates as a pair
-     */
-    static std::pair<int, int> worldToMapCoord(const double &x, const double &y, const nav_msgs::msg::MapMetaData &map_info);
+  /**
+   * @brief Converts world coordinates into grid map coordinates
+   * @param x World x coordinate
+   * @param y World y coordinate
+   * @param map_info Grid map metadata
+   * @return The corresponding grid map coordinates as a pair
+   */
+  static std::pair<int, int> worldToMapCoord(const double &x, const double &y, const nav_msgs::msg::MapMetaData &map_info);
 
-    /**
-     * @brief Returns the index of a point in the map
-     * @param x X coordinate of the cell (width)
-     * @param y Y coordinate of the cell (height)
-     * @param map_width Width of the map (in cells)
-     * @return Index of ("x", "y") in the map
-     */
-    static int mapCoordToIndex(const uint32_t &x, const uint32_t &y, const uint32_t &map_width);
-
-    /**
-     * @brief Returns the coordinates of an index in the map
-     * @param index 
-     * @param map_width Width of the map (in cells)
-     * @return The coordinates corresponding to the given index
-     */
-    static std::pair<uint32_t, uint32_t> mapIndexToCoord(const int &index, const uint32_t &map_width);
-=======
   /**
    * @brief Returns the index of a point in the map
    * @param x X coordinate of the cell (width)
@@ -75,18 +57,15 @@
    * @param map_width Width of the map (in cells)
    * @return Index of ("x", "y") in the map
    */
-  static int coordinatesToIndex(const uint32_t & x, const uint32_t & y, const uint32_t & map_width);
+  static int mapCoordToIndex(const uint32_t &x, const uint32_t &y, const uint32_t &map_width);
 
   /**
    * @brief Returns the coordinates of an index in the map
-   * @param index
+   * @param index 
    * @param map_width Width of the map (in cells)
    * @return The coordinates corresponding to the given index
    */
-  static std::pair<uint32_t, uint32_t> indexToCoordinates(
-    const int & index,
-    const uint32_t & map_width);
->>>>>>> 9e13eac8
+  static std::pair<uint32_t, uint32_t> mapIndexToCoord(const int &index, const uint32_t &map_width);
 
   /**
    * @brief Returns the euclidean distance between two points

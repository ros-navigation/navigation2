// Copyright (c) 2021 Khaled SAAD and Jose M. TORRES-CAMARA
//
// Licensed under the Apache License, Version 2.0 (the "License");
// you may not use this file except in compliance with the License.
// You may obtain a copy of the License at
//
//     http://www.apache.org/licenses/LICENSE-2.0
//
// Unless required by applicable law or agreed to in writing, software
// distributed under the License is distributed on an "AS IS" BASIS,
// WITHOUT WARRANTIES OR CONDITIONS OF ANY KIND, either express or implied.
// See the License for the specific language governing permissions and
// limitations under the License. Reserved.

#ifndef NAV2_LOCALIZATION__NAV2_LOCALIZATION_HPP_
#define NAV2_LOCALIZATION__NAV2_LOCALIZATION_HPP_

#include <string>
#include <vector>  // For vector<>
#include <memory>  // For shared_ptr<>

#include "nav2_util/lifecycle_node.hpp"
#include "nav_2d_utils/odom_subscriber.hpp"
#include "pluginlib/class_loader.hpp"
#include "nav2_localization/interfaces/sample_motion_model_base.hpp"
#include "nav2_localization/interfaces/matcher2d_base.hpp"
#include "nav2_localization/interfaces/solver_base.hpp"
#include "nav_msgs/msg/occupancy_grid.hpp"
#include "message_filters/subscriber.h"
#include "sensor_msgs/msg/laser_scan.hpp"
#include "sensor_msgs/msg/point_cloud2.hpp"
#include "tf2_ros/message_filter.h"
#include "tf2_ros/transform_broadcaster.h"
#include "tf2_ros/transform_listener.h"
#include "geometry_msgs/msg/pose_with_covariance_stamped.hpp"
#include "geometry_msgs/msg/pose_stamped.hpp"
#include "laser_geometry/laser_geometry.hpp"


namespace nav2_localization
{

class LocalizationServer : public nav2_util::LifecycleNode
{
public:
  /**
  * @brief Constructor for nav2_localization::LocalizationServer
  */
  LocalizationServer();

  /**
  * @brief Destructor for nav2_localization::LocalizationServer
  */
  ~LocalizationServer();

protected:
<<<<<<< HEAD
    /**
     * @brief Configures server parameters and member variables
     *
     * Configures motion model and matcher plugins; Initialize odom subscriber.
     * @param state LifeCycle Node's state
     * @return Success or Failure
     * @throw pluginlib::PluginlibException When failed to initialize motion
     * model or matcher plugins
     */
    nav2_util::CallbackReturn on_configure(const rclcpp_lifecycle::State & state) override;
    /**
     * @brief Activates member variables
     *
     * Activates motion model and matcher.
     * @param state LifeCycle Node's state
     * @return Success or Failure
     */
    nav2_util::CallbackReturn on_activate(const rclcpp_lifecycle::State & state) override;
    /**
     * @brief Deactivates member variables
     *
     * @param state LifeCycle Node's state
     * @return Success or Failure
     */
    nav2_util::CallbackReturn on_deactivate(const rclcpp_lifecycle::State & state) override;
    /**
     * @brief Calls clean up states and resets member variables.
     *
     * @param state LifeCycle Node's state
     * @return Success or Failure
     */
    nav2_util::CallbackReturn on_cleanup(const rclcpp_lifecycle::State & state) override;
    /**
     * @brief Called when in Shutdown state
     * @param state LifeCycle Node's state
     * @return Success or Failure
     */
    nav2_util::CallbackReturn on_shutdown(const rclcpp_lifecycle::State & state) override;

    /**
     * @brief Initializes the publishers and subscribers
     */
    void initPubSub();
    
    /**
     * @brief Initializes the member variables required to transform between coordinate frames
     */
    void initTransforms();

    /**
     * @brief Initializes the scan message filter
     */
    void initMessageFilters();
    
    /**
     * @brief Initializes plugins
     */
    void initPlugins();
    
    /**
     * @brief Callback when the map is received
     * @param msg pointer to the received map message
     */
    void mapReceived(const nav_msgs::msg::OccupancyGrid::SharedPtr msg);

    /**
     * @brief Callback when a LaserScan is received. It will convert it to a PC and use the callback for generic scans
     * @param scan pointer to the received LaserScan message
     */
    void laserReceived(sensor_msgs::msg::LaserScan::ConstSharedPtr laser_scan);

    /**
     * @brief Callback when the scan is received
     * @param scan pointer to the received PointCloud2 message
     */
    void scanReceived(sensor_msgs::msg::PointCloud2::ConstSharedPtr scan);

    /**
     * @brief Callback when the initial pose of the robot is received
     * @param msg pointer to the received pose
     */
    void initialPoseReceived(geometry_msgs::msg::PoseWithCovarianceStamped::SharedPtr msg);

    // Map
    rclcpp::Subscription<nav_msgs::msg::OccupancyGrid>::ConstSharedPtr map_sub_;
    bool first_map_received_{false};

    // Scan
    std::string scan_topic_;

    // Transforms
    std::shared_ptr<tf2_ros::TransformBroadcaster> tf_broadcaster_;
    std::shared_ptr<tf2_ros::TransformListener> tf_listener_;
    std::shared_ptr<tf2_ros::Buffer> tf_buffer_;
    std::string odom_frame_id_;
    std::string base_frame_id_;
    std::string map_frame_id_;
    tf2::Duration transform_tolerance_;

    // Message filters
    std::shared_ptr<message_filters::Subscriber<sensor_msgs::msg::LaserScan>> laser_scan_sub_;
    std::shared_ptr<message_filters::Subscriber<sensor_msgs::msg::PointCloud2>> scan_sub_;
    std::shared_ptr<tf2_ros::MessageFilter<sensor_msgs::msg::LaserScan>> laser_scan_filter_;
    std::shared_ptr<tf2_ros::MessageFilter<sensor_msgs::msg::PointCloud2>> scan_filter_;
    message_filters::Connection laser_scan_connection_;
    message_filters::Connection scan_connection_;
	laser_geometry::LaserProjection laser_to_pc_projector_;

    // Sample Motion Model Plugin
    pluginlib::ClassLoader<nav2_localization::SampleMotionModel> sample_motion_model_loader_;
    nav2_localization::SampleMotionModel::Ptr sample_motion_model_;
    std::string default_sample_motion_model_id_;
    std::string sample_motion_model_id_;
    std::string sample_motion_model_type_;

    // Matcher Plugin
    pluginlib::ClassLoader<nav2_localization::Matcher2d> matcher2d_loader_;
    nav2_localization::Matcher2d::Ptr matcher2d_;
    std::string default_matcher2d_id_;
    std::string matcher2d_id_;
    std::string matcher2d_type_;

    // Solver Plugin
    pluginlib::ClassLoader<nav2_localization::Solver> solver_loader_;
    nav2_localization::Solver::Ptr solver_;
    std::string default_solver_id_;
    std::string solver_id_;
    std::string solver_type_;

    std::vector<std::string> default_ids_;
    std::vector<std::string> default_types_;
    std::vector<std::string> localization_ids_;

    // Initial pose
    rclcpp::Subscription<geometry_msgs::msg::PoseWithCovarianceStamped>::ConstSharedPtr initial_pose_sub_;
    bool initial_pose_set_;
=======
  /**
   * @brief Configures server parameters and member variables
   *
   * Configures motion model and matcher plugins; Initialize odom subscriber.
   * @param state LifeCycle Node's state
   * @return Success or Failure
   * @throw pluginlib::PluginlibException When failed to initialize motion
   * model or matcher plugins
   */
  nav2_util::CallbackReturn on_configure(const rclcpp_lifecycle::State & state) override;

  /**
   * @brief Activates member variables
   *
   * Activates motion model and matcher.
   * @param state LifeCycle Node's state
   * @return Success or Failure
   */
  nav2_util::CallbackReturn on_activate(const rclcpp_lifecycle::State & state) override;

  /**
   * @brief Deactivates member variables
   *
   * @param state LifeCycle Node's state
   * @return Success or Failure
   */
  nav2_util::CallbackReturn on_deactivate(const rclcpp_lifecycle::State & state) override;

  /**
   * @brief Calls clean up states and resets member variables.
   *
   * @param state LifeCycle Node's state
   * @return Success or Failure
   */
  nav2_util::CallbackReturn on_cleanup(const rclcpp_lifecycle::State & state) override;

  /**
   * @brief Called when in Shutdown state
   * @param state LifeCycle Node's state
   * @return Success or Failure
   */
  nav2_util::CallbackReturn on_shutdown(const rclcpp_lifecycle::State & state) override;

  /**
   * @brief Initializes the publishers and subscribers
   */
  void initPubSub();

  /**
   * @brief Initializes the member variables required to transform between coordinate frames
   */
  void initTransforms();

  /**
   * @brief Initializes the scan message filter
   */
  void initMessageFilters();

  /**
   * @brief Initializes plugins
   */
  void initPlugins();

  /**
   * @brief Callback when the map is received
   * @param msg pointer to the received map message
   */
  void mapReceived(const nav_msgs::msg::OccupancyGrid::SharedPtr msg);

  /**
   * @brief Callback when a LaserScan is received. It will convert it to a PC and use the callback for generic scans
   * @param scan pointer to the received LaserScan message
   */
  void laserReceived(sensor_msgs::msg::LaserScan::ConstSharedPtr laser_scan);

  /**
   * @brief Callback when the scan is received
   * @param scan pointer to the received PointCloud2 message
   */
  void scanReceived(sensor_msgs::msg::PointCloud2::ConstSharedPtr scan);

  /**
   * @brief Callback when the initial pose of the robot is received
   * @param msg pointer to the received pose
   */
  void initialPoseReceived(geometry_msgs::msg::PoseWithCovarianceStamped::SharedPtr msg);

  // Map
  rclcpp::Subscription<nav_msgs::msg::OccupancyGrid>::ConstSharedPtr map_sub_;
  bool first_map_received_{false};

  // Scan
  std::string scan_topic_;

  // Transforms
  std::shared_ptr<tf2_ros::TransformBroadcaster> tf_broadcaster_;
  std::shared_ptr<tf2_ros::TransformListener> tf_listener_;
  std::shared_ptr<tf2_ros::Buffer> tf_buffer_;
  std::string odom_frame_id_;
  std::string base_frame_id_;
  std::string map_frame_id_;
  tf2::Duration transform_tolerance_;

  // Message filters
  std::shared_ptr<message_filters::Subscriber<sensor_msgs::msg::LaserScan>> laser_scan_sub_;
  std::shared_ptr<message_filters::Subscriber<sensor_msgs::msg::PointCloud2>> scan_sub_;
  std::shared_ptr<tf2_ros::MessageFilter<sensor_msgs::msg::LaserScan>> laser_scan_filter_;
  std::shared_ptr<tf2_ros::MessageFilter<sensor_msgs::msg::PointCloud2>> scan_filter_;
  message_filters::Connection laser_scan_connection_;
  message_filters::Connection scan_connection_;
  laser_geometry::LaserProjection laser_to_pc_projector_;

  // Sample Motion Model Plugin
  pluginlib::ClassLoader<nav2_localization::SampleMotionModel> sample_motion_model_loader_;
  nav2_localization::SampleMotionModel::Ptr sample_motion_model_;
  std::string default_sample_motion_model_id_;
  std::string sample_motion_model_id_;
  std::string sample_motion_model_type_;

  // Matcher Plugin
  pluginlib::ClassLoader<nav2_localization::Matcher2d> matcher2d_loader_;
  nav2_localization::Matcher2d::Ptr matcher2d_;
  std::string default_matcher2d_id_;
  std::string matcher2d_id_;
  std::string matcher2d_type_;

  // Solver Plugin
  pluginlib::ClassLoader<nav2_localization::Solver> solver_loader_;
  nav2_localization::Solver::Ptr solver_;
  std::string default_solver_id_;
  std::string solver_id_;
  std::string solver_type_;

  std::vector<std::string> default_ids_;
  std::vector<std::string> default_types_;
  std::vector<std::string> localization_ids_;

  // Publishers and Subscribers
  rclcpp::Subscription<geometry_msgs::msg::PoseWithCovarianceStamped>::ConstSharedPtr
    initial_pose_sub_;
>>>>>>> 9e13eac8
};

}  // namespace nav2_localization

#endif  // NAV2_LOCALIZATION__NAV2_LOCALIZATION_HPP_<|MERGE_RESOLUTION|>--- conflicted
+++ resolved
@@ -54,144 +54,6 @@
   ~LocalizationServer();
 
 protected:
-<<<<<<< HEAD
-    /**
-     * @brief Configures server parameters and member variables
-     *
-     * Configures motion model and matcher plugins; Initialize odom subscriber.
-     * @param state LifeCycle Node's state
-     * @return Success or Failure
-     * @throw pluginlib::PluginlibException When failed to initialize motion
-     * model or matcher plugins
-     */
-    nav2_util::CallbackReturn on_configure(const rclcpp_lifecycle::State & state) override;
-    /**
-     * @brief Activates member variables
-     *
-     * Activates motion model and matcher.
-     * @param state LifeCycle Node's state
-     * @return Success or Failure
-     */
-    nav2_util::CallbackReturn on_activate(const rclcpp_lifecycle::State & state) override;
-    /**
-     * @brief Deactivates member variables
-     *
-     * @param state LifeCycle Node's state
-     * @return Success or Failure
-     */
-    nav2_util::CallbackReturn on_deactivate(const rclcpp_lifecycle::State & state) override;
-    /**
-     * @brief Calls clean up states and resets member variables.
-     *
-     * @param state LifeCycle Node's state
-     * @return Success or Failure
-     */
-    nav2_util::CallbackReturn on_cleanup(const rclcpp_lifecycle::State & state) override;
-    /**
-     * @brief Called when in Shutdown state
-     * @param state LifeCycle Node's state
-     * @return Success or Failure
-     */
-    nav2_util::CallbackReturn on_shutdown(const rclcpp_lifecycle::State & state) override;
-
-    /**
-     * @brief Initializes the publishers and subscribers
-     */
-    void initPubSub();
-    
-    /**
-     * @brief Initializes the member variables required to transform between coordinate frames
-     */
-    void initTransforms();
-
-    /**
-     * @brief Initializes the scan message filter
-     */
-    void initMessageFilters();
-    
-    /**
-     * @brief Initializes plugins
-     */
-    void initPlugins();
-    
-    /**
-     * @brief Callback when the map is received
-     * @param msg pointer to the received map message
-     */
-    void mapReceived(const nav_msgs::msg::OccupancyGrid::SharedPtr msg);
-
-    /**
-     * @brief Callback when a LaserScan is received. It will convert it to a PC and use the callback for generic scans
-     * @param scan pointer to the received LaserScan message
-     */
-    void laserReceived(sensor_msgs::msg::LaserScan::ConstSharedPtr laser_scan);
-
-    /**
-     * @brief Callback when the scan is received
-     * @param scan pointer to the received PointCloud2 message
-     */
-    void scanReceived(sensor_msgs::msg::PointCloud2::ConstSharedPtr scan);
-
-    /**
-     * @brief Callback when the initial pose of the robot is received
-     * @param msg pointer to the received pose
-     */
-    void initialPoseReceived(geometry_msgs::msg::PoseWithCovarianceStamped::SharedPtr msg);
-
-    // Map
-    rclcpp::Subscription<nav_msgs::msg::OccupancyGrid>::ConstSharedPtr map_sub_;
-    bool first_map_received_{false};
-
-    // Scan
-    std::string scan_topic_;
-
-    // Transforms
-    std::shared_ptr<tf2_ros::TransformBroadcaster> tf_broadcaster_;
-    std::shared_ptr<tf2_ros::TransformListener> tf_listener_;
-    std::shared_ptr<tf2_ros::Buffer> tf_buffer_;
-    std::string odom_frame_id_;
-    std::string base_frame_id_;
-    std::string map_frame_id_;
-    tf2::Duration transform_tolerance_;
-
-    // Message filters
-    std::shared_ptr<message_filters::Subscriber<sensor_msgs::msg::LaserScan>> laser_scan_sub_;
-    std::shared_ptr<message_filters::Subscriber<sensor_msgs::msg::PointCloud2>> scan_sub_;
-    std::shared_ptr<tf2_ros::MessageFilter<sensor_msgs::msg::LaserScan>> laser_scan_filter_;
-    std::shared_ptr<tf2_ros::MessageFilter<sensor_msgs::msg::PointCloud2>> scan_filter_;
-    message_filters::Connection laser_scan_connection_;
-    message_filters::Connection scan_connection_;
-	laser_geometry::LaserProjection laser_to_pc_projector_;
-
-    // Sample Motion Model Plugin
-    pluginlib::ClassLoader<nav2_localization::SampleMotionModel> sample_motion_model_loader_;
-    nav2_localization::SampleMotionModel::Ptr sample_motion_model_;
-    std::string default_sample_motion_model_id_;
-    std::string sample_motion_model_id_;
-    std::string sample_motion_model_type_;
-
-    // Matcher Plugin
-    pluginlib::ClassLoader<nav2_localization::Matcher2d> matcher2d_loader_;
-    nav2_localization::Matcher2d::Ptr matcher2d_;
-    std::string default_matcher2d_id_;
-    std::string matcher2d_id_;
-    std::string matcher2d_type_;
-
-    // Solver Plugin
-    pluginlib::ClassLoader<nav2_localization::Solver> solver_loader_;
-    nav2_localization::Solver::Ptr solver_;
-    std::string default_solver_id_;
-    std::string solver_id_;
-    std::string solver_type_;
-
-    std::vector<std::string> default_ids_;
-    std::vector<std::string> default_types_;
-    std::vector<std::string> localization_ids_;
-
-    // Initial pose
-    rclcpp::Subscription<geometry_msgs::msg::PoseWithCovarianceStamped>::ConstSharedPtr initial_pose_sub_;
-    bool initial_pose_set_;
-=======
   /**
    * @brief Configures server parameters and member variables
    *
@@ -239,7 +101,7 @@
    * @brief Initializes the publishers and subscribers
    */
   void initPubSub();
-
+  
   /**
    * @brief Initializes the member variables required to transform between coordinate frames
    */
@@ -249,12 +111,12 @@
    * @brief Initializes the scan message filter
    */
   void initMessageFilters();
-
+  
   /**
    * @brief Initializes plugins
    */
   void initPlugins();
-
+  
   /**
    * @brief Callback when the map is received
    * @param msg pointer to the received map message
@@ -302,7 +164,7 @@
   std::shared_ptr<tf2_ros::MessageFilter<sensor_msgs::msg::PointCloud2>> scan_filter_;
   message_filters::Connection laser_scan_connection_;
   message_filters::Connection scan_connection_;
-  laser_geometry::LaserProjection laser_to_pc_projector_;
+laser_geometry::LaserProjection laser_to_pc_projector_;
 
   // Sample Motion Model Plugin
   pluginlib::ClassLoader<nav2_localization::SampleMotionModel> sample_motion_model_loader_;
@@ -329,10 +191,9 @@
   std::vector<std::string> default_types_;
   std::vector<std::string> localization_ids_;
 
-  // Publishers and Subscribers
-  rclcpp::Subscription<geometry_msgs::msg::PoseWithCovarianceStamped>::ConstSharedPtr
-    initial_pose_sub_;
->>>>>>> 9e13eac8
+  // Initial pose
+  rclcpp::Subscription<geometry_msgs::msg::PoseWithCovarianceStamped>::ConstSharedPtr initial_pose_sub_;
+  bool initial_pose_set_;
 };
 
 }  // namespace nav2_localization

--- conflicted
+++ resolved
@@ -101,11 +101,6 @@
 | `curvature_lookahead_dist` | Distance to lookahead to determine curvature for velocity regulation purposes. Only used if `use_fixed_curvature_lookahead` is enabled. |
 | `use_rotate_to_heading` | Whether to enable rotating to rough heading and goal orientation when using holonomic planners. Recommended on for all robot types except ackermann, which cannot rotate in place. |
 | `rotate_to_heading_min_angle` | The difference in the path orientation and the starting robot orientation to trigger a rotate in place, if `use_rotate_to_heading` is enabled. |
-<<<<<<< HEAD
-| `max_robot_pose_search_dist` | Maximum integrated distance along the path to bound the search for the closest pose to the robot. This is set by default to the maximum costmap extent, so it shouldn't be set manually unless there are loops within the local costmap. |
-=======
-| `max_angular_accel` | Maximum allowable angular acceleration while rotating to heading, if enabled |
->>>>>>> b766611f
 | `interpolate_curvature_after_goal` | Needs use_fixed_curvature_lookahead to be true. Interpolate a carrot after the goal dedicated to the curvature calculation (to avoid oscillations at the end of the path) |
 | `min_distance_to_obstacle` | The shortest distance at which the robot is allowed to be from an obstacle along its trajectory. Set <= 0.0 to disable. It is limited to maximum distance of lookahead distance selected. |
 | `use_dynamic_window` | Whether to use the Dynamic Window Pure Pursuit (DWPP) Algorithm. This algorithm computes optimal path tracking velocity commands under velocity and acceleration constraints. |
@@ -160,11 +155,6 @@
       curvature_lookahead_dist: 1.0
       use_rotate_to_heading: true
       rotate_to_heading_min_angle: 0.785
-<<<<<<< HEAD
-      max_robot_pose_search_dist: 10.0
-=======
-      max_angular_accel: 3.2
->>>>>>> b766611f
       interpolate_curvature_after_goal: false
       cost_scaling_dist: 0.3
       cost_scaling_gain: 1.0

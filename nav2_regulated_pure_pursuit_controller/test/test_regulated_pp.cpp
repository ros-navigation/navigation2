--- conflicted
+++ resolved
@@ -458,365 +458,7 @@
     results4);
 }
 
-<<<<<<< HEAD
 int main(int argc, char **argv)
-=======
-class TransformGlobalPlanTest : public ::testing::Test
-{
-protected:
-  void SetUp() override
-  {
-    ctrl_ = std::make_shared<BasicAPIRPP>();
-    node_ = std::make_shared<nav2::LifecycleNode>("testRPP");
-    costmap_ = std::make_shared<nav2_costmap_2d::Costmap2DROS>("fake_costmap");
-    tf_buffer_ = std::make_shared<tf2_ros::Buffer>(node_->get_clock());
-  }
-
-  void configure_costmap(uint16_t width, double resolution)
-  {
-    constexpr char costmap_frame[] = "test_costmap_frame";
-    constexpr char robot_frame[] = "test_robot_frame";
-
-    auto results = costmap_->set_parameters(
-    {
-      rclcpp::Parameter("global_frame", costmap_frame),
-      rclcpp::Parameter("robot_base_frame", robot_frame),
-      rclcpp::Parameter("width", width),
-      rclcpp::Parameter("height", width),
-      rclcpp::Parameter("resolution", resolution)
-    });
-    for (const auto & result : results) {
-      EXPECT_TRUE(result.successful) << result.reason;
-    }
-
-    rclcpp_lifecycle::State state;
-    costmap_->on_configure(state);
-  }
-
-  void configure_controller(double max_robot_pose_search_dist)
-  {
-    std::string plugin_name = "test_rpp";
-    nav2::declare_parameter_if_not_declared(
-      node_, plugin_name + ".max_robot_pose_search_dist",
-      rclcpp::ParameterValue(max_robot_pose_search_dist));
-    ctrl_->configure(node_, plugin_name, tf_buffer_, costmap_);
-  }
-
-  void setup_transforms(geometry_msgs::msg::Point & robot_position)
-  {
-    transform_time_ = node_->get_clock()->now();
-    // Note: transforms go parent to child
-
-    // We will have a separate path and costmap frame for completeness,
-    // but we will leave them cooincident for convenience.
-    geometry_msgs::msg::TransformStamped path_to_costmap;
-    path_to_costmap.header.frame_id = PATH_FRAME;
-    path_to_costmap.header.stamp = transform_time_;
-    path_to_costmap.child_frame_id = COSTMAP_FRAME;
-    path_to_costmap.transform.translation.x = 0.0;
-    path_to_costmap.transform.translation.y = 0.0;
-    path_to_costmap.transform.translation.z = 0.0;
-
-    geometry_msgs::msg::TransformStamped costmap_to_robot;
-    costmap_to_robot.header.frame_id = COSTMAP_FRAME;
-    costmap_to_robot.header.stamp = transform_time_;
-    costmap_to_robot.child_frame_id = ROBOT_FRAME;
-    costmap_to_robot.transform.translation.x = robot_position.x;
-    costmap_to_robot.transform.translation.y = robot_position.y;
-    costmap_to_robot.transform.translation.z = robot_position.z;
-
-    tf2_msgs::msg::TFMessage tf_message;
-    tf_message.transforms = {
-      path_to_costmap,
-      costmap_to_robot
-    };
-    for (const auto & transform : tf_message.transforms) {
-      tf_buffer_->setTransform(transform, "test", false);
-    }
-    tf_buffer_->setUsingDedicatedThread(true);  // lying to let it do transforms
-  }
-
-  static constexpr char PATH_FRAME[] = "test_path_frame";
-  static constexpr char COSTMAP_FRAME[] = "test_costmap_frame";
-  static constexpr char ROBOT_FRAME[] = "test_robot_frame";
-
-  std::shared_ptr<BasicAPIRPP> ctrl_;
-  nav2::LifecycleNode::SharedPtr node_;
-  std::shared_ptr<nav2_costmap_2d::Costmap2DROS> costmap_;
-  std::shared_ptr<tf2_ros::Buffer> tf_buffer_;
-  rclcpp::Time transform_time_;
-};
-
-// This tests that not only should nothing get pruned on a costmap
-// that contains the entire global_plan, and also that it doesn't skip to the end of the path
-// which is closer to the robot pose than the start.
-TEST_F(TransformGlobalPlanTest, no_pruning_on_large_costmap)
-{
-  geometry_msgs::msg::PoseStamped robot_pose;
-  robot_pose.header.frame_id = COSTMAP_FRAME;
-  robot_pose.header.stamp = transform_time_;
-  robot_pose.pose.position.x = -0.1;
-  robot_pose.pose.position.y = 0.0;
-  robot_pose.pose.position.z = 0.0;
-  // A really big costmap
-  // the max_costmap_extent should be 50m
-
-  configure_costmap(100u, 0.1);
-  configure_controller(5.0);
-  setup_transforms(robot_pose.pose.position);
-
-  // Set up test path;
-
-  geometry_msgs::msg::PoseStamped start_of_path;
-  start_of_path.header.frame_id = PATH_FRAME;
-  start_of_path.header.stamp = transform_time_;
-  start_of_path.pose.position.x = 0.0;
-  start_of_path.pose.position.y = 0.0;
-  start_of_path.pose.position.z = 0.0;
-
-  constexpr double spacing = 0.1;
-  constexpr double circle_radius = 1.0;
-
-  auto global_plan = path_utils::generate_path(
-    start_of_path, spacing, {
-    std::make_unique<path_utils::LeftCircle>(circle_radius)
-  });
-
-  ctrl_->setPlan(global_plan);
-
-  // Transform the plan
-
-  auto transformed_plan = ctrl_->transformGlobalPlanWrapper(robot_pose);
-  EXPECT_EQ(transformed_plan.poses.size(), global_plan.poses.size());
-}
-
-// This plan shouldn't get pruned because of the costmap,
-// but should be half pruned because it is halfway around the circle
-TEST_F(TransformGlobalPlanTest, transform_start_selection)
-{
-  geometry_msgs::msg::PoseStamped robot_pose;
-  robot_pose.header.frame_id = COSTMAP_FRAME;
-  robot_pose.header.stamp = transform_time_;
-  robot_pose.pose.position.x = 0.0;
-  robot_pose.pose.position.y = 4.0;  // on the other side of the circle
-  robot_pose.pose.position.z = 0.0;
-  // Could set orientation going the other way, but RPP doesn't care
-  constexpr double spacing = 0.1;
-  constexpr double circle_radius = 2.0;  // diameter 4
-
-  // A really big costmap
-  // the max_costmap_extent should be 50m
-  configure_costmap(100u, 0.1);
-  // This should just be at least half the circumference: pi*r ~= 6
-  constexpr double max_robot_pose_search_dist = 10.0;
-  configure_controller(max_robot_pose_search_dist);
-  setup_transforms(robot_pose.pose.position);
-
-  // Set up test path;
-
-  geometry_msgs::msg::PoseStamped start_of_path;
-  start_of_path.header.frame_id = PATH_FRAME;
-  start_of_path.header.stamp = transform_time_;
-  start_of_path.pose.position.x = 0.0;
-  start_of_path.pose.position.y = 0.0;
-  start_of_path.pose.position.z = 0.0;
-
-  auto global_plan = path_utils::generate_path(
-    start_of_path, spacing, {
-    std::make_unique<path_utils::LeftCircle>(circle_radius)
-  });
-
-  ctrl_->setPlan(global_plan);
-
-  // Transform the plan
-  auto transformed_plan = ctrl_->transformGlobalPlanWrapper(robot_pose);
-  EXPECT_NEAR(transformed_plan.poses.size(), global_plan.poses.size() / 2, 1);
-  EXPECT_NEAR(transformed_plan.poses[0].pose.position.x, 0.0, 0.5);
-  EXPECT_NEAR(transformed_plan.poses[0].pose.position.y, 0.0, 0.5);
-}
-
-// This should throw an exception when all poses are outside of the costmap
-TEST_F(TransformGlobalPlanTest, all_poses_outside_of_costmap)
-{
-  geometry_msgs::msg::PoseStamped robot_pose;
-  robot_pose.header.frame_id = COSTMAP_FRAME;
-  robot_pose.header.stamp = transform_time_;
-  // far away from the path
-  robot_pose.pose.position.x = 1000.0;
-  robot_pose.pose.position.y = 1000.0;
-  robot_pose.pose.position.z = 0.0;
-  // Could set orientation going the other way, but RPP doesn't care
-  constexpr double spacing = 0.1;
-  constexpr double circle_radius = 2.0;  // diameter 4
-
-  // A "normal" costmap
-  // the max_costmap_extent should be 50m
-  configure_costmap(10u, 0.1);
-  // This should just be at least half the circumference: pi*r ~= 6
-  constexpr double max_robot_pose_search_dist = 10.0;
-  configure_controller(max_robot_pose_search_dist);
-  setup_transforms(robot_pose.pose.position);
-
-  // Set up test path;
-
-  geometry_msgs::msg::PoseStamped start_of_path;
-  start_of_path.header.frame_id = PATH_FRAME;
-  start_of_path.header.stamp = transform_time_;
-  start_of_path.pose.position.x = 0.0;
-  start_of_path.pose.position.y = 0.0;
-  start_of_path.pose.position.z = 0.0;
-
-  auto global_plan = path_utils::generate_path(
-    start_of_path, spacing, {
-    std::make_unique<path_utils::LeftCircle>(circle_radius)
-  });
-
-  ctrl_->setPlan(global_plan);
-
-  // Transform the plan
-  EXPECT_THROW(ctrl_->transformGlobalPlanWrapper(robot_pose), nav2_core::ControllerException);
-}
-
-// Should shortcut the circle if the circle is shorter than max_robot_pose_search_dist
-TEST_F(TransformGlobalPlanTest, good_circle_shortcut)
-{
-  geometry_msgs::msg::PoseStamped robot_pose;
-  robot_pose.header.frame_id = COSTMAP_FRAME;
-  robot_pose.header.stamp = transform_time_;
-  // far away from the path
-  robot_pose.pose.position.x = -0.1;
-  robot_pose.pose.position.y = 0.0;
-  robot_pose.pose.position.z = 0.0;
-  // Could set orientation going the other way, but RPP doesn't care
-  constexpr double spacing = 0.1;
-  constexpr double circle_radius = 2.0;  // diameter 4
-
-  // A "normal" costmap
-  // the max_costmap_extent should be 50m
-  configure_costmap(100u, 0.1);
-  // This should just be at least the circumference: 2*pi*r ~= 12
-  constexpr double max_robot_pose_search_dist = 15.0;
-  configure_controller(max_robot_pose_search_dist);
-  setup_transforms(robot_pose.pose.position);
-
-  // Set up test path;
-
-  geometry_msgs::msg::PoseStamped start_of_path;
-  start_of_path.header.frame_id = PATH_FRAME;
-  start_of_path.header.stamp = transform_time_;
-  start_of_path.pose.position.x = 0.0;
-  start_of_path.pose.position.y = 0.0;
-  start_of_path.pose.position.z = 0.0;
-
-  auto global_plan = path_utils::generate_path(
-    start_of_path, spacing, {
-    std::make_unique<path_utils::LeftCircle>(circle_radius)
-  });
-
-  ctrl_->setPlan(global_plan);
-
-  // Transform the plan
-  auto transformed_plan = ctrl_->transformGlobalPlanWrapper(robot_pose);
-  EXPECT_NEAR(transformed_plan.poses.size(), 1, 1);
-  EXPECT_NEAR(transformed_plan.poses[0].pose.position.x, 0.0, 0.5);
-  EXPECT_NEAR(transformed_plan.poses[0].pose.position.y, 0.0, 0.5);
-}
-
-// Simple costmap pruning on a straight line
-TEST_F(TransformGlobalPlanTest, costmap_pruning)
-{
-  geometry_msgs::msg::PoseStamped robot_pose;
-  robot_pose.header.frame_id = COSTMAP_FRAME;
-  robot_pose.header.stamp = transform_time_;
-  // far away from the path
-  robot_pose.pose.position.x = -0.1;
-  robot_pose.pose.position.y = 0.0;
-  robot_pose.pose.position.z = 0.0;
-  // Could set orientation going the other way, but RPP doesn't care
-  constexpr double spacing = 1.0;
-
-  // A "normal" costmap
-  // the max_costmap_extent should be 50m
-  configure_costmap(20u, 0.5);
-  constexpr double max_robot_pose_search_dist = 10.0;
-  configure_controller(max_robot_pose_search_dist);
-  setup_transforms(robot_pose.pose.position);
-
-  // Set up test path;
-
-  geometry_msgs::msg::PoseStamped start_of_path;
-  start_of_path.header.frame_id = PATH_FRAME;
-  start_of_path.header.stamp = transform_time_;
-  start_of_path.pose.position.x = 0.0;
-  start_of_path.pose.position.y = 0.0;
-  start_of_path.pose.position.z = 0.0;
-
-  constexpr double path_length = 100.0;
-
-  auto global_plan = path_utils::generate_path(
-    start_of_path, spacing, {
-    std::make_unique<path_utils::Straight>(path_length)
-  });
-
-  ctrl_->setPlan(global_plan);
-
-  // Transform the plan
-  auto transformed_plan = ctrl_->transformGlobalPlanWrapper(robot_pose);
-  EXPECT_NEAR(transformed_plan.poses.size(), 10u, 1);
-  EXPECT_NEAR(transformed_plan.poses[0].pose.position.x, 0.0, 0.5);
-  EXPECT_NEAR(transformed_plan.poses[0].pose.position.y, 0.0, 0.5);
-}
-
-// Should prune out later portions of the path that come back into the costmap
-TEST_F(TransformGlobalPlanTest, prune_after_leaving_costmap)
-{
-  geometry_msgs::msg::PoseStamped robot_pose;
-  robot_pose.header.frame_id = COSTMAP_FRAME;
-  robot_pose.header.stamp = transform_time_;
-  // far away from the path
-  robot_pose.pose.position.x = -0.1;
-  robot_pose.pose.position.y = 0.0;
-  robot_pose.pose.position.z = 0.0;
-  // Could set orientation going the other way, but RPP doesn't care
-  constexpr double spacing = 1.0;
-
-  // A "normal" costmap
-  // the max_costmap_extent should be 50m
-  configure_costmap(20u, 0.5);
-  constexpr double max_robot_pose_search_dist = 10.0;
-  configure_controller(max_robot_pose_search_dist);
-  setup_transforms(robot_pose.pose.position);
-
-  // Set up test path;
-
-  geometry_msgs::msg::PoseStamped start_of_path;
-  start_of_path.header.frame_id = PATH_FRAME;
-  start_of_path.header.stamp = transform_time_;
-  start_of_path.pose.position.x = 0.0;
-  start_of_path.pose.position.y = 0.0;
-  start_of_path.pose.position.z = 0.0;
-
-  constexpr double path_length = 100.0;
-
-  auto global_plan = path_utils::generate_path(
-    start_of_path, spacing, {
-    std::make_unique<path_utils::Straight>(path_length),
-    std::make_unique<path_utils::LeftTurnAround>(1.0),
-    std::make_unique<path_utils::Straight>(path_length)
-  });
-
-  ctrl_->setPlan(global_plan);
-
-  // Transform the plan
-  auto transformed_plan = ctrl_->transformGlobalPlanWrapper(robot_pose);
-  // This should be essentially the same as the regular straight path
-  EXPECT_NEAR(transformed_plan.poses.size(), 10u, 1);
-  EXPECT_NEAR(transformed_plan.poses[0].pose.position.x, 0.0, 0.5);
-  EXPECT_NEAR(transformed_plan.poses[0].pose.position.y, 0.0, 0.5);
-}
-
-int main(int argc, char ** argv)
->>>>>>> 9f435454
 {
   ::testing::InitGoogleTest(&argc, argv);
 

// Copyright (c) 2022 Samsung Research America
//
// Licensed under the Apache License, Version 2.0 (the "License");
// you may not use this file except in compliance with the License.
// You may obtain a copy of the License at
//
//     http://www.apache.org/licenses/LICENSE-2.0
//
// Unless required by applicable law or agreed to in writing, software
// distributed under the License is distributed on an "AS IS" BASIS,
// WITHOUT WARRANTIES OR CONDITIONS OF ANY KIND, either express or implied.
// See the License for the specific language governing permissions and
// limitations under the License.

#include <algorithm>
#include <string>
#include <limits>
#include <memory>
#include <vector>
#include <utility>

#include "nav2_regulated_pure_pursuit_controller/parameter_handler.hpp"

namespace nav2_regulated_pure_pursuit_controller
{

using rcl_interfaces::msg::ParameterType;

ParameterHandler::ParameterHandler(
  const nav2::LifecycleNode::SharedPtr & node,
  std::string & plugin_name, rclcpp::Logger & logger,
  const double costmap_size_x)
: nav2_util::ParameterHandler<Parameters>(node, logger)
{
  plugin_name_ = plugin_name;

<<<<<<< HEAD
  params_.desired_linear_vel =
    node->declare_or_get_parameter(plugin_name_ + ".desired_linear_vel", 0.5);
  params_.base_desired_linear_vel = params_.desired_linear_vel;
  params_.lookahead_dist =
    node->declare_or_get_parameter(plugin_name_ + ".lookahead_dist", 0.6);
  params_.min_lookahead_dist =
    node->declare_or_get_parameter(plugin_name_ + ".min_lookahead_dist", 0.3);
  params_.max_lookahead_dist =
    node->declare_or_get_parameter(plugin_name_ + ".max_lookahead_dist", 0.9);
  params_.lookahead_time =
    node->declare_or_get_parameter(plugin_name_ + ".lookahead_time", 1.5);
  params_.rotate_to_heading_angular_vel = node->declare_or_get_parameter(
    plugin_name_ + ".rotate_to_heading_angular_vel", 1.8);
  params_.transform_tolerance = node->declare_or_get_parameter(
    plugin_name_ + ".transform_tolerance", 0.1);
  params_.use_velocity_scaled_lookahead_dist = node->declare_or_get_parameter(
    plugin_name_ + ".use_velocity_scaled_lookahead_dist", false);
  params_.min_approach_linear_velocity = node->declare_or_get_parameter(
    plugin_name_ + ".min_approach_linear_velocity", 0.05);
  params_.approach_velocity_scaling_dist = node->declare_or_get_parameter(
    plugin_name_ + ".approach_velocity_scaling_dist", 0.6);
=======
  declare_parameter_if_not_declared(
    node, plugin_name_ + ".desired_linear_vel", rclcpp::ParameterValue(0.5));
  declare_parameter_if_not_declared(
    node, plugin_name_ + ".lookahead_dist", rclcpp::ParameterValue(0.6));
  declare_parameter_if_not_declared(
    node, plugin_name_ + ".min_lookahead_dist", rclcpp::ParameterValue(0.3));
  declare_parameter_if_not_declared(
    node, plugin_name_ + ".max_lookahead_dist", rclcpp::ParameterValue(0.9));
  declare_parameter_if_not_declared(
    node, plugin_name_ + ".lookahead_time", rclcpp::ParameterValue(1.5));
  declare_parameter_if_not_declared(
    node, plugin_name_ + ".rotate_to_heading_angular_vel", rclcpp::ParameterValue(1.8));
  declare_parameter_if_not_declared(
    node, plugin_name_ + ".use_velocity_scaled_lookahead_dist",
    rclcpp::ParameterValue(false));
  declare_parameter_if_not_declared(
    node, plugin_name_ + ".min_approach_linear_velocity", rclcpp::ParameterValue(0.05));
  declare_parameter_if_not_declared(
    node, plugin_name_ + ".approach_velocity_scaling_dist",
    rclcpp::ParameterValue(0.6));
  declare_parameter_if_not_declared(
    node, plugin_name_ + ".max_allowed_time_to_collision_up_to_carrot",
    rclcpp::ParameterValue(1.0));
  declare_parameter_if_not_declared(
    node, plugin_name_ + ".min_distance_to_obstacle",
    rclcpp::ParameterValue(-1.0));
  declare_parameter_if_not_declared(
    node, plugin_name_ + ".use_regulated_linear_velocity_scaling", rclcpp::ParameterValue(true));
  declare_parameter_if_not_declared(
    node, plugin_name_ + ".use_cost_regulated_linear_velocity_scaling",
    rclcpp::ParameterValue(true));
  declare_parameter_if_not_declared(
    node, plugin_name_ + ".cost_scaling_dist", rclcpp::ParameterValue(0.6));
  declare_parameter_if_not_declared(
    node, plugin_name_ + ".cost_scaling_gain", rclcpp::ParameterValue(1.0));
  declare_parameter_if_not_declared(
    node, plugin_name_ + ".inflation_cost_scaling_factor", rclcpp::ParameterValue(3.0));
  declare_parameter_if_not_declared(
    node, plugin_name_ + ".regulated_linear_scaling_min_radius", rclcpp::ParameterValue(0.90));
  declare_parameter_if_not_declared(
    node, plugin_name_ + ".regulated_linear_scaling_min_speed", rclcpp::ParameterValue(0.25));
  declare_parameter_if_not_declared(
    node, plugin_name_ + ".use_fixed_curvature_lookahead", rclcpp::ParameterValue(false));
  declare_parameter_if_not_declared(
    node, plugin_name_ + ".curvature_lookahead_dist", rclcpp::ParameterValue(0.6));
  declare_parameter_if_not_declared(
    node, plugin_name_ + ".use_rotate_to_heading", rclcpp::ParameterValue(true));
  declare_parameter_if_not_declared(
    node, plugin_name_ + ".rotate_to_heading_min_angle", rclcpp::ParameterValue(0.785));
  declare_parameter_if_not_declared(
    node, plugin_name_ + ".max_angular_accel", rclcpp::ParameterValue(3.2));
  declare_parameter_if_not_declared(
    node, plugin_name_ + ".use_cancel_deceleration", rclcpp::ParameterValue(false));
  declare_parameter_if_not_declared(
    node, plugin_name_ + ".cancel_deceleration", rclcpp::ParameterValue(3.2));
  declare_parameter_if_not_declared(
    node, plugin_name_ + ".allow_reversing", rclcpp::ParameterValue(false));
  declare_parameter_if_not_declared(
    node, plugin_name_ + ".interpolate_curvature_after_goal",
    rclcpp::ParameterValue(false));
  declare_parameter_if_not_declared(
    node, plugin_name_ + ".use_collision_detection",
    rclcpp::ParameterValue(true));
  declare_parameter_if_not_declared(
    node, plugin_name_ + ".stateful", rclcpp::ParameterValue(true));

  node->get_parameter(plugin_name_ + ".desired_linear_vel", params_.desired_linear_vel);
  params_.base_desired_linear_vel = params_.desired_linear_vel;
  node->get_parameter(plugin_name_ + ".lookahead_dist", params_.lookahead_dist);
  node->get_parameter(plugin_name_ + ".min_lookahead_dist", params_.min_lookahead_dist);
  node->get_parameter(plugin_name_ + ".max_lookahead_dist", params_.max_lookahead_dist);
  node->get_parameter(plugin_name_ + ".lookahead_time", params_.lookahead_time);
  node->get_parameter(
    plugin_name_ + ".rotate_to_heading_angular_vel",
    params_.rotate_to_heading_angular_vel);
  node->get_parameter(
    plugin_name_ + ".use_velocity_scaled_lookahead_dist",
    params_.use_velocity_scaled_lookahead_dist);
  node->get_parameter(
    plugin_name_ + ".min_approach_linear_velocity",
    params_.min_approach_linear_velocity);
  node->get_parameter(
    plugin_name_ + ".approach_velocity_scaling_dist",
    params_.approach_velocity_scaling_dist);
>>>>>>> 49318c7e
  if (params_.approach_velocity_scaling_dist > costmap_size_x / 2.0) {
    RCLCPP_WARN(
      logger_, "approach_velocity_scaling_dist is larger than forward costmap extent, "
      "leading to permanent slowdown");
  }
<<<<<<< HEAD
  params_.max_allowed_time_to_collision_up_to_carrot =
    node->declare_or_get_parameter(
      plugin_name_ + ".max_allowed_time_to_collision_up_to_carrot", 1.0);
  params_.min_distance_to_obstacle = node->declare_or_get_parameter(
    plugin_name_ + ".min_distance_to_obstacle", -1.0);
  params_.use_regulated_linear_velocity_scaling =
    node->declare_or_get_parameter(
      plugin_name_ + ".use_regulated_linear_velocity_scaling", true);
  params_.use_cost_regulated_linear_velocity_scaling =
    node->declare_or_get_parameter(
      plugin_name_ + ".use_cost_regulated_linear_velocity_scaling", true);
  params_.cost_scaling_dist =
    node->declare_or_get_parameter(plugin_name_ + ".cost_scaling_dist", 0.6);
  params_.cost_scaling_gain =
    node->declare_or_get_parameter(plugin_name_ + ".cost_scaling_gain", 1.0);
  params_.inflation_cost_scaling_factor = node->declare_or_get_parameter(
    plugin_name_ + ".inflation_cost_scaling_factor", 3.0);
  params_.regulated_linear_scaling_min_radius = node->declare_or_get_parameter(
    plugin_name_ + ".regulated_linear_scaling_min_radius", 0.90);
  params_.regulated_linear_scaling_min_speed = node->declare_or_get_parameter(
    plugin_name_ + ".regulated_linear_scaling_min_speed", 0.25);
  params_.use_fixed_curvature_lookahead = node->declare_or_get_parameter(
    plugin_name_ + ".use_fixed_curvature_lookahead", false);
  params_.curvature_lookahead_dist = node->declare_or_get_parameter(
    plugin_name_ + ".curvature_lookahead_dist", 0.6);
  params_.use_rotate_to_heading = node->declare_or_get_parameter(
    plugin_name_ + ".use_rotate_to_heading", true);
  params_.rotate_to_heading_min_angle = node->declare_or_get_parameter(
    plugin_name_ + ".rotate_to_heading_min_angle", 0.785);
  params_.max_angular_accel =
    node->declare_or_get_parameter(plugin_name_ + ".max_angular_accel", 3.2);
  params_.use_cancel_deceleration = node->declare_or_get_parameter(
    plugin_name_ + ".use_cancel_deceleration", false);
  params_.cancel_deceleration = node->declare_or_get_parameter(
    plugin_name_ + ".cancel_deceleration", 3.2);
  params_.allow_reversing =
    node->declare_or_get_parameter(plugin_name_ + ".allow_reversing", false);
  params_.max_robot_pose_search_dist = node->declare_or_get_parameter(
    plugin_name_ + ".max_robot_pose_search_dist", costmap_size_x / 2.0);
  if (params_.max_robot_pose_search_dist < 0.0) {
    RCLCPP_WARN(
      logger_, "Max robot search distance is negative, setting to max to search"
      " every point on path for the closest value.");
    params_.max_robot_pose_search_dist = std::numeric_limits<double>::max();
  }
=======
  node->get_parameter(
    plugin_name_ + ".max_allowed_time_to_collision_up_to_carrot",
    params_.max_allowed_time_to_collision_up_to_carrot);
  node->get_parameter(
    plugin_name_ + ".min_distance_to_obstacle",
    params_.min_distance_to_obstacle);
  node->get_parameter(
    plugin_name_ + ".use_regulated_linear_velocity_scaling",
    params_.use_regulated_linear_velocity_scaling);
  node->get_parameter(
    plugin_name_ + ".use_cost_regulated_linear_velocity_scaling",
    params_.use_cost_regulated_linear_velocity_scaling);
  node->get_parameter(plugin_name_ + ".cost_scaling_dist", params_.cost_scaling_dist);
  node->get_parameter(plugin_name_ + ".cost_scaling_gain", params_.cost_scaling_gain);
  node->get_parameter(
    plugin_name_ + ".inflation_cost_scaling_factor",
    params_.inflation_cost_scaling_factor);
  node->get_parameter(
    plugin_name_ + ".regulated_linear_scaling_min_radius",
    params_.regulated_linear_scaling_min_radius);
  node->get_parameter(
    plugin_name_ + ".regulated_linear_scaling_min_speed",
    params_.regulated_linear_scaling_min_speed);
  node->get_parameter(
    plugin_name_ + ".use_fixed_curvature_lookahead",
    params_.use_fixed_curvature_lookahead);
  node->get_parameter(
    plugin_name_ + ".curvature_lookahead_dist",
    params_.curvature_lookahead_dist);
  node->get_parameter(plugin_name_ + ".use_rotate_to_heading", params_.use_rotate_to_heading);
  node->get_parameter(
    plugin_name_ + ".rotate_to_heading_min_angle", params_.rotate_to_heading_min_angle);
  node->get_parameter(plugin_name_ + ".max_angular_accel", params_.max_angular_accel);
  node->get_parameter(plugin_name_ + ".use_cancel_deceleration", params_.use_cancel_deceleration);
  node->get_parameter(plugin_name_ + ".cancel_deceleration", params_.cancel_deceleration);
  node->get_parameter(plugin_name_ + ".allow_reversing", params_.allow_reversing);
>>>>>>> 49318c7e

  params_.interpolate_curvature_after_goal = node->declare_or_get_parameter(
    plugin_name_ + ".interpolate_curvature_after_goal", false);
  if (!params_.use_fixed_curvature_lookahead && params_.interpolate_curvature_after_goal) {
    RCLCPP_WARN(
      logger_, "For interpolate_curvature_after_goal to be set to true, "
      "use_fixed_curvature_lookahead should be true, it is currently set to false. Disabling.");
    params_.interpolate_curvature_after_goal = false;
  }
  params_.use_collision_detection = node->declare_or_get_parameter(
    plugin_name_ + ".use_collision_detection", true);
  params_.stateful =
    node->declare_or_get_parameter(plugin_name_ + ".stateful", true);

  if (params_.inflation_cost_scaling_factor <= 0.0) {
    RCLCPP_WARN(
      logger_, "The value inflation_cost_scaling_factor is incorrectly set, "
      "it should be >0. Disabling cost regulated linear velocity scaling.");
    params_.use_cost_regulated_linear_velocity_scaling = false;
  }
}

rcl_interfaces::msg::SetParametersResult ParameterHandler::validateParameterUpdatesCallback(
  const std::vector<rclcpp::Parameter> & parameters)
{
  rcl_interfaces::msg::SetParametersResult result;
  result.successful = true;
  for (const auto & parameter : parameters) {
    const auto & param_type = parameter.get_type();
    const auto & param_name = parameter.get_name();
    if (param_name.find(plugin_name_ + ".") != 0) {
      continue;
    }
    if (param_type == ParameterType::PARAMETER_DOUBLE) {
      if (param_name == plugin_name_ + ".inflation_cost_scaling_factor" &&
        parameter.as_double() <= 0.0)
      {
        RCLCPP_WARN(
          logger_, "The value inflation_cost_scaling_factor is incorrectly set, "
          "it should be >0. Ignoring parameter update.");
        result.successful = false;
      } else if (parameter.as_double() < 0.0) {
        RCLCPP_WARN(
          logger_, "The value of parameter '%s' is incorrectly set to %f, "
          "it should be >=0. Ignoring parameter update.",
          param_name.c_str(), parameter.as_double());
        result.successful = false;
      }
    } else if (param_type == ParameterType::PARAMETER_BOOL) {
      if (param_name == plugin_name_ + ".allow_reversing") {
        if (params_.use_rotate_to_heading && parameter.as_bool()) {
          RCLCPP_WARN(
            logger_, "Both use_rotate_to_heading and allow_reversing "
            "parameter cannot be set to true. Rejecting parameter update.");
          result.successful = false;
        }
      }
    }
  }
  return result;
}

void
ParameterHandler::updateParametersCallback(
  const std::vector<rclcpp::Parameter> & parameters)
{
  std::lock_guard<std::mutex> lock_reinit(mutex_);

  for (const auto & parameter : parameters) {
    const auto & param_type = parameter.get_type();
    const auto & param_name = parameter.get_name();
    if (param_name.find(plugin_name_ + ".") != 0) {
      continue;
    }
    if (param_type == ParameterType::PARAMETER_DOUBLE) {
      if (param_name == plugin_name_ + ".inflation_cost_scaling_factor") {
        params_.inflation_cost_scaling_factor = parameter.as_double();
      } else if (param_name == plugin_name_ + ".desired_linear_vel") {
        params_.desired_linear_vel = parameter.as_double();
        params_.base_desired_linear_vel = parameter.as_double();
      } else if (param_name == plugin_name_ + ".lookahead_dist") {
        params_.lookahead_dist = parameter.as_double();
      } else if (param_name == plugin_name_ + ".max_lookahead_dist") {
        params_.max_lookahead_dist = parameter.as_double();
      } else if (param_name == plugin_name_ + ".min_lookahead_dist") {
        params_.min_lookahead_dist = parameter.as_double();
      } else if (param_name == plugin_name_ + ".lookahead_time") {
        params_.lookahead_time = parameter.as_double();
      } else if (param_name == plugin_name_ + ".rotate_to_heading_angular_vel") {
        params_.rotate_to_heading_angular_vel = parameter.as_double();
      } else if (param_name == plugin_name_ + ".min_approach_linear_velocity") {
        params_.min_approach_linear_velocity = parameter.as_double();
      } else if (param_name == plugin_name_ + ".curvature_lookahead_dist") {
        params_.curvature_lookahead_dist = parameter.as_double();
      } else if (param_name == plugin_name_ + ".max_allowed_time_to_collision_up_to_carrot") {
        params_.max_allowed_time_to_collision_up_to_carrot = parameter.as_double();
      } else if (param_name == plugin_name_ + ".min_distance_to_obstacle") {
        params_.min_distance_to_obstacle = parameter.as_double();
      } else if (param_name == plugin_name_ + ".cost_scaling_dist") {
        params_.cost_scaling_dist = parameter.as_double();
      } else if (param_name == plugin_name_ + ".cost_scaling_gain") {
        params_.cost_scaling_gain = parameter.as_double();
      } else if (param_name == plugin_name_ + ".regulated_linear_scaling_min_radius") {
        params_.regulated_linear_scaling_min_radius = parameter.as_double();
      } else if (param_name == plugin_name_ + ".regulated_linear_scaling_min_speed") {
        params_.regulated_linear_scaling_min_speed = parameter.as_double();
      } else if (param_name == plugin_name_ + ".max_angular_accel") {
        params_.max_angular_accel = parameter.as_double();
      } else if (param_name == plugin_name_ + ".cancel_deceleration") {
        params_.cancel_deceleration = parameter.as_double();
      } else if (param_name == plugin_name_ + ".rotate_to_heading_min_angle") {
        params_.rotate_to_heading_min_angle = parameter.as_double();
      } else if (param_name == plugin_name_ + ".approach_velocity_scaling_dist") {
        params_.approach_velocity_scaling_dist = parameter.as_double();
      }
    } else if (param_type == ParameterType::PARAMETER_BOOL) {
      if (param_name == plugin_name_ + ".use_velocity_scaled_lookahead_dist") {
        params_.use_velocity_scaled_lookahead_dist = parameter.as_bool();
      } else if (param_name == plugin_name_ + ".use_regulated_linear_velocity_scaling") {
        params_.use_regulated_linear_velocity_scaling = parameter.as_bool();
      } else if (param_name == plugin_name_ + ".use_fixed_curvature_lookahead") {
        params_.use_fixed_curvature_lookahead = parameter.as_bool();
      } else if (param_name == plugin_name_ + ".use_cost_regulated_linear_velocity_scaling") {
        params_.use_cost_regulated_linear_velocity_scaling = parameter.as_bool();
      } else if (param_name == plugin_name_ + ".use_collision_detection") {
        params_.use_collision_detection = parameter.as_bool();
      } else if (param_name == plugin_name_ + ".stateful") {
        params_.stateful = parameter.as_bool();
      } else if (param_name == plugin_name_ + ".use_rotate_to_heading") {
        params_.use_rotate_to_heading = parameter.as_bool();
      } else if (param_name == plugin_name_ + ".use_cancel_deceleration") {
        params_.use_cancel_deceleration = parameter.as_bool();
      } else if (param_name == plugin_name_ + ".allow_reversing") {
        params_.allow_reversing = parameter.as_bool();
      } else if (param_name == plugin_name_ + ".interpolate_curvature_after_goal") {
        params_.interpolate_curvature_after_goal = parameter.as_bool();
      }
    }
  }
}

}  // namespace nav2_regulated_pure_pursuit_controller<|MERGE_RESOLUTION|>--- conflicted
+++ resolved
@@ -34,7 +34,6 @@
 {
   plugin_name_ = plugin_name;
 
-<<<<<<< HEAD
   params_.desired_linear_vel =
     node->declare_or_get_parameter(plugin_name_ + ".desired_linear_vel", 0.5);
   params_.base_desired_linear_vel = params_.desired_linear_vel;
@@ -48,106 +47,17 @@
     node->declare_or_get_parameter(plugin_name_ + ".lookahead_time", 1.5);
   params_.rotate_to_heading_angular_vel = node->declare_or_get_parameter(
     plugin_name_ + ".rotate_to_heading_angular_vel", 1.8);
-  params_.transform_tolerance = node->declare_or_get_parameter(
-    plugin_name_ + ".transform_tolerance", 0.1);
   params_.use_velocity_scaled_lookahead_dist = node->declare_or_get_parameter(
     plugin_name_ + ".use_velocity_scaled_lookahead_dist", false);
   params_.min_approach_linear_velocity = node->declare_or_get_parameter(
     plugin_name_ + ".min_approach_linear_velocity", 0.05);
   params_.approach_velocity_scaling_dist = node->declare_or_get_parameter(
     plugin_name_ + ".approach_velocity_scaling_dist", 0.6);
-=======
-  declare_parameter_if_not_declared(
-    node, plugin_name_ + ".desired_linear_vel", rclcpp::ParameterValue(0.5));
-  declare_parameter_if_not_declared(
-    node, plugin_name_ + ".lookahead_dist", rclcpp::ParameterValue(0.6));
-  declare_parameter_if_not_declared(
-    node, plugin_name_ + ".min_lookahead_dist", rclcpp::ParameterValue(0.3));
-  declare_parameter_if_not_declared(
-    node, plugin_name_ + ".max_lookahead_dist", rclcpp::ParameterValue(0.9));
-  declare_parameter_if_not_declared(
-    node, plugin_name_ + ".lookahead_time", rclcpp::ParameterValue(1.5));
-  declare_parameter_if_not_declared(
-    node, plugin_name_ + ".rotate_to_heading_angular_vel", rclcpp::ParameterValue(1.8));
-  declare_parameter_if_not_declared(
-    node, plugin_name_ + ".use_velocity_scaled_lookahead_dist",
-    rclcpp::ParameterValue(false));
-  declare_parameter_if_not_declared(
-    node, plugin_name_ + ".min_approach_linear_velocity", rclcpp::ParameterValue(0.05));
-  declare_parameter_if_not_declared(
-    node, plugin_name_ + ".approach_velocity_scaling_dist",
-    rclcpp::ParameterValue(0.6));
-  declare_parameter_if_not_declared(
-    node, plugin_name_ + ".max_allowed_time_to_collision_up_to_carrot",
-    rclcpp::ParameterValue(1.0));
-  declare_parameter_if_not_declared(
-    node, plugin_name_ + ".min_distance_to_obstacle",
-    rclcpp::ParameterValue(-1.0));
-  declare_parameter_if_not_declared(
-    node, plugin_name_ + ".use_regulated_linear_velocity_scaling", rclcpp::ParameterValue(true));
-  declare_parameter_if_not_declared(
-    node, plugin_name_ + ".use_cost_regulated_linear_velocity_scaling",
-    rclcpp::ParameterValue(true));
-  declare_parameter_if_not_declared(
-    node, plugin_name_ + ".cost_scaling_dist", rclcpp::ParameterValue(0.6));
-  declare_parameter_if_not_declared(
-    node, plugin_name_ + ".cost_scaling_gain", rclcpp::ParameterValue(1.0));
-  declare_parameter_if_not_declared(
-    node, plugin_name_ + ".inflation_cost_scaling_factor", rclcpp::ParameterValue(3.0));
-  declare_parameter_if_not_declared(
-    node, plugin_name_ + ".regulated_linear_scaling_min_radius", rclcpp::ParameterValue(0.90));
-  declare_parameter_if_not_declared(
-    node, plugin_name_ + ".regulated_linear_scaling_min_speed", rclcpp::ParameterValue(0.25));
-  declare_parameter_if_not_declared(
-    node, plugin_name_ + ".use_fixed_curvature_lookahead", rclcpp::ParameterValue(false));
-  declare_parameter_if_not_declared(
-    node, plugin_name_ + ".curvature_lookahead_dist", rclcpp::ParameterValue(0.6));
-  declare_parameter_if_not_declared(
-    node, plugin_name_ + ".use_rotate_to_heading", rclcpp::ParameterValue(true));
-  declare_parameter_if_not_declared(
-    node, plugin_name_ + ".rotate_to_heading_min_angle", rclcpp::ParameterValue(0.785));
-  declare_parameter_if_not_declared(
-    node, plugin_name_ + ".max_angular_accel", rclcpp::ParameterValue(3.2));
-  declare_parameter_if_not_declared(
-    node, plugin_name_ + ".use_cancel_deceleration", rclcpp::ParameterValue(false));
-  declare_parameter_if_not_declared(
-    node, plugin_name_ + ".cancel_deceleration", rclcpp::ParameterValue(3.2));
-  declare_parameter_if_not_declared(
-    node, plugin_name_ + ".allow_reversing", rclcpp::ParameterValue(false));
-  declare_parameter_if_not_declared(
-    node, plugin_name_ + ".interpolate_curvature_after_goal",
-    rclcpp::ParameterValue(false));
-  declare_parameter_if_not_declared(
-    node, plugin_name_ + ".use_collision_detection",
-    rclcpp::ParameterValue(true));
-  declare_parameter_if_not_declared(
-    node, plugin_name_ + ".stateful", rclcpp::ParameterValue(true));
-
-  node->get_parameter(plugin_name_ + ".desired_linear_vel", params_.desired_linear_vel);
-  params_.base_desired_linear_vel = params_.desired_linear_vel;
-  node->get_parameter(plugin_name_ + ".lookahead_dist", params_.lookahead_dist);
-  node->get_parameter(plugin_name_ + ".min_lookahead_dist", params_.min_lookahead_dist);
-  node->get_parameter(plugin_name_ + ".max_lookahead_dist", params_.max_lookahead_dist);
-  node->get_parameter(plugin_name_ + ".lookahead_time", params_.lookahead_time);
-  node->get_parameter(
-    plugin_name_ + ".rotate_to_heading_angular_vel",
-    params_.rotate_to_heading_angular_vel);
-  node->get_parameter(
-    plugin_name_ + ".use_velocity_scaled_lookahead_dist",
-    params_.use_velocity_scaled_lookahead_dist);
-  node->get_parameter(
-    plugin_name_ + ".min_approach_linear_velocity",
-    params_.min_approach_linear_velocity);
-  node->get_parameter(
-    plugin_name_ + ".approach_velocity_scaling_dist",
-    params_.approach_velocity_scaling_dist);
->>>>>>> 49318c7e
   if (params_.approach_velocity_scaling_dist > costmap_size_x / 2.0) {
     RCLCPP_WARN(
       logger_, "approach_velocity_scaling_dist is larger than forward costmap extent, "
       "leading to permanent slowdown");
   }
-<<<<<<< HEAD
   params_.max_allowed_time_to_collision_up_to_carrot =
     node->declare_or_get_parameter(
       plugin_name_ + ".max_allowed_time_to_collision_up_to_carrot", 1.0);
@@ -185,52 +95,6 @@
     plugin_name_ + ".cancel_deceleration", 3.2);
   params_.allow_reversing =
     node->declare_or_get_parameter(plugin_name_ + ".allow_reversing", false);
-  params_.max_robot_pose_search_dist = node->declare_or_get_parameter(
-    plugin_name_ + ".max_robot_pose_search_dist", costmap_size_x / 2.0);
-  if (params_.max_robot_pose_search_dist < 0.0) {
-    RCLCPP_WARN(
-      logger_, "Max robot search distance is negative, setting to max to search"
-      " every point on path for the closest value.");
-    params_.max_robot_pose_search_dist = std::numeric_limits<double>::max();
-  }
-=======
-  node->get_parameter(
-    plugin_name_ + ".max_allowed_time_to_collision_up_to_carrot",
-    params_.max_allowed_time_to_collision_up_to_carrot);
-  node->get_parameter(
-    plugin_name_ + ".min_distance_to_obstacle",
-    params_.min_distance_to_obstacle);
-  node->get_parameter(
-    plugin_name_ + ".use_regulated_linear_velocity_scaling",
-    params_.use_regulated_linear_velocity_scaling);
-  node->get_parameter(
-    plugin_name_ + ".use_cost_regulated_linear_velocity_scaling",
-    params_.use_cost_regulated_linear_velocity_scaling);
-  node->get_parameter(plugin_name_ + ".cost_scaling_dist", params_.cost_scaling_dist);
-  node->get_parameter(plugin_name_ + ".cost_scaling_gain", params_.cost_scaling_gain);
-  node->get_parameter(
-    plugin_name_ + ".inflation_cost_scaling_factor",
-    params_.inflation_cost_scaling_factor);
-  node->get_parameter(
-    plugin_name_ + ".regulated_linear_scaling_min_radius",
-    params_.regulated_linear_scaling_min_radius);
-  node->get_parameter(
-    plugin_name_ + ".regulated_linear_scaling_min_speed",
-    params_.regulated_linear_scaling_min_speed);
-  node->get_parameter(
-    plugin_name_ + ".use_fixed_curvature_lookahead",
-    params_.use_fixed_curvature_lookahead);
-  node->get_parameter(
-    plugin_name_ + ".curvature_lookahead_dist",
-    params_.curvature_lookahead_dist);
-  node->get_parameter(plugin_name_ + ".use_rotate_to_heading", params_.use_rotate_to_heading);
-  node->get_parameter(
-    plugin_name_ + ".rotate_to_heading_min_angle", params_.rotate_to_heading_min_angle);
-  node->get_parameter(plugin_name_ + ".max_angular_accel", params_.max_angular_accel);
-  node->get_parameter(plugin_name_ + ".use_cancel_deceleration", params_.use_cancel_deceleration);
-  node->get_parameter(plugin_name_ + ".cancel_deceleration", params_.cancel_deceleration);
-  node->get_parameter(plugin_name_ + ".allow_reversing", params_.allow_reversing);
->>>>>>> 49318c7e
 
   params_.interpolate_curvature_after_goal = node->declare_or_get_parameter(
     plugin_name_ + ".interpolate_curvature_after_goal", false);

// Copyright (c) 2022 Samsung Research America
// Copyright (c) 2025 Fumiya Ohnishi
//
// Licensed under the Apache License, Version 2.0 (the "License");
// you may not use this file except in compliance with the License.
// You may obtain a copy of the License at
//
//     http://www.apache.org/licenses/LICENSE-2.0
//
// Unless required by applicable law or agreed to in writing, software
// distributed under the License is distributed on an "AS IS" BASIS,
// WITHOUT WARRANTIES OR CONDITIONS OF ANY KIND, either express or implied.
// See the License for the specific language governing permissions and
// limitations under the License.

#include <algorithm>
#include <string>
#include <limits>
#include <memory>
#include <vector>
#include <utility>

#include "nav2_regulated_pure_pursuit_controller/parameter_handler.hpp"

namespace nav2_regulated_pure_pursuit_controller
{

using rcl_interfaces::msg::ParameterType;

ParameterHandler::ParameterHandler(
  const nav2::LifecycleNode::SharedPtr & node,
  std::string & plugin_name, rclcpp::Logger & logger,
  const double costmap_size_x)
: nav2_util::ParameterHandler<Parameters>(node, logger)
{
  plugin_name_ = plugin_name;

<<<<<<< HEAD
  // Declare max_linear_vel with backward compatibility
  const std::string old_name = plugin_name_ + ".desired_linear_vel";
  const std::string new_name = plugin_name_ + ".max_linear_vel";
  double default_max_linear_vel = 0.5;
  declare_parameter_if_not_declared(node, old_name, rclcpp::ParameterType::PARAMETER_DOUBLE);
  try {
    auto desired_linear_vel = node->get_parameter(old_name).as_double();
    // Then its set, log the warning
    default_max_linear_vel = desired_linear_vel;
    RCLCPP_WARN(
      logger_,
      "Parameter '%s' is deprecated. Use '%s' instead.",
      old_name.c_str(), new_name.c_str());
  } catch (const rclcpp::exceptions::ParameterUninitializedException &) {
    // Then its not set, just pass
  }
  declare_parameter_if_not_declared(
    node, new_name, rclcpp::ParameterValue(default_max_linear_vel));

  declare_parameter_if_not_declared(
    node, plugin_name_ + ".min_linear_vel", rclcpp::ParameterValue(-0.5));
  declare_parameter_if_not_declared(
    node, plugin_name_ + ".max_angular_vel", rclcpp::ParameterValue(2.5));
  declare_parameter_if_not_declared(
    node, plugin_name_ + ".min_angular_vel", rclcpp::ParameterValue(-2.5));
  declare_parameter_if_not_declared(
    node, plugin_name_ + ".lookahead_dist", rclcpp::ParameterValue(0.6));
  declare_parameter_if_not_declared(
    node, plugin_name_ + ".min_lookahead_dist", rclcpp::ParameterValue(0.3));
  declare_parameter_if_not_declared(
    node, plugin_name_ + ".max_lookahead_dist", rclcpp::ParameterValue(0.9));
  declare_parameter_if_not_declared(
    node, plugin_name_ + ".lookahead_time", rclcpp::ParameterValue(1.5));
  declare_parameter_if_not_declared(
    node, plugin_name_ + ".rotate_to_heading_angular_vel", rclcpp::ParameterValue(1.8));
  declare_parameter_if_not_declared(
    node, plugin_name_ + ".transform_tolerance", rclcpp::ParameterValue(0.1));
  declare_parameter_if_not_declared(
    node, plugin_name_ + ".use_velocity_scaled_lookahead_dist",
    rclcpp::ParameterValue(false));
  declare_parameter_if_not_declared(
    node, plugin_name_ + ".min_approach_linear_velocity", rclcpp::ParameterValue(0.05));
  declare_parameter_if_not_declared(
    node, plugin_name_ + ".approach_velocity_scaling_dist",
    rclcpp::ParameterValue(0.6));
  declare_parameter_if_not_declared(
    node, plugin_name_ + ".max_allowed_time_to_collision_up_to_carrot",
    rclcpp::ParameterValue(1.0));
  declare_parameter_if_not_declared(
    node, plugin_name_ + ".min_distance_to_obstacle",
    rclcpp::ParameterValue(-1.0));
  declare_parameter_if_not_declared(
    node, plugin_name_ + ".use_regulated_linear_velocity_scaling", rclcpp::ParameterValue(true));
  declare_parameter_if_not_declared(
    node, plugin_name_ + ".use_cost_regulated_linear_velocity_scaling",
    rclcpp::ParameterValue(true));
  declare_parameter_if_not_declared(
    node, plugin_name_ + ".cost_scaling_dist", rclcpp::ParameterValue(0.6));
  declare_parameter_if_not_declared(
    node, plugin_name_ + ".cost_scaling_gain", rclcpp::ParameterValue(1.0));
  declare_parameter_if_not_declared(
    node, plugin_name_ + ".inflation_cost_scaling_factor", rclcpp::ParameterValue(3.0));
  declare_parameter_if_not_declared(
    node, plugin_name_ + ".regulated_linear_scaling_min_radius", rclcpp::ParameterValue(0.90));
  declare_parameter_if_not_declared(
    node, plugin_name_ + ".regulated_linear_scaling_min_speed", rclcpp::ParameterValue(0.25));
  declare_parameter_if_not_declared(
    node, plugin_name_ + ".use_fixed_curvature_lookahead", rclcpp::ParameterValue(false));
  declare_parameter_if_not_declared(
    node, plugin_name_ + ".curvature_lookahead_dist", rclcpp::ParameterValue(0.6));
  declare_parameter_if_not_declared(
    node, plugin_name_ + ".use_rotate_to_heading", rclcpp::ParameterValue(true));
  declare_parameter_if_not_declared(
    node, plugin_name_ + ".rotate_to_heading_min_angle", rclcpp::ParameterValue(0.785));
  declare_parameter_if_not_declared(
    node, plugin_name_ + ".max_linear_accel", rclcpp::ParameterValue(2.5));
  declare_parameter_if_not_declared(
    node, plugin_name_ + ".max_linear_decel", rclcpp::ParameterValue(-2.5));
  declare_parameter_if_not_declared(
    node, plugin_name_ + ".max_angular_accel", rclcpp::ParameterValue(3.2));
  declare_parameter_if_not_declared(
    node, plugin_name_ + ".max_angular_decel", rclcpp::ParameterValue(-3.2));
  declare_parameter_if_not_declared(
    node, plugin_name_ + ".use_cancel_deceleration", rclcpp::ParameterValue(false));
  declare_parameter_if_not_declared(
    node, plugin_name_ + ".cancel_deceleration", rclcpp::ParameterValue(3.2));
  declare_parameter_if_not_declared(
    node, plugin_name_ + ".allow_reversing", rclcpp::ParameterValue(false));
  declare_parameter_if_not_declared(
    node, plugin_name_ + ".max_robot_pose_search_dist",
    rclcpp::ParameterValue(costmap_size_x / 2.0));
  declare_parameter_if_not_declared(
    node, plugin_name_ + ".interpolate_curvature_after_goal",
    rclcpp::ParameterValue(false));
  declare_parameter_if_not_declared(
    node, plugin_name_ + ".use_collision_detection",
    rclcpp::ParameterValue(true));
  declare_parameter_if_not_declared(
      node, plugin_name_ + ".stateful", rclcpp::ParameterValue(true));
  declare_parameter_if_not_declared(
      node, plugin_name_ + ".use_dynamic_window", rclcpp::ParameterValue(false));

  node->get_parameter(plugin_name_ + ".max_linear_vel", params_.max_linear_vel);
  params_.base_max_linear_vel = params_.max_linear_vel;
  node->get_parameter(plugin_name_ + ".min_linear_vel", params_.min_linear_vel);
  node->get_parameter(plugin_name_ + ".max_angular_vel", params_.max_angular_vel);
  node->get_parameter(plugin_name_ + ".min_angular_vel", params_.min_angular_vel);
  node->get_parameter(plugin_name_ + ".lookahead_dist", params_.lookahead_dist);
  node->get_parameter(plugin_name_ + ".min_lookahead_dist", params_.min_lookahead_dist);
  node->get_parameter(plugin_name_ + ".max_lookahead_dist", params_.max_lookahead_dist);
  node->get_parameter(plugin_name_ + ".lookahead_time", params_.lookahead_time);
  node->get_parameter(
    plugin_name_ + ".rotate_to_heading_angular_vel",
    params_.rotate_to_heading_angular_vel);
  node->get_parameter(plugin_name_ + ".transform_tolerance", params_.transform_tolerance);
  node->get_parameter(
    plugin_name_ + ".use_velocity_scaled_lookahead_dist",
    params_.use_velocity_scaled_lookahead_dist);
  node->get_parameter(
    plugin_name_ + ".min_approach_linear_velocity",
    params_.min_approach_linear_velocity);
  node->get_parameter(
    plugin_name_ + ".approach_velocity_scaling_dist",
    params_.approach_velocity_scaling_dist);
=======
  params_.desired_linear_vel =
    node->declare_or_get_parameter(plugin_name_ + ".desired_linear_vel", 0.5);
  params_.base_desired_linear_vel = params_.desired_linear_vel;
  params_.lookahead_dist =
    node->declare_or_get_parameter(plugin_name_ + ".lookahead_dist", 0.6);
  params_.min_lookahead_dist =
    node->declare_or_get_parameter(plugin_name_ + ".min_lookahead_dist", 0.3);
  params_.max_lookahead_dist =
    node->declare_or_get_parameter(plugin_name_ + ".max_lookahead_dist", 0.9);
  params_.lookahead_time =
    node->declare_or_get_parameter(plugin_name_ + ".lookahead_time", 1.5);
  params_.rotate_to_heading_angular_vel = node->declare_or_get_parameter(
    plugin_name_ + ".rotate_to_heading_angular_vel", 1.8);
  params_.use_velocity_scaled_lookahead_dist = node->declare_or_get_parameter(
    plugin_name_ + ".use_velocity_scaled_lookahead_dist", false);
  params_.min_approach_linear_velocity = node->declare_or_get_parameter(
    plugin_name_ + ".min_approach_linear_velocity", 0.05);
  params_.approach_velocity_scaling_dist = node->declare_or_get_parameter(
    plugin_name_ + ".approach_velocity_scaling_dist", 0.6);
>>>>>>> b766611f
  if (params_.approach_velocity_scaling_dist > costmap_size_x / 2.0) {
    RCLCPP_WARN(
      logger_, "approach_velocity_scaling_dist is larger than forward costmap extent, "
      "leading to permanent slowdown");
  }
<<<<<<< HEAD
  node->get_parameter(
    plugin_name_ + ".max_allowed_time_to_collision_up_to_carrot",
    params_.max_allowed_time_to_collision_up_to_carrot);
  node->get_parameter(
    plugin_name_ + ".min_distance_to_obstacle",
    params_.min_distance_to_obstacle);
  node->get_parameter(
    plugin_name_ + ".use_regulated_linear_velocity_scaling",
    params_.use_regulated_linear_velocity_scaling);
  node->get_parameter(
    plugin_name_ + ".use_cost_regulated_linear_velocity_scaling",
    params_.use_cost_regulated_linear_velocity_scaling);
  node->get_parameter(plugin_name_ + ".cost_scaling_dist", params_.cost_scaling_dist);
  node->get_parameter(plugin_name_ + ".cost_scaling_gain", params_.cost_scaling_gain);
  node->get_parameter(
    plugin_name_ + ".inflation_cost_scaling_factor",
    params_.inflation_cost_scaling_factor);
  node->get_parameter(
    plugin_name_ + ".regulated_linear_scaling_min_radius",
    params_.regulated_linear_scaling_min_radius);
  node->get_parameter(
    plugin_name_ + ".regulated_linear_scaling_min_speed",
    params_.regulated_linear_scaling_min_speed);
  node->get_parameter(
    plugin_name_ + ".use_fixed_curvature_lookahead",
    params_.use_fixed_curvature_lookahead);
  node->get_parameter(
    plugin_name_ + ".curvature_lookahead_dist",
    params_.curvature_lookahead_dist);
  node->get_parameter(plugin_name_ + ".use_rotate_to_heading", params_.use_rotate_to_heading);
  node->get_parameter(
    plugin_name_ + ".rotate_to_heading_min_angle", params_.rotate_to_heading_min_angle);
  node->get_parameter(plugin_name_ + ".max_linear_accel", params_.max_linear_accel);
  node->get_parameter(plugin_name_ + ".max_linear_decel", params_.max_linear_decel);
  node->get_parameter(plugin_name_ + ".max_angular_accel", params_.max_angular_accel);
  node->get_parameter(plugin_name_ + ".max_angular_decel", params_.max_angular_decel);
  node->get_parameter(plugin_name_ + ".use_cancel_deceleration", params_.use_cancel_deceleration);
  node->get_parameter(plugin_name_ + ".cancel_deceleration", params_.cancel_deceleration);
  node->get_parameter(plugin_name_ + ".allow_reversing", params_.allow_reversing);
  node->get_parameter(
    plugin_name_ + ".max_robot_pose_search_dist",
    params_.max_robot_pose_search_dist);
  if (params_.max_robot_pose_search_dist < 0.0) {
    RCLCPP_WARN(
      logger_, "Max robot search distance is negative, setting to max to search"
      " every point on path for the closest value.");
    params_.max_robot_pose_search_dist = std::numeric_limits<double>::max();
  }
=======
  params_.max_allowed_time_to_collision_up_to_carrot =
    node->declare_or_get_parameter(
      plugin_name_ + ".max_allowed_time_to_collision_up_to_carrot", 1.0);
  params_.min_distance_to_obstacle = node->declare_or_get_parameter(
    plugin_name_ + ".min_distance_to_obstacle", -1.0);
  params_.use_regulated_linear_velocity_scaling =
    node->declare_or_get_parameter(
      plugin_name_ + ".use_regulated_linear_velocity_scaling", true);
  params_.use_cost_regulated_linear_velocity_scaling =
    node->declare_or_get_parameter(
      plugin_name_ + ".use_cost_regulated_linear_velocity_scaling", true);
  params_.cost_scaling_dist =
    node->declare_or_get_parameter(plugin_name_ + ".cost_scaling_dist", 0.6);
  params_.cost_scaling_gain =
    node->declare_or_get_parameter(plugin_name_ + ".cost_scaling_gain", 1.0);
  params_.inflation_cost_scaling_factor = node->declare_or_get_parameter(
    plugin_name_ + ".inflation_cost_scaling_factor", 3.0);
  params_.regulated_linear_scaling_min_radius = node->declare_or_get_parameter(
    plugin_name_ + ".regulated_linear_scaling_min_radius", 0.90);
  params_.regulated_linear_scaling_min_speed = node->declare_or_get_parameter(
    plugin_name_ + ".regulated_linear_scaling_min_speed", 0.25);
  params_.use_fixed_curvature_lookahead = node->declare_or_get_parameter(
    plugin_name_ + ".use_fixed_curvature_lookahead", false);
  params_.curvature_lookahead_dist = node->declare_or_get_parameter(
    plugin_name_ + ".curvature_lookahead_dist", 0.6);
  params_.use_rotate_to_heading = node->declare_or_get_parameter(
    plugin_name_ + ".use_rotate_to_heading", true);
  params_.rotate_to_heading_min_angle = node->declare_or_get_parameter(
    plugin_name_ + ".rotate_to_heading_min_angle", 0.785);
  params_.max_angular_accel =
    node->declare_or_get_parameter(plugin_name_ + ".max_angular_accel", 3.2);
  params_.use_cancel_deceleration = node->declare_or_get_parameter(
    plugin_name_ + ".use_cancel_deceleration", false);
  params_.cancel_deceleration = node->declare_or_get_parameter(
    plugin_name_ + ".cancel_deceleration", 3.2);
  params_.allow_reversing =
    node->declare_or_get_parameter(plugin_name_ + ".allow_reversing", false);
>>>>>>> b766611f

  params_.interpolate_curvature_after_goal = node->declare_or_get_parameter(
    plugin_name_ + ".interpolate_curvature_after_goal", false);
  if (!params_.use_fixed_curvature_lookahead && params_.interpolate_curvature_after_goal) {
    RCLCPP_WARN(
      logger_, "For interpolate_curvature_after_goal to be set to true, "
      "use_fixed_curvature_lookahead should be true, it is currently set to false. Disabling.");
    params_.interpolate_curvature_after_goal = false;
  }
<<<<<<< HEAD
  node->get_parameter(
    plugin_name_ + ".use_collision_detection",
    params_.use_collision_detection);
  node->get_parameter(plugin_name_ + ".stateful", params_.stateful);
  node->get_parameter(plugin_name_ + ".use_dynamic_window", params_.use_dynamic_window);
=======
  params_.use_collision_detection = node->declare_or_get_parameter(
    plugin_name_ + ".use_collision_detection", true);
  params_.stateful =
    node->declare_or_get_parameter(plugin_name_ + ".stateful", true);
>>>>>>> b766611f

  if (params_.inflation_cost_scaling_factor <= 0.0) {
    RCLCPP_WARN(
      logger_, "The value inflation_cost_scaling_factor is incorrectly set, "
      "it should be >0. Disabling cost regulated linear velocity scaling.");
    params_.use_cost_regulated_linear_velocity_scaling = false;
  }
}

rcl_interfaces::msg::SetParametersResult ParameterHandler::validateParameterUpdatesCallback(
  const std::vector<rclcpp::Parameter> & parameters)
{
  rcl_interfaces::msg::SetParametersResult result;
  result.successful = true;
  for (const auto & parameter : parameters) {
    const auto & param_type = parameter.get_type();
    const auto & param_name = parameter.get_name();
    if (param_name.find(plugin_name_ + ".") != 0) {
      continue;
    }
    if (param_type == ParameterType::PARAMETER_DOUBLE) {
      const bool allow_negative =
        param_name == plugin_name_ + ".min_linear_vel" ||
        param_name == plugin_name_ + ".min_angular_vel" ||
        param_name == plugin_name_ + ".max_linear_decel" ||
        param_name == plugin_name_ + ".max_angular_decel";
      if (param_name == plugin_name_ + ".inflation_cost_scaling_factor" &&
        parameter.as_double() <= 0.0)
      {
        RCLCPP_WARN(
          logger_, "The value inflation_cost_scaling_factor is incorrectly set, "
          "it should be >0. Ignoring parameter update.");
        result.successful = false;
      } else if (parameter.as_double() < 0.0 && !allow_negative) {
        RCLCPP_WARN(
          logger_, "The value of parameter '%s' is incorrectly set to %f, "
          "it should be >=0. Ignoring parameter update.",
          param_name.c_str(), parameter.as_double());
        result.successful = false;
      }
    } else if (param_type == ParameterType::PARAMETER_BOOL) {
      if (param_name == plugin_name_ + ".allow_reversing") {
        if (params_.use_rotate_to_heading && parameter.as_bool()) {
          RCLCPP_WARN(
            logger_, "Both use_rotate_to_heading and allow_reversing "
            "parameter cannot be set to true. Rejecting parameter update.");
          result.successful = false;
        }
      }
    }
  }
  return result;
}

void
ParameterHandler::updateParametersCallback(
  const std::vector<rclcpp::Parameter> & parameters)
{
  std::lock_guard<std::mutex> lock_reinit(mutex_);

  for (const auto & parameter : parameters) {
    const auto & param_type = parameter.get_type();
    const auto & param_name = parameter.get_name();
    if (param_name.find(plugin_name_ + ".") != 0) {
      continue;
    }
    if (param_type == ParameterType::PARAMETER_DOUBLE) {
      if (param_name == plugin_name_ + ".inflation_cost_scaling_factor") {
        params_.inflation_cost_scaling_factor = parameter.as_double();
      } else if (param_name == plugin_name_ + ".max_linear_vel") {
        params_.max_linear_vel = parameter.as_double();
        params_.base_max_linear_vel = parameter.as_double();
      } else if (param_name == plugin_name_ + ".max_angular_accel") {
        params_.max_angular_accel = parameter.as_double();
      } else if (param_name == plugin_name_ + ".min_linear_vel") {
        params_.min_linear_vel = parameter.as_double();
      } else if (param_name == plugin_name_ + ".max_angular_vel") {
        params_.max_angular_vel = parameter.as_double();
      } else if (param_name == plugin_name_ + ".min_angular_vel") {
        params_.min_angular_vel = parameter.as_double();
      } else if (param_name == plugin_name_ + ".max_linear_accel") {
        params_.max_linear_accel = parameter.as_double();
      } else if (param_name == plugin_name_ + ".max_linear_decel") {
        params_.max_linear_decel = parameter.as_double();
      } else if (param_name == plugin_name_ + ".max_angular_decel") {
        params_.max_angular_decel = parameter.as_double();
      } else if (param_name == plugin_name_ + ".lookahead_dist") {
        params_.lookahead_dist = parameter.as_double();
      } else if (param_name == plugin_name_ + ".max_lookahead_dist") {
        params_.max_lookahead_dist = parameter.as_double();
      } else if (param_name == plugin_name_ + ".min_lookahead_dist") {
        params_.min_lookahead_dist = parameter.as_double();
      } else if (param_name == plugin_name_ + ".lookahead_time") {
        params_.lookahead_time = parameter.as_double();
      } else if (param_name == plugin_name_ + ".rotate_to_heading_angular_vel") {
        params_.rotate_to_heading_angular_vel = parameter.as_double();
      } else if (param_name == plugin_name_ + ".min_approach_linear_velocity") {
        params_.min_approach_linear_velocity = parameter.as_double();
      } else if (param_name == plugin_name_ + ".curvature_lookahead_dist") {
        params_.curvature_lookahead_dist = parameter.as_double();
      } else if (param_name == plugin_name_ + ".max_allowed_time_to_collision_up_to_carrot") {
        params_.max_allowed_time_to_collision_up_to_carrot = parameter.as_double();
      } else if (param_name == plugin_name_ + ".min_distance_to_obstacle") {
        params_.min_distance_to_obstacle = parameter.as_double();
      } else if (param_name == plugin_name_ + ".cost_scaling_dist") {
        params_.cost_scaling_dist = parameter.as_double();
      } else if (param_name == plugin_name_ + ".cost_scaling_gain") {
        params_.cost_scaling_gain = parameter.as_double();
      } else if (param_name == plugin_name_ + ".regulated_linear_scaling_min_radius") {
        params_.regulated_linear_scaling_min_radius = parameter.as_double();
      } else if (param_name == plugin_name_ + ".regulated_linear_scaling_min_speed") {
        params_.regulated_linear_scaling_min_speed = parameter.as_double();
      } else if (param_name == plugin_name_ + ".cancel_deceleration") {
        params_.cancel_deceleration = parameter.as_double();
      } else if (param_name == plugin_name_ + ".rotate_to_heading_min_angle") {
        params_.rotate_to_heading_min_angle = parameter.as_double();
      } else if (param_name == plugin_name_ + ".approach_velocity_scaling_dist") {
        params_.approach_velocity_scaling_dist = parameter.as_double();
      }
    } else if (param_type == ParameterType::PARAMETER_BOOL) {
      if (param_name == plugin_name_ + ".use_velocity_scaled_lookahead_dist") {
        params_.use_velocity_scaled_lookahead_dist = parameter.as_bool();
      } else if (param_name == plugin_name_ + ".use_regulated_linear_velocity_scaling") {
        params_.use_regulated_linear_velocity_scaling = parameter.as_bool();
      } else if (param_name == plugin_name_ + ".use_fixed_curvature_lookahead") {
        params_.use_fixed_curvature_lookahead = parameter.as_bool();
      } else if (param_name == plugin_name_ + ".use_cost_regulated_linear_velocity_scaling") {
        params_.use_cost_regulated_linear_velocity_scaling = parameter.as_bool();
      } else if (param_name == plugin_name_ + ".use_collision_detection") {
        params_.use_collision_detection = parameter.as_bool();
      } else if (param_name == plugin_name_ + ".stateful") {
        params_.stateful = parameter.as_bool();
      } else if (param_name == plugin_name_ + ".use_rotate_to_heading") {
        params_.use_rotate_to_heading = parameter.as_bool();
      } else if (param_name == plugin_name_ + ".use_cancel_deceleration") {
        params_.use_cancel_deceleration = parameter.as_bool();
      } else if (param_name == plugin_name_ + ".allow_reversing") {
        params_.allow_reversing = parameter.as_bool();
      } else if (param_name == plugin_name_ + ".interpolate_curvature_after_goal") {
        params_.interpolate_curvature_after_goal = parameter.as_bool();
      } else if (param_name == plugin_name_ + ".use_dynamic_window") {
        params_.use_dynamic_window = parameter.as_bool();
      }
    }
  }
}

}  // namespace nav2_regulated_pure_pursuit_controller<|MERGE_RESOLUTION|>--- conflicted
+++ resolved
@@ -1,5 +1,4 @@
 // Copyright (c) 2022 Samsung Research America
-// Copyright (c) 2025 Fumiya Ohnishi
 //
 // Licensed under the Apache License, Version 2.0 (the "License");
 // you may not use this file except in compliance with the License.
@@ -35,135 +34,16 @@
 {
   plugin_name_ = plugin_name;
 
-<<<<<<< HEAD
-  // Declare max_linear_vel with backward compatibility
-  const std::string old_name = plugin_name_ + ".desired_linear_vel";
-  const std::string new_name = plugin_name_ + ".max_linear_vel";
-  double default_max_linear_vel = 0.5;
-  declare_parameter_if_not_declared(node, old_name, rclcpp::ParameterType::PARAMETER_DOUBLE);
-  try {
-    auto desired_linear_vel = node->get_parameter(old_name).as_double();
-    // Then its set, log the warning
-    default_max_linear_vel = desired_linear_vel;
-    RCLCPP_WARN(
-      logger_,
-      "Parameter '%s' is deprecated. Use '%s' instead.",
-      old_name.c_str(), new_name.c_str());
-  } catch (const rclcpp::exceptions::ParameterUninitializedException &) {
-    // Then its not set, just pass
-  }
-  declare_parameter_if_not_declared(
-    node, new_name, rclcpp::ParameterValue(default_max_linear_vel));
-
-  declare_parameter_if_not_declared(
-    node, plugin_name_ + ".min_linear_vel", rclcpp::ParameterValue(-0.5));
-  declare_parameter_if_not_declared(
-    node, plugin_name_ + ".max_angular_vel", rclcpp::ParameterValue(2.5));
-  declare_parameter_if_not_declared(
-    node, plugin_name_ + ".min_angular_vel", rclcpp::ParameterValue(-2.5));
-  declare_parameter_if_not_declared(
-    node, plugin_name_ + ".lookahead_dist", rclcpp::ParameterValue(0.6));
-  declare_parameter_if_not_declared(
-    node, plugin_name_ + ".min_lookahead_dist", rclcpp::ParameterValue(0.3));
-  declare_parameter_if_not_declared(
-    node, plugin_name_ + ".max_lookahead_dist", rclcpp::ParameterValue(0.9));
-  declare_parameter_if_not_declared(
-    node, plugin_name_ + ".lookahead_time", rclcpp::ParameterValue(1.5));
-  declare_parameter_if_not_declared(
-    node, plugin_name_ + ".rotate_to_heading_angular_vel", rclcpp::ParameterValue(1.8));
-  declare_parameter_if_not_declared(
-    node, plugin_name_ + ".transform_tolerance", rclcpp::ParameterValue(0.1));
-  declare_parameter_if_not_declared(
-    node, plugin_name_ + ".use_velocity_scaled_lookahead_dist",
-    rclcpp::ParameterValue(false));
-  declare_parameter_if_not_declared(
-    node, plugin_name_ + ".min_approach_linear_velocity", rclcpp::ParameterValue(0.05));
-  declare_parameter_if_not_declared(
-    node, plugin_name_ + ".approach_velocity_scaling_dist",
-    rclcpp::ParameterValue(0.6));
-  declare_parameter_if_not_declared(
-    node, plugin_name_ + ".max_allowed_time_to_collision_up_to_carrot",
-    rclcpp::ParameterValue(1.0));
-  declare_parameter_if_not_declared(
-    node, plugin_name_ + ".min_distance_to_obstacle",
-    rclcpp::ParameterValue(-1.0));
-  declare_parameter_if_not_declared(
-    node, plugin_name_ + ".use_regulated_linear_velocity_scaling", rclcpp::ParameterValue(true));
-  declare_parameter_if_not_declared(
-    node, plugin_name_ + ".use_cost_regulated_linear_velocity_scaling",
-    rclcpp::ParameterValue(true));
-  declare_parameter_if_not_declared(
-    node, plugin_name_ + ".cost_scaling_dist", rclcpp::ParameterValue(0.6));
-  declare_parameter_if_not_declared(
-    node, plugin_name_ + ".cost_scaling_gain", rclcpp::ParameterValue(1.0));
-  declare_parameter_if_not_declared(
-    node, plugin_name_ + ".inflation_cost_scaling_factor", rclcpp::ParameterValue(3.0));
-  declare_parameter_if_not_declared(
-    node, plugin_name_ + ".regulated_linear_scaling_min_radius", rclcpp::ParameterValue(0.90));
-  declare_parameter_if_not_declared(
-    node, plugin_name_ + ".regulated_linear_scaling_min_speed", rclcpp::ParameterValue(0.25));
-  declare_parameter_if_not_declared(
-    node, plugin_name_ + ".use_fixed_curvature_lookahead", rclcpp::ParameterValue(false));
-  declare_parameter_if_not_declared(
-    node, plugin_name_ + ".curvature_lookahead_dist", rclcpp::ParameterValue(0.6));
-  declare_parameter_if_not_declared(
-    node, plugin_name_ + ".use_rotate_to_heading", rclcpp::ParameterValue(true));
-  declare_parameter_if_not_declared(
-    node, plugin_name_ + ".rotate_to_heading_min_angle", rclcpp::ParameterValue(0.785));
-  declare_parameter_if_not_declared(
-    node, plugin_name_ + ".max_linear_accel", rclcpp::ParameterValue(2.5));
-  declare_parameter_if_not_declared(
-    node, plugin_name_ + ".max_linear_decel", rclcpp::ParameterValue(-2.5));
-  declare_parameter_if_not_declared(
-    node, plugin_name_ + ".max_angular_accel", rclcpp::ParameterValue(3.2));
-  declare_parameter_if_not_declared(
-    node, plugin_name_ + ".max_angular_decel", rclcpp::ParameterValue(-3.2));
-  declare_parameter_if_not_declared(
-    node, plugin_name_ + ".use_cancel_deceleration", rclcpp::ParameterValue(false));
-  declare_parameter_if_not_declared(
-    node, plugin_name_ + ".cancel_deceleration", rclcpp::ParameterValue(3.2));
-  declare_parameter_if_not_declared(
-    node, plugin_name_ + ".allow_reversing", rclcpp::ParameterValue(false));
-  declare_parameter_if_not_declared(
-    node, plugin_name_ + ".max_robot_pose_search_dist",
-    rclcpp::ParameterValue(costmap_size_x / 2.0));
-  declare_parameter_if_not_declared(
-    node, plugin_name_ + ".interpolate_curvature_after_goal",
-    rclcpp::ParameterValue(false));
-  declare_parameter_if_not_declared(
-    node, plugin_name_ + ".use_collision_detection",
-    rclcpp::ParameterValue(true));
-  declare_parameter_if_not_declared(
-      node, plugin_name_ + ".stateful", rclcpp::ParameterValue(true));
-  declare_parameter_if_not_declared(
-      node, plugin_name_ + ".use_dynamic_window", rclcpp::ParameterValue(false));
-
-  node->get_parameter(plugin_name_ + ".max_linear_vel", params_.max_linear_vel);
+  params_.max_linear_vel =
+    node->declare_or_get_parameter(plugin_name_ + ".max_linear_vel", 0.5);
   params_.base_max_linear_vel = params_.max_linear_vel;
-  node->get_parameter(plugin_name_ + ".min_linear_vel", params_.min_linear_vel);
-  node->get_parameter(plugin_name_ + ".max_angular_vel", params_.max_angular_vel);
-  node->get_parameter(plugin_name_ + ".min_angular_vel", params_.min_angular_vel);
-  node->get_parameter(plugin_name_ + ".lookahead_dist", params_.lookahead_dist);
-  node->get_parameter(plugin_name_ + ".min_lookahead_dist", params_.min_lookahead_dist);
-  node->get_parameter(plugin_name_ + ".max_lookahead_dist", params_.max_lookahead_dist);
-  node->get_parameter(plugin_name_ + ".lookahead_time", params_.lookahead_time);
-  node->get_parameter(
-    plugin_name_ + ".rotate_to_heading_angular_vel",
-    params_.rotate_to_heading_angular_vel);
-  node->get_parameter(plugin_name_ + ".transform_tolerance", params_.transform_tolerance);
-  node->get_parameter(
-    plugin_name_ + ".use_velocity_scaled_lookahead_dist",
-    params_.use_velocity_scaled_lookahead_dist);
-  node->get_parameter(
-    plugin_name_ + ".min_approach_linear_velocity",
-    params_.min_approach_linear_velocity);
-  node->get_parameter(
-    plugin_name_ + ".approach_velocity_scaling_dist",
-    params_.approach_velocity_scaling_dist);
-=======
-  params_.desired_linear_vel =
-    node->declare_or_get_parameter(plugin_name_ + ".desired_linear_vel", 0.5);
-  params_.base_desired_linear_vel = params_.desired_linear_vel;
+
+  params_.min_linear_vel =
+    node->declare_or_get_parameter(plugin_name_ + ".min_linear_vel", -0.5);
+  params_.max_angular_vel =
+    node->declare_or_get_parameter(plugin_name_ + ".max_angular_vel", 2.5);
+  params_.min_angular_vel =
+    node->declare_or_get_parameter(plugin_name_ + ".min_angular_vel", -2.5);
   params_.lookahead_dist =
     node->declare_or_get_parameter(plugin_name_ + ".lookahead_dist", 0.6);
   params_.min_lookahead_dist =
@@ -180,62 +60,11 @@
     plugin_name_ + ".min_approach_linear_velocity", 0.05);
   params_.approach_velocity_scaling_dist = node->declare_or_get_parameter(
     plugin_name_ + ".approach_velocity_scaling_dist", 0.6);
->>>>>>> b766611f
   if (params_.approach_velocity_scaling_dist > costmap_size_x / 2.0) {
     RCLCPP_WARN(
       logger_, "approach_velocity_scaling_dist is larger than forward costmap extent, "
       "leading to permanent slowdown");
   }
-<<<<<<< HEAD
-  node->get_parameter(
-    plugin_name_ + ".max_allowed_time_to_collision_up_to_carrot",
-    params_.max_allowed_time_to_collision_up_to_carrot);
-  node->get_parameter(
-    plugin_name_ + ".min_distance_to_obstacle",
-    params_.min_distance_to_obstacle);
-  node->get_parameter(
-    plugin_name_ + ".use_regulated_linear_velocity_scaling",
-    params_.use_regulated_linear_velocity_scaling);
-  node->get_parameter(
-    plugin_name_ + ".use_cost_regulated_linear_velocity_scaling",
-    params_.use_cost_regulated_linear_velocity_scaling);
-  node->get_parameter(plugin_name_ + ".cost_scaling_dist", params_.cost_scaling_dist);
-  node->get_parameter(plugin_name_ + ".cost_scaling_gain", params_.cost_scaling_gain);
-  node->get_parameter(
-    plugin_name_ + ".inflation_cost_scaling_factor",
-    params_.inflation_cost_scaling_factor);
-  node->get_parameter(
-    plugin_name_ + ".regulated_linear_scaling_min_radius",
-    params_.regulated_linear_scaling_min_radius);
-  node->get_parameter(
-    plugin_name_ + ".regulated_linear_scaling_min_speed",
-    params_.regulated_linear_scaling_min_speed);
-  node->get_parameter(
-    plugin_name_ + ".use_fixed_curvature_lookahead",
-    params_.use_fixed_curvature_lookahead);
-  node->get_parameter(
-    plugin_name_ + ".curvature_lookahead_dist",
-    params_.curvature_lookahead_dist);
-  node->get_parameter(plugin_name_ + ".use_rotate_to_heading", params_.use_rotate_to_heading);
-  node->get_parameter(
-    plugin_name_ + ".rotate_to_heading_min_angle", params_.rotate_to_heading_min_angle);
-  node->get_parameter(plugin_name_ + ".max_linear_accel", params_.max_linear_accel);
-  node->get_parameter(plugin_name_ + ".max_linear_decel", params_.max_linear_decel);
-  node->get_parameter(plugin_name_ + ".max_angular_accel", params_.max_angular_accel);
-  node->get_parameter(plugin_name_ + ".max_angular_decel", params_.max_angular_decel);
-  node->get_parameter(plugin_name_ + ".use_cancel_deceleration", params_.use_cancel_deceleration);
-  node->get_parameter(plugin_name_ + ".cancel_deceleration", params_.cancel_deceleration);
-  node->get_parameter(plugin_name_ + ".allow_reversing", params_.allow_reversing);
-  node->get_parameter(
-    plugin_name_ + ".max_robot_pose_search_dist",
-    params_.max_robot_pose_search_dist);
-  if (params_.max_robot_pose_search_dist < 0.0) {
-    RCLCPP_WARN(
-      logger_, "Max robot search distance is negative, setting to max to search"
-      " every point on path for the closest value.");
-    params_.max_robot_pose_search_dist = std::numeric_limits<double>::max();
-  }
-=======
   params_.max_allowed_time_to_collision_up_to_carrot =
     node->declare_or_get_parameter(
       plugin_name_ + ".max_allowed_time_to_collision_up_to_carrot", 1.0);
@@ -265,15 +94,20 @@
     plugin_name_ + ".use_rotate_to_heading", true);
   params_.rotate_to_heading_min_angle = node->declare_or_get_parameter(
     plugin_name_ + ".rotate_to_heading_min_angle", 0.785);
+  params_.max_linear_accel =
+    node->declare_or_get_parameter(plugin_name_ + ".max_linear_accel", 2.5);
+  params_.max_linear_decel =
+    node->declare_or_get_parameter(plugin_name_ + ".max_linear_decel", -2.5);
   params_.max_angular_accel =
     node->declare_or_get_parameter(plugin_name_ + ".max_angular_accel", 3.2);
+  params_.max_angular_decel =
+    node->declare_or_get_parameter(plugin_name_ + ".max_angular_decel", -3.2);
   params_.use_cancel_deceleration = node->declare_or_get_parameter(
     plugin_name_ + ".use_cancel_deceleration", false);
   params_.cancel_deceleration = node->declare_or_get_parameter(
     plugin_name_ + ".cancel_deceleration", 3.2);
   params_.allow_reversing =
     node->declare_or_get_parameter(plugin_name_ + ".allow_reversing", false);
->>>>>>> b766611f
 
   params_.interpolate_curvature_after_goal = node->declare_or_get_parameter(
     plugin_name_ + ".interpolate_curvature_after_goal", false);
@@ -283,18 +117,12 @@
       "use_fixed_curvature_lookahead should be true, it is currently set to false. Disabling.");
     params_.interpolate_curvature_after_goal = false;
   }
-<<<<<<< HEAD
-  node->get_parameter(
-    plugin_name_ + ".use_collision_detection",
-    params_.use_collision_detection);
-  node->get_parameter(plugin_name_ + ".stateful", params_.stateful);
-  node->get_parameter(plugin_name_ + ".use_dynamic_window", params_.use_dynamic_window);
-=======
   params_.use_collision_detection = node->declare_or_get_parameter(
     plugin_name_ + ".use_collision_detection", true);
   params_.stateful =
     node->declare_or_get_parameter(plugin_name_ + ".stateful", true);
->>>>>>> b766611f
+  params_.use_dynamic_window =
+    node->declare_or_get_parameter(plugin_name_ + ".use_dynamic_window", false);
 
   if (params_.inflation_cost_scaling_factor <= 0.0) {
     RCLCPP_WARN(

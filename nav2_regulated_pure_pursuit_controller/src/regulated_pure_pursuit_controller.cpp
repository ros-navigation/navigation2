// Copyright (c) 2020 Shrijit Singh
// Copyright (c) 2020 Samsung Research America
//
// Licensed under the Apache License, Version 2.0 (the "License");
// you may not use this file except in compliance with the License.
// You may obtain a copy of the License at
//
//     http://www.apache.org/licenses/LICENSE-2.0
//
// Unless required by applicable law or agreed to in writing, software
// distributed under the License is distributed on an "AS IS" BASIS,
// WITHOUT WARRANTIES OR CONDITIONS OF ANY KIND, either express or implied.
// See the License for the specific language governing permissions and
// limitations under the License.

#include <algorithm>
#include <string>
#include <limits>
#include <memory>
#include <vector>
#include <utility>

#include "angles/angles.h"
#include "nav2_regulated_pure_pursuit_controller/regulated_pure_pursuit_controller.hpp"
#include "nav2_core/controller_exceptions.hpp"
#include "nav2_ros_common/node_utils.hpp"
#include "nav2_util/geometry_utils.hpp"
#include "nav2_util/controller_utils.hpp"
#include "nav2_util/path_utils.hpp"
#include "nav2_costmap_2d/costmap_filters/filter_values.hpp"

using std::hypot;
using std::min;
using std::max;
using std::abs;
using namespace nav2_costmap_2d;  // NOLINT

namespace nav2_regulated_pure_pursuit_controller
{

void RegulatedPurePursuitController::configure(
  const nav2::LifecycleNode::WeakPtr & parent,
  std::string name, std::shared_ptr<tf2_ros::Buffer> tf,
  std::shared_ptr<nav2_costmap_2d::Costmap2DROS> costmap_ros)
{
  auto node = parent.lock();
  node_ = parent;
  if (!node) {
    throw nav2_core::ControllerException("Unable to lock node!");
  }

  costmap_ros_ = costmap_ros;
  costmap_ = costmap_ros_->getCostmap();
  tf_ = tf;
  plugin_name_ = name;
  logger_ = node->get_logger();

  // Handles storage and dynamic configuration of parameters.
  // Returns pointer to data current param settings.
  param_handler_ = std::make_unique<ParameterHandler>(
    node, plugin_name_, logger_, costmap_->getSizeInMetersX());
  params_ = param_handler_->getParams();

  // Checks for imminent collisions
  collision_checker_ = std::make_unique<CollisionChecker>(node, costmap_ros_, params_);

  double control_frequency = 20.0;
  goal_dist_tol_ = 0.25;  // reasonable default before first update

  node->get_parameter("controller_frequency", control_frequency);
  control_duration_ = 1.0 / control_frequency;

  carrot_pub_ = node->create_publisher<geometry_msgs::msg::PointStamped>("lookahead_point");
  curvature_carrot_pub_ = node->create_publisher<geometry_msgs::msg::PointStamped>(
    "curvature_lookahead_point");
  is_rotating_to_heading_pub_ = node->create_publisher<std_msgs::msg::Bool>(
    "is_rotating_to_heading");
}

void RegulatedPurePursuitController::cleanup()
{
  RCLCPP_INFO(
    logger_,
    "Cleaning up controller: %s of type"
    " regulated_pure_pursuit_controller::RegulatedPurePursuitController",
    plugin_name_.c_str());
  carrot_pub_.reset();
  curvature_carrot_pub_.reset();
  is_rotating_to_heading_pub_.reset();
}

void RegulatedPurePursuitController::activate()
{
  RCLCPP_INFO(
    logger_,
    "Activating controller: %s of type "
    "regulated_pure_pursuit_controller::RegulatedPurePursuitController",
    plugin_name_.c_str());
  carrot_pub_->on_activate();
  curvature_carrot_pub_->on_activate();
  is_rotating_to_heading_pub_->on_activate();
  param_handler_->activate();
}

void RegulatedPurePursuitController::deactivate()
{
  RCLCPP_INFO(
    logger_,
    "Deactivating controller: %s of type "
    "regulated_pure_pursuit_controller::RegulatedPurePursuitController",
    plugin_name_.c_str());
  carrot_pub_->on_deactivate();
  curvature_carrot_pub_->on_deactivate();
  is_rotating_to_heading_pub_->on_deactivate();
  param_handler_->deactivate();
}

std::unique_ptr<geometry_msgs::msg::PointStamped> RegulatedPurePursuitController::createCarrotMsg(
  const geometry_msgs::msg::PoseStamped & carrot_pose)
{
  auto carrot_msg = std::make_unique<geometry_msgs::msg::PointStamped>();
  carrot_msg->header = carrot_pose.header;
  carrot_msg->point.x = carrot_pose.pose.position.x;
  carrot_msg->point.y = carrot_pose.pose.position.y;
  carrot_msg->point.z = 0.01;  // publish right over map to stand out
  return carrot_msg;
}

double RegulatedPurePursuitController::getLookAheadDistance(
  const geometry_msgs::msg::Twist & speed)
{
  // If using velocity-scaled look ahead distances, find and clamp the dist
  // Else, use the static look ahead distance
  double lookahead_dist = params_->lookahead_dist;
  if (params_->use_velocity_scaled_lookahead_dist) {
    lookahead_dist = fabs(speed.linear.x) * params_->lookahead_time;
    lookahead_dist = std::clamp(
      lookahead_dist, params_->min_lookahead_dist, params_->max_lookahead_dist);
  }

  return lookahead_dist;
}

double calculateCurvature(geometry_msgs::msg::Point lookahead_point)
{
  // Find distance^2 to look ahead point (carrot) in robot base frame
  // This is the chord length of the circle
  const double carrot_dist2 =
    (lookahead_point.x * lookahead_point.x) +
    (lookahead_point.y * lookahead_point.y);

  // Find curvature of circle (k = 1 / R)
  if (carrot_dist2 > 0.001) {
    return 2.0 * lookahead_point.y / carrot_dist2;
  } else {
    return 0.0;
  }
}

geometry_msgs::msg::TwistStamped RegulatedPurePursuitController::computeVelocityCommands(
  const geometry_msgs::msg::PoseStamped & pose,
  const geometry_msgs::msg::Twist & speed,
  nav2_core::GoalChecker * goal_checker,
  const nav_msgs::msg::Path & transformed_global_plan,
  const geometry_msgs::msg::PoseStamped & /*global_goal*/)
{
  std::lock_guard<std::mutex> lock_reinit(param_handler_->getMutex());

  nav2_costmap_2d::Costmap2D * costmap = costmap_ros_->getCostmap();
  std::unique_lock<nav2_costmap_2d::Costmap2D::mutex_t> lock(*(costmap->getMutex()));

  // Update for the current goal checker's state
  geometry_msgs::msg::Pose pose_tolerance;
  geometry_msgs::msg::Twist vel_tolerance;
  if (!goal_checker->getTolerances(pose_tolerance, vel_tolerance)) {
    RCLCPP_WARN(logger_, "Unable to retrieve goal checker's tolerances!");
  } else {
    goal_dist_tol_ = pose_tolerance.position.x;
  }

<<<<<<< HEAD
  // Transform path to robot base frame
  auto transformed_plan = path_handler_->transformGlobalPlan(
    pose, params_->max_robot_pose_search_dist, params_->interpolate_curvature_after_goal);
  global_path_pub_->publish(std::make_unique<nav_msgs::msg::Path>(transformed_plan));
=======
  // Transform the plan from costmap's global frame to robot base frame
  nav_msgs::msg::Path transformed_plan;
  if (!nav2_util::transformPathInTargetFrame(
      transformed_global_plan, transformed_plan, *tf_,
      costmap_ros_->getBaseFrameID(), costmap_ros_->getTransformTolerance()))
  {
    throw nav2_core::ControllerTFError(
      "Unable to transform plan pose into local frame");
  }
>>>>>>> 49318c7e

  // Find look ahead distance and point on path and publish
  double lookahead_dist = getLookAheadDistance(speed);
  double curv_lookahead_dist = params_->curvature_lookahead_dist;

  // Get the particular point on the path at the lookahead distance
  auto carrot_pose = nav2_util::getLookAheadPoint(lookahead_dist, transformed_plan);
  auto rotate_to_path_carrot_pose = carrot_pose;
  carrot_pub_->publish(createCarrotMsg(carrot_pose));

  double linear_vel, angular_vel;

  double lookahead_curvature = calculateCurvature(carrot_pose.pose.position);

  double regulation_curvature = lookahead_curvature;
  if (params_->use_fixed_curvature_lookahead) {
    auto curvature_lookahead_pose = nav2_util::getLookAheadPoint(
      curv_lookahead_dist,
      transformed_plan, params_->interpolate_curvature_after_goal);
    rotate_to_path_carrot_pose = curvature_lookahead_pose;
    regulation_curvature = calculateCurvature(curvature_lookahead_pose.pose.position);
    curvature_carrot_pub_->publish(createCarrotMsg(curvature_lookahead_pose));
  }

  // Setting the velocity direction
  double x_vel_sign = 1.0;
  if (params_->allow_reversing) {
    x_vel_sign = carrot_pose.pose.position.x >= 0.0 ? 1.0 : -1.0;
  }

  linear_vel = params_->desired_linear_vel;

  // Make sure we're in compliance with basic constraints
  // For shouldRotateToPath, using x_vel_sign in order to support allow_reversing
  // and rotate_to_path_carrot_pose for the direction carrot pose:
  //        - equal to "normal" carrot_pose when curvature_lookahead_pose = false
  //        - otherwise equal to curvature_lookahead_pose (which can be interpolated after goal)
  double angle_to_heading;
  if (shouldRotateToGoalHeading(carrot_pose)) {
    is_rotating_to_heading_ = true;
    double angle_to_goal = tf2::getYaw(transformed_plan.poses.back().pose.orientation);
    rotateToHeading(linear_vel, angular_vel, angle_to_goal, speed);
  } else if (shouldRotateToPath(rotate_to_path_carrot_pose, angle_to_heading, x_vel_sign)) {
    is_rotating_to_heading_ = true;
    rotateToHeading(linear_vel, angular_vel, angle_to_heading, speed);
  } else {
    is_rotating_to_heading_ = false;
    applyConstraints(
      regulation_curvature, speed,
      collision_checker_->costAtPose(pose.pose.position.x, pose.pose.position.y), transformed_plan,
      linear_vel, x_vel_sign);

    if (cancelling_) {
      const double & dt = control_duration_;
      linear_vel = speed.linear.x - x_vel_sign * dt * params_->cancel_deceleration;

      if (x_vel_sign > 0) {
        if (linear_vel <= 0) {
          linear_vel = 0;
          finished_cancelling_ = true;
        }
      } else {
        if (linear_vel >= 0) {
          linear_vel = 0;
          finished_cancelling_ = true;
        }
      }
    }

    // Apply curvature to angular velocity after constraining linear velocity
    angular_vel = linear_vel * regulation_curvature;
  }

  // Collision checking on this velocity heading
  const double & carrot_dist = hypot(carrot_pose.pose.position.x, carrot_pose.pose.position.y);
  if (params_->use_collision_detection &&
    collision_checker_->isCollisionImminent(pose, linear_vel, angular_vel, carrot_dist))
  {
    throw nav2_core::NoValidControl("RegulatedPurePursuitController detected collision ahead!");
  }

  // Publish whether we are rotating to goal heading
  auto is_rotating_to_heading_msg = std::make_unique<std_msgs::msg::Bool>();
  is_rotating_to_heading_msg->data = is_rotating_to_heading_;
  is_rotating_to_heading_pub_->publish(std::move(is_rotating_to_heading_msg));

  // populate and return message
  geometry_msgs::msg::TwistStamped cmd_vel;
  cmd_vel.header = pose.header;
  cmd_vel.twist.linear.x = linear_vel;
  cmd_vel.twist.angular.z = angular_vel;
  return cmd_vel;
}

bool RegulatedPurePursuitController::cancel()
{
  // if false then publish zero velocity
  if (!params_->use_cancel_deceleration) {
    return true;
  }
  cancelling_ = true;
  return finished_cancelling_;
}

bool RegulatedPurePursuitController::shouldRotateToPath(
  const geometry_msgs::msg::PoseStamped & carrot_pose, double & angle_to_path,
  double & x_vel_sign)
{
  // Whether we should rotate robot to rough path heading
  angle_to_path = atan2(carrot_pose.pose.position.y, carrot_pose.pose.position.x);
  // In case we are reversing
  if (x_vel_sign < 0.0) {
    angle_to_path = angles::normalize_angle(angle_to_path + M_PI);
  }
  return params_->use_rotate_to_heading &&
         fabs(angle_to_path) > params_->rotate_to_heading_min_angle;
}

bool RegulatedPurePursuitController::shouldRotateToGoalHeading(
  const geometry_msgs::msg::PoseStamped & carrot_pose)
{
  // Whether we should rotate robot to goal heading
  if (!params_->use_rotate_to_heading) {
    return false;
  }

  double dist_to_goal = std::hypot(
    carrot_pose.pose.position.x, carrot_pose.pose.position.y);

  if (params_->stateful) {
    if (!has_reached_xy_tolerance_ && dist_to_goal < goal_dist_tol_) {
      has_reached_xy_tolerance_ = true;
    }
    return has_reached_xy_tolerance_;
  }

  return dist_to_goal < goal_dist_tol_;
}

void RegulatedPurePursuitController::rotateToHeading(
  double & linear_vel, double & angular_vel,
  const double & angle_to_path, const geometry_msgs::msg::Twist & curr_speed)
{
  // Rotate in place using max angular velocity / acceleration possible
  linear_vel = 0.0;
  const double sign = angle_to_path > 0.0 ? 1.0 : -1.0;
  angular_vel = sign * params_->rotate_to_heading_angular_vel;

  const double & dt = control_duration_;
  const double min_feasible_angular_speed = curr_speed.angular.z - params_->max_angular_accel * dt;
  const double max_feasible_angular_speed = curr_speed.angular.z + params_->max_angular_accel * dt;
  angular_vel = std::clamp(angular_vel, min_feasible_angular_speed, max_feasible_angular_speed);

  // Check if we need to slow down to avoid overshooting
  double max_vel_to_stop = std::sqrt(2 * params_->max_angular_accel * fabs(angle_to_path));
  if (fabs(angular_vel) > max_vel_to_stop) {
    angular_vel = sign * max_vel_to_stop;
  }
}

void RegulatedPurePursuitController::applyConstraints(
  const double & curvature, const geometry_msgs::msg::Twist & /*curr_speed*/,
  const double & pose_cost, const nav_msgs::msg::Path & path, double & linear_vel, double & sign)
{
  double curvature_vel = linear_vel, cost_vel = linear_vel;

  // limit the linear velocity by curvature
  if (params_->use_regulated_linear_velocity_scaling) {
    curvature_vel = heuristics::curvatureConstraint(
      linear_vel, curvature, params_->regulated_linear_scaling_min_radius);
  }

  // limit the linear velocity by proximity to obstacles
  if (params_->use_cost_regulated_linear_velocity_scaling) {
    cost_vel = heuristics::costConstraint(linear_vel, pose_cost, costmap_ros_, params_);
  }

  // Use the lowest of the 2 constraints, but above the minimum translational speed
  linear_vel = std::min(cost_vel, curvature_vel);
  linear_vel = std::max(linear_vel, params_->regulated_linear_scaling_min_speed);

  // Apply constraint to reduce speed on approach to the final goal pose
  linear_vel = heuristics::approachVelocityConstraint(
    linear_vel, path, params_->min_approach_linear_velocity,
    params_->approach_velocity_scaling_dist);

  // Limit linear velocities to be valid
  linear_vel = std::clamp(fabs(linear_vel), 0.0, params_->desired_linear_vel);
  linear_vel = sign * linear_vel;
}

void RegulatedPurePursuitController::newPathReceived(
  const nav_msgs::msg::Path & /*raw_global_path*/)
{
  has_reached_xy_tolerance_ = false;
}

void RegulatedPurePursuitController::setSpeedLimit(
  const double & speed_limit,
  const bool & percentage)
{
  std::lock_guard<std::mutex> lock_reinit(param_handler_->getMutex());

  if (speed_limit == nav2_costmap_2d::NO_SPEED_LIMIT) {
    // Restore default value
    params_->desired_linear_vel = params_->base_desired_linear_vel;
  } else {
    if (percentage) {
      // Speed limit is expressed in % from maximum speed of robot
      params_->desired_linear_vel = params_->base_desired_linear_vel * speed_limit / 100.0;
    } else {
      // Speed limit is expressed in absolute value
      params_->desired_linear_vel = speed_limit;
    }
  }
}

void RegulatedPurePursuitController::reset()
{
  cancelling_ = false;
  finished_cancelling_ = false;
  has_reached_xy_tolerance_ = false;
}
}  // namespace nav2_regulated_pure_pursuit_controller

// Register this controller as a nav2_core plugin
PLUGINLIB_EXPORT_CLASS(
  nav2_regulated_pure_pursuit_controller::RegulatedPurePursuitController,
  nav2_core::Controller)<|MERGE_RESOLUTION|>--- conflicted
+++ resolved
@@ -178,12 +178,6 @@
     goal_dist_tol_ = pose_tolerance.position.x;
   }
 
-<<<<<<< HEAD
-  // Transform path to robot base frame
-  auto transformed_plan = path_handler_->transformGlobalPlan(
-    pose, params_->max_robot_pose_search_dist, params_->interpolate_curvature_after_goal);
-  global_path_pub_->publish(std::make_unique<nav_msgs::msg::Path>(transformed_plan));
-=======
   // Transform the plan from costmap's global frame to robot base frame
   nav_msgs::msg::Path transformed_plan;
   if (!nav2_util::transformPathInTargetFrame(
@@ -193,7 +187,6 @@
     throw nav2_core::ControllerTFError(
       "Unable to transform plan pose into local frame");
   }
->>>>>>> 49318c7e
 
   // Find look ahead distance and point on path and publish
   double lookahead_dist = getLookAheadDistance(speed);

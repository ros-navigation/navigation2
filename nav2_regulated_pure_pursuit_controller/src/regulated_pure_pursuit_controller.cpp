// Copyright (c) 2020 Shrijit Singh
// Copyright (c) 2020 Samsung Research America
//
// Licensed under the Apache License, Version 2.0 (the "License");
// you may not use this file except in compliance with the License.
// You may obtain a copy of the License at
//
//     http://www.apache.org/licenses/LICENSE-2.0
//
// Unless required by applicable law or agreed to in writing, software
// distributed under the License is distributed on an "AS IS" BASIS,
// WITHOUT WARRANTIES OR CONDITIONS OF ANY KIND, either express or implied.
// See the License for the specific language governing permissions and
// limitations under the License.

#include <algorithm>
#include <string>
#include <limits>
#include <memory>
#include <vector>
#include <utility>

#include "nav2_regulated_pure_pursuit_controller/regulated_pure_pursuit_controller.hpp"
#include "nav2_core/exceptions.hpp"
#include "nav2_util/node_utils.hpp"
#include "nav2_util/geometry_utils.hpp"
#include "nav2_costmap_2d/costmap_filters/filter_values.hpp"

using std::hypot;
using std::min;
using std::max;
using std::abs;
using nav2_util::declare_parameter_if_not_declared;
using nav2_util::geometry_utils::euclidean_distance;
using namespace nav2_costmap_2d;  // NOLINT
using rcl_interfaces::msg::ParameterType;

namespace nav2_regulated_pure_pursuit_controller
{

void RegulatedPurePursuitController::configure(
  const rclcpp_lifecycle::LifecycleNode::WeakPtr & parent,
  std::string name, const std::shared_ptr<tf2_ros::Buffer> & tf,
  const std::shared_ptr<nav2_costmap_2d::Costmap2DROS> & costmap_ros)
{
  auto node = parent.lock();
  node_ = parent;
  if (!node) {
    throw nav2_core::PlannerException("Unable to lock node!");
  }

  costmap_ros_ = costmap_ros;
  costmap_ = costmap_ros_->getCostmap();
  tf_ = tf;
  plugin_name_ = name;
  logger_ = node->get_logger();
  clock_ = node->get_clock();

  double transform_tolerance = 0.1;
  double control_frequency = 20.0;
  goal_dist_tol_ = 0.25;  // reasonable default before first update

  declare_parameter_if_not_declared(
    node, plugin_name_ + ".desired_linear_vel", rclcpp::ParameterValue(0.5));
  declare_parameter_if_not_declared(
    node, plugin_name_ + ".max_linear_accel", rclcpp::ParameterValue(2.5));
  declare_parameter_if_not_declared(
    node, plugin_name_ + ".max_linear_decel", rclcpp::ParameterValue(2.5));
  declare_parameter_if_not_declared(
    node, plugin_name_ + ".max_linear_jerk", rclcpp::ParameterValue(0.5));
  declare_parameter_if_not_declared(
    node, plugin_name_ + ".max_angular_jerk", rclcpp::ParameterValue(120.0));
  declare_parameter_if_not_declared(
    node, plugin_name_ + ".kp_angle", rclcpp::ParameterValue(3.0));
  declare_parameter_if_not_declared(
    node, plugin_name_ + ".lookahead_dist", rclcpp::ParameterValue(0.6));
  declare_parameter_if_not_declared(
    node, plugin_name_ + ".min_lookahead_dist", rclcpp::ParameterValue(0.3));
  declare_parameter_if_not_declared(
    node, plugin_name_ + ".max_lookahead_dist", rclcpp::ParameterValue(0.9));
  declare_parameter_if_not_declared(
    node, plugin_name_ + ".lookahead_time", rclcpp::ParameterValue(1.5));
  declare_parameter_if_not_declared(
    node, plugin_name_ + ".rotate_to_heading_angular_vel", rclcpp::ParameterValue(1.8));
  declare_parameter_if_not_declared(
    node, plugin_name_ + ".transform_tolerance", rclcpp::ParameterValue(0.1));
  declare_parameter_if_not_declared(
    node, plugin_name_ + ".use_velocity_scaled_lookahead_dist",
    rclcpp::ParameterValue(false));
  declare_parameter_if_not_declared(
    node, plugin_name_ + ".min_approach_linear_velocity", rclcpp::ParameterValue(0.05));
  declare_parameter_if_not_declared(
    node, plugin_name_ + ".max_allowed_time_to_collision_up_to_carrot",
    rclcpp::ParameterValue(1.0));
  declare_parameter_if_not_declared(
    node, plugin_name_ + ".use_regulated_linear_velocity_scaling", rclcpp::ParameterValue(true));
  declare_parameter_if_not_declared(
    node, plugin_name_ + ".use_cost_regulated_linear_velocity_scaling",
    rclcpp::ParameterValue(true));
  declare_parameter_if_not_declared(
    node, plugin_name_ + ".cost_scaling_dist", rclcpp::ParameterValue(0.6));
  declare_parameter_if_not_declared(
    node, plugin_name_ + ".cost_scaling_gain", rclcpp::ParameterValue(1.0));
  declare_parameter_if_not_declared(
    node, plugin_name_ + ".inflation_cost_scaling_factor", rclcpp::ParameterValue(3.0));
  declare_parameter_if_not_declared(
    node, plugin_name_ + ".regulated_linear_scaling_min_radius", rclcpp::ParameterValue(0.90));
  declare_parameter_if_not_declared(
    node, plugin_name_ + ".regulated_linear_scaling_min_speed", rclcpp::ParameterValue(0.25));
  declare_parameter_if_not_declared(
    node, plugin_name_ + ".use_rotate_to_heading", rclcpp::ParameterValue(true));
  declare_parameter_if_not_declared(
    node, plugin_name_ + ".rotate_to_heading_min_angle", rclcpp::ParameterValue(0.785));
  declare_parameter_if_not_declared(
    node, plugin_name_ + ".max_angular_accel", rclcpp::ParameterValue(3.2));
  declare_parameter_if_not_declared(
    node, plugin_name_ + ".allow_reversing", rclcpp::ParameterValue(false));
  declare_parameter_if_not_declared(
    node, plugin_name_ + ".max_robot_pose_search_dist",
    rclcpp::ParameterValue(getCostmapMaxExtent()));
  declare_parameter_if_not_declared(
    node, plugin_name_ + ".use_interpolation",
    rclcpp::ParameterValue(true));


  node->get_parameter(plugin_name_ + ".desired_linear_vel", desired_linear_vel_);
  base_desired_linear_vel_ = desired_linear_vel_;
  node->get_parameter(plugin_name_ + ".max_linear_accel", max_linear_accel_);
  node->get_parameter(plugin_name_ + ".max_linear_decel", max_linear_decel_);
  node->get_parameter(plugin_name_ + ".max_linear_jerk", max_linear_jerk_);
  node->get_parameter(plugin_name_ + ".max_angular_jerk", max_angular_jerk_);
  node->get_parameter(plugin_name_ + ".kp_angle", kp_angle_);
  node->get_parameter(plugin_name_ + ".lookahead_dist", lookahead_dist_);
  node->get_parameter(plugin_name_ + ".min_lookahead_dist", min_lookahead_dist_);
  node->get_parameter(plugin_name_ + ".max_lookahead_dist", max_lookahead_dist_);
  node->get_parameter(plugin_name_ + ".lookahead_time", lookahead_time_);
  node->get_parameter(
    plugin_name_ + ".rotate_to_heading_angular_vel",
    rotate_to_heading_angular_vel_);
  node->get_parameter(plugin_name_ + ".transform_tolerance", transform_tolerance);
  node->get_parameter(
    plugin_name_ + ".use_velocity_scaled_lookahead_dist",
    use_velocity_scaled_lookahead_dist_);
  node->get_parameter(
    plugin_name_ + ".min_approach_linear_velocity",
    min_approach_linear_velocity_);
  node->get_parameter(
    plugin_name_ + ".max_allowed_time_to_collision_up_to_carrot",
    max_allowed_time_to_collision_up_to_carrot_);
  node->get_parameter(
    plugin_name_ + ".use_regulated_linear_velocity_scaling",
    use_regulated_linear_velocity_scaling_);
  node->get_parameter(
    plugin_name_ + ".use_cost_regulated_linear_velocity_scaling",
    use_cost_regulated_linear_velocity_scaling_);
  node->get_parameter(plugin_name_ + ".cost_scaling_dist", cost_scaling_dist_);
  node->get_parameter(plugin_name_ + ".cost_scaling_gain", cost_scaling_gain_);
  node->get_parameter(
    plugin_name_ + ".inflation_cost_scaling_factor",
    inflation_cost_scaling_factor_);
  node->get_parameter(
    plugin_name_ + ".regulated_linear_scaling_min_radius",
    regulated_linear_scaling_min_radius_);
  node->get_parameter(
    plugin_name_ + ".regulated_linear_scaling_min_speed",
    regulated_linear_scaling_min_speed_);
  node->get_parameter(plugin_name_ + ".use_rotate_to_heading", use_rotate_to_heading_);
  node->get_parameter(plugin_name_ + ".rotate_to_heading_min_angle", rotate_to_heading_min_angle_);
  node->get_parameter(plugin_name_ + ".max_angular_accel", max_angular_accel_);
  node->get_parameter(plugin_name_ + ".allow_reversing", allow_reversing_);
  node->get_parameter("controller_frequency", control_frequency);
  node->get_parameter(
    plugin_name_ + ".max_robot_pose_search_dist",
    max_robot_pose_search_dist_);
  node->get_parameter(
    plugin_name_ + ".use_interpolation",
    use_interpolation_);

  transform_tolerance_ = tf2::durationFromSec(transform_tolerance);
  control_duration_ = 1.0 / control_frequency;

  if (inflation_cost_scaling_factor_ <= 0.0) {
    RCLCPP_WARN(
      logger_, "The value inflation_cost_scaling_factor is incorrectly set, "
      "it should be >0. Disabling cost regulated linear velocity scaling.");
    use_cost_regulated_linear_velocity_scaling_ = false;
  }

  /** Possible to drive in reverse direction if and only if
   "use_rotate_to_heading" parameter is set to false **/

  if (use_rotate_to_heading_ && allow_reversing_) {
    RCLCPP_WARN(
      logger_, "Disabling reversing. Both use_rotate_to_heading and allow_reversing "
      "parameter cannot be set to true. By default setting use_rotate_to_heading true");
    allow_reversing_ = false;
  }

  global_path_pub_ = node->create_publisher<nav_msgs::msg::Path>("received_global_plan", 1);
  carrot_pub_ = node->create_publisher<geometry_msgs::msg::PointStamped>("lookahead_point", 1);
  carrot_arc_pub_ = node->create_publisher<nav_msgs::msg::Path>("lookahead_collision_arc", 1);

  // initialize collision checker and set costmap
  collision_checker_ = std::make_unique<nav2_costmap_2d::
      FootprintCollisionChecker<nav2_costmap_2d::Costmap2D *>>(costmap_);
  collision_checker_->setCostmap(costmap_);

  distance_profile_ = new ruckig::Ruckig<1>{control_duration_};
  angle_profile_ = new ruckig::Ruckig<1>{control_duration_};

  system_time_ = clock_->now();
}

void RegulatedPurePursuitController::cleanup()
{
  RCLCPP_INFO(
    logger_,
    "Cleaning up controller: %s of type"
    " regulated_pure_pursuit_controller::RegulatedPurePursuitController",
    plugin_name_.c_str());
  global_path_pub_.reset();
  carrot_pub_.reset();
  carrot_arc_pub_.reset();

  delete distance_profile_;
  delete angle_profile_;
}

void RegulatedPurePursuitController::activate()
{
  RCLCPP_INFO(
    logger_,
    "Activating controller: %s of type "
    "regulated_pure_pursuit_controller::RegulatedPurePursuitController",
    plugin_name_.c_str());
  global_path_pub_->on_activate();
  carrot_pub_->on_activate();
  carrot_arc_pub_->on_activate();
  // Add callback for dynamic parameters
  auto node = node_.lock();
  dyn_params_handler_ = node->add_on_set_parameters_callback(
    std::bind(
      &RegulatedPurePursuitController::dynamicParametersCallback,
      this, std::placeholders::_1));

  // Distance Motion Profile
  distance_profile_input_.max_velocity = {desired_linear_vel_};
  distance_profile_input_.max_acceleration = {max_linear_accel_};
  distance_profile_input_.min_acceleration = {-max_linear_decel_};
  distance_profile_input_.max_jerk = {max_linear_jerk_};
  distance_profile_input_.target_position = {0.0};
  distance_profile_input_.target_velocity = {0.0};
  // Reset current state
  distance_profile_input_.control_interface = ruckig::ControlInterface::Position;
  distance_profile_output_.new_position = {0.0};
  distance_profile_output_.new_velocity = {0.0};
  distance_profile_output_.new_acceleration = {0.0};
  distance_profile_output_.pass_to_input(distance_profile_input_);

  // Angle Motion Profile
  angle_profile_input_.max_velocity = {rotate_to_heading_angular_vel_};
  angle_profile_input_.max_acceleration = {max_angular_accel_};
  angle_profile_input_.max_jerk = {max_angular_jerk_};
  angle_profile_input_.target_position = {0.0};
  angle_profile_input_.target_velocity = {0.0};
  // Reset current state
  angle_profile_input_.control_interface = ruckig::ControlInterface::Velocity;
  angle_profile_output_.new_position = {0.0};
  angle_profile_output_.new_velocity = {0.0};
  angle_profile_output_.new_acceleration = {0.0};
  angle_profile_output_.pass_to_input(angle_profile_input_);

  rotating_ = false;
}

void RegulatedPurePursuitController::deactivate()
{
  RCLCPP_INFO(
    logger_,
    "Deactivating controller: %s of type "
    "regulated_pure_pursuit_controller::RegulatedPurePursuitController",
    plugin_name_.c_str());
  global_path_pub_->on_deactivate();
  carrot_pub_->on_deactivate();
  carrot_arc_pub_->on_deactivate();
  dyn_params_handler_.reset();
}

std::unique_ptr<geometry_msgs::msg::PointStamped> RegulatedPurePursuitController::createCarrotMsg(
  const geometry_msgs::msg::PoseStamped & carrot_pose)
{
  auto carrot_msg = std::make_unique<geometry_msgs::msg::PointStamped>();
  carrot_msg->header = carrot_pose.header;
  carrot_msg->point.x = carrot_pose.pose.position.x;
  carrot_msg->point.y = carrot_pose.pose.position.y;
  carrot_msg->point.z = 0.01;  // publish right over map to stand out
  return carrot_msg;
}

double RegulatedPurePursuitController::getLookAheadDistance(
  const geometry_msgs::msg::Twist & speed)
{
  // If using velocity-scaled look ahead distances, find and clamp the dist
  // Else, use the static look ahead distance
  double lookahead_dist = lookahead_dist_;
  if (use_velocity_scaled_lookahead_dist_) {
    lookahead_dist = fabs(speed.linear.x) * lookahead_time_;
    lookahead_dist = std::clamp(lookahead_dist, min_lookahead_dist_, max_lookahead_dist_);
  }

  return lookahead_dist;
}

geometry_msgs::msg::TwistStamped RegulatedPurePursuitController::computeVelocityCommands(
  const geometry_msgs::msg::PoseStamped & pose,
  const geometry_msgs::msg::Twist & speed,
  nav2_core::GoalChecker * goal_checker)
{
  std::lock_guard<std::mutex> lock_reinit(mutex_);

  // Update for the current goal checker's state
  geometry_msgs::msg::Pose pose_tolerance;
  geometry_msgs::msg::Twist vel_tolerance;
  if (!goal_checker->getTolerances(pose_tolerance, vel_tolerance)) {
    RCLCPP_WARN(logger_, "Unable to retrieve goal checker's tolerances!");
  } else {
    goal_dist_tol_ = pose_tolerance.position.x;
  }

  // Note(angstrem98): Controller needs to reset internal states in case goal has been calcelled.
  // Current controller API does not have a callback if this happens, so we reset if controller has
  // been inactive long enough.
  rclcpp::Time t = clock_->now();
  // If controller was interrupted, reset internal states
  if ((t - system_time_).seconds() >= 4 * control_duration_) {
    distance_profile_output_.new_position = {0.0};
    distance_profile_output_.new_velocity = {0.0};
    distance_profile_output_.new_acceleration = {0.0};
    distance_profile_output_.pass_to_input(distance_profile_input_);

    angle_profile_output_.new_position = {tf2::getYaw(pose.pose.orientation)};
    angle_profile_output_.new_velocity = {0.0};
    angle_profile_output_.new_acceleration = {0.0};
    angle_profile_output_.pass_to_input(angle_profile_input_);

    rotating_ = false;
  }
  system_time_ = t;


  // Transform path to robot base frame
  auto transformed_plan = transformGlobalPlan(pose);

  // Find look ahead distance and point on path and publish
  double lookahead_dist = getLookAheadDistance(speed);

  // Check for reverse driving
  if (allow_reversing_) {
    // Cusp check
    double dist_to_cusp = findVelocitySignChange(pose);

    // if the lookahead distance is further than the cusp, use the cusp distance instead
    if (dist_to_cusp < lookahead_dist) {
      lookahead_dist = dist_to_cusp;
    }
  }

  double remaining_path_length;
  auto carrot_pose = getLookAheadPoint(lookahead_dist, transformed_plan, remaining_path_length);
  carrot_pub_->publish(createCarrotMsg(carrot_pose));

  double linear_vel, angular_vel;

  // Find distance^2 to look ahead point (carrot) in robot base frame
  // This is the chord length of the circle
  const double carrot_dist2 =
    (carrot_pose.pose.position.x * carrot_pose.pose.position.x) +
    (carrot_pose.pose.position.y * carrot_pose.pose.position.y);

  // Find curvature of circle (k = 1 / R)
  double curvature = 0.0;
  if (carrot_dist2 > 0.001) {
    curvature = 2.0 * carrot_pose.pose.position.y / carrot_dist2;
  }

  double carrot_dist = sqrt(carrot_dist2);
  if (remaining_path_length < carrot_dist) {
    remaining_path_length = carrot_dist;
  }

  // Setting the velocity direction
  double sign = 1.0;
  if (allow_reversing_) {
    sign = carrot_pose.pose.position.x >= 0.0 ? 1.0 : -1.0;
  }

  linear_vel = desired_linear_vel_;

  distance_profile_input_.max_velocity = {desired_linear_vel_};

  robot_angle_ = tf2::getYaw(pose.pose.orientation);

  // Make sure we're in compliance with basic constraints
  double angle_to_heading;
  if (shouldRotateToGoalHeading(carrot_pose, lookahead_dist) && !rotating_) {
    double angle_to_goal = tf2::getYaw(transformed_plan.poses.back().pose.orientation);
    rotateToHeading(linear_vel, angular_vel, angle_to_goal, speed);
  } else if (shouldRotateToPath(carrot_pose, angle_to_heading) && !rotating_) {
    rotateToHeading(linear_vel, angular_vel, angle_to_heading, speed);
  } else if (rotating_) {
    if (angle_profile_result_ == ruckig::Result::Finished) {
      rotating_ = false;
    }
  } else {
    applyConstraints(
      fabs(lookahead_dist - sqrt(carrot_dist2)),
      lookahead_dist, curvature, speed,
      costAtPose(pose.pose.position.x, pose.pose.position.y), linear_vel, sign);

    // Apply curvature to angular velocity after constraining linear velocity
    angular_vel = linear_vel * curvature;

    distance_profile_input_.control_interface = ruckig::ControlInterface::Position;
    distance_profile_input_.target_position = {
      distance_profile_input_.current_position[0] + sign * remaining_path_length};
    distance_profile_input_.max_velocity = {fabs(linear_vel)};

    angle_profile_input_.control_interface = ruckig::ControlInterface::Velocity;
    angle_profile_input_.target_velocity = {angular_vel};
  }

  // Calculate next step for motion profiles
  distance_profile_result_ = distance_profile_->update(
    distance_profile_input_, distance_profile_output_);
  angle_profile_result_ = angle_profile_->update(angle_profile_input_, angle_profile_output_);

  double linear_vel_command = 0.0;
  double angular_vel_command = 0.0;

  if (distance_profile_result_ == ruckig::Result::Working) {
    distance_profile_output_.pass_to_input(distance_profile_input_);
  }

  if (angle_profile_result_ == ruckig::Result::Working) {
    angle_profile_output_.pass_to_input(angle_profile_input_);
  }

  linear_vel_command = distance_profile_output_.new_velocity[0];
  if (angle_profile_input_.control_interface == ruckig::ControlInterface::Velocity) {
    angular_vel_command = angle_profile_output_.new_velocity[0];
  } else {
    // proportional controller for robot angle when we are in position mode
    angular_vel_command = kp_angle_ * angleNormalize(
      angle_profile_output_.new_position[0] - robot_angle_);
  }

  // Collision checking on this velocity heading
  if (isCollisionImminent(pose, linear_vel_command, angular_vel_command, carrot_dist)) {
    throw nav2_core::PlannerException("RegulatedPurePursuitController detected collision ahead!");
  }

  // populate and return message
  geometry_msgs::msg::TwistStamped cmd_vel;
  cmd_vel.header = pose.header;
  cmd_vel.twist.linear.x = linear_vel_command;
  cmd_vel.twist.angular.z = angular_vel_command;
  return cmd_vel;
}

bool RegulatedPurePursuitController::shouldRotateToPath(
  const geometry_msgs::msg::PoseStamped & carrot_pose, double & angle_to_path)
{
  // Whether we should rotate robot to rough path heading
  angle_to_path = atan2(carrot_pose.pose.position.y, carrot_pose.pose.position.x);
  return use_rotate_to_heading_ && fabs(angle_to_path) > rotate_to_heading_min_angle_;
}

bool RegulatedPurePursuitController::shouldRotateToGoalHeading(
  const geometry_msgs::msg::PoseStamped & carrot_pose, const double & lookahead_dist)
{
  // Whether we should rotate robot to goal heading
  double carrot_dist = std::hypot(carrot_pose.pose.position.x, carrot_pose.pose.position.y);
  return use_rotate_to_heading_ && carrot_dist < goal_dist_tol_ &&
         fabs(lookahead_dist - carrot_dist) > 2.0 * costmap_->getResolution();
}

void RegulatedPurePursuitController::rotateToHeading(
  double & /*linear_vel*/, double & /*angular_vel*/,
  const double & angle_to_path, const geometry_msgs::msg::Twist & /*curr_speed*/)
{
  // Rotate in place using max angular velocity / acceleration possible
  angle_profile_input_.control_interface = ruckig::ControlInterface::Position;
  angle_profile_input_.max_velocity = {rotate_to_heading_angular_vel_};
  angle_profile_input_.current_position = {robot_angle_};
  angle_profile_input_.target_position = {
    robot_angle_ + angle_to_path};
  angle_profile_input_.target_velocity = {0.0};

  // Switch distance profile to velocity mode and keep it at zero
  distance_profile_input_.control_interface = ruckig::ControlInterface::Velocity;
  distance_profile_input_.target_velocity = {0.0};

  rotating_ = true;
}

geometry_msgs::msg::Point RegulatedPurePursuitController::circleSegmentIntersection(
  const geometry_msgs::msg::Point & p1,
  const geometry_msgs::msg::Point & p2,
  double r)
{
  // Formula for intersection of a line with a circle centered at the origin,
  // modified to always return the point that is on the segment between the two points.
  // https://mathworld.wolfram.com/Circle-LineIntersection.html
  // This works because the poses are transformed into the robot frame.
  // This can be derived from solving the system of equations of a line and a circle
  // which results in something that is just a reformulation of the quadratic formula.
  // Interactive illustration in doc/circle-segment-intersection.ipynb as well as at
  // https://www.desmos.com/calculator/td5cwbuocd
  double x1 = p1.x;
  double x2 = p2.x;
  double y1 = p1.y;
  double y2 = p2.y;

  double dx = x2 - x1;
  double dy = y2 - y1;
  double dr2 = dx * dx + dy * dy;
  double D = x1 * y2 - x2 * y1;

  // Augmentation to only return point within segment
  double d1 = x1 * x1 + y1 * y1;
  double d2 = x2 * x2 + y2 * y2;
  double dd = d2 - d1;

  geometry_msgs::msg::Point p;
  double sqrt_term = std::sqrt(r * r * dr2 - D * D);
  p.x = (D * dy + std::copysign(1.0, dd) * dx * sqrt_term) / dr2;
  p.y = (-D * dx + std::copysign(1.0, dd) * dy * sqrt_term) / dr2;
  return p;
}

geometry_msgs::msg::PoseStamped RegulatedPurePursuitController::getLookAheadPoint(
  const double & lookahead_dist,
  const nav_msgs::msg::Path & transformed_plan, double & remaining_path_length)
{
  // Find the first pose which is at a distance greater than the lookahead distance
  auto goal_pose_it = std::find_if(
    transformed_plan.poses.begin(), transformed_plan.poses.end(), [&](const auto & ps) {
      return hypot(ps.pose.position.x, ps.pose.position.y) >= lookahead_dist;
    });

  // If the no pose is not far enough, take the last pose
  if (goal_pose_it == transformed_plan.poses.end()) {
    goal_pose_it = std::prev(transformed_plan.poses.end());
  } else if (use_interpolation_ && goal_pose_it != transformed_plan.poses.begin()) {
    // Find the point on the line segment between the two poses
    // that is exactly the lookahead distance away from the robot pose (the origin)
    // This can be found with a closed form for the intersection of a segment and a circle
    // Because of the way we did the std::find_if, prev_pose is guaranteed to be inside the circle,
    // and goal_pose is guaranteed to be outside the circle.
    auto prev_pose_it = std::prev(goal_pose_it);
    auto point = circleSegmentIntersection(
      prev_pose_it->pose.position,
      goal_pose_it->pose.position, lookahead_dist);
    geometry_msgs::msg::PoseStamped pose;
    pose.header.frame_id = prev_pose_it->header.frame_id;
    pose.header.stamp = goal_pose_it->header.stamp;
    pose.pose.position = point;
    return pose;
  }

  size_t lookahead_index = std::distance(transformed_plan.poses.begin(), goal_pose_it);
  remaining_path_length = nav2_util::geometry_utils::calculate_path_length(
    transformed_plan,
    lookahead_index);

  return *goal_pose_it;
}

bool RegulatedPurePursuitController::isCollisionImminent(
  const geometry_msgs::msg::PoseStamped & robot_pose,
  const double & linear_vel, const double & angular_vel,
  const double & carrot_dist)
{
  // Note(stevemacenski): This may be a bit unusual, but the robot_pose is in
  // odom frame and the carrot_pose is in robot base frame.

  // check current point is OK
  if (inCollision(
      robot_pose.pose.position.x, robot_pose.pose.position.y,
      tf2::getYaw(robot_pose.pose.orientation)))
  {
    return true;
  }

  // visualization messages
  nav_msgs::msg::Path arc_pts_msg;
  arc_pts_msg.header.frame_id = costmap_ros_->getGlobalFrameID();
  arc_pts_msg.header.stamp = robot_pose.header.stamp;
  geometry_msgs::msg::PoseStamped pose_msg;
  pose_msg.header.frame_id = arc_pts_msg.header.frame_id;
  pose_msg.header.stamp = arc_pts_msg.header.stamp;

  double projection_time = 0.0;
  if (fabs(linear_vel) < 0.01 && fabs(angular_vel) > 0.01) {
    // rotating to heading at goal or toward path
    // Equation finds the angular distance required for the largest
    // part of the robot radius to move to another costmap cell:
    // theta_min = 2.0 * sin ((res/2) / r_max)
    // via isosceles triangle r_max-r_max-resolution,
    // dividing by angular_velocity gives us a timestep.
    double max_radius = costmap_ros_->getLayeredCostmap()->getCircumscribedRadius();
    projection_time =
      2.0 * sin((costmap_->getResolution() / 2) / max_radius) / fabs(angular_vel);
  } else {
    // Normal path tracking
    projection_time = costmap_->getResolution() / fabs(linear_vel);
  }

  const geometry_msgs::msg::Point & robot_xy = robot_pose.pose.position;
  geometry_msgs::msg::Pose2D curr_pose;
  curr_pose.x = robot_pose.pose.position.x;
  curr_pose.y = robot_pose.pose.position.y;
  curr_pose.theta = tf2::getYaw(robot_pose.pose.orientation);

  // only forward simulate within time requested
  int i = 1;
  while (i * projection_time < max_allowed_time_to_collision_up_to_carrot_) {
    i++;

    // apply velocity at curr_pose over distance
    curr_pose.x += projection_time * (linear_vel * cos(curr_pose.theta));
    curr_pose.y += projection_time * (linear_vel * sin(curr_pose.theta));
    curr_pose.theta += projection_time * angular_vel;

    // check if past carrot pose, where no longer a thoughtfully valid command
    if (hypot(curr_pose.x - robot_xy.x, curr_pose.y - robot_xy.y) > carrot_dist) {
      break;
    }

    // store it for visualization
    pose_msg.pose.position.x = curr_pose.x;
    pose_msg.pose.position.y = curr_pose.y;
    pose_msg.pose.position.z = 0.01;
    arc_pts_msg.poses.push_back(pose_msg);

    // check for collision at the projected pose
    if (inCollision(curr_pose.x, curr_pose.y, curr_pose.theta)) {
      carrot_arc_pub_->publish(arc_pts_msg);
      return true;
    }
  }

  carrot_arc_pub_->publish(arc_pts_msg);

  return false;
}

bool RegulatedPurePursuitController::inCollision(
  const double & x,
  const double & y,
  const double & theta)
{
  unsigned int mx, my;

  if (!costmap_->worldToMap(x, y, mx, my)) {
    RCLCPP_WARN_THROTTLE(
      logger_, *(clock_), 30000,
      "The dimensions of the costmap is too small to successfully check for "
      "collisions as far ahead as requested. Proceed at your own risk, slow the robot, or "
      "increase your costmap size.");
    return false;
  }

  double footprint_cost = collision_checker_->footprintCostAtPose(
    x, y, theta, costmap_ros_->getRobotFootprint());
  if (footprint_cost == static_cast<double>(NO_INFORMATION) &&
    costmap_ros_->getLayeredCostmap()->isTrackingUnknown())
  {
    return false;
  }

  // if occupied or unknown and not to traverse unknown space
  return footprint_cost >= static_cast<double>(LETHAL_OBSTACLE);
}

double RegulatedPurePursuitController::costAtPose(const double & x, const double & y)
{
  unsigned int mx, my;

  if (!costmap_->worldToMap(x, y, mx, my)) {
    RCLCPP_FATAL(
      logger_,
      "The dimensions of the costmap is too small to fully include your robot's footprint, "
      "thusly the robot cannot proceed further");
    throw nav2_core::PlannerException(
            "RegulatedPurePursuitController: Dimensions of the costmap are too small "
            "to encapsulate the robot footprint at current speeds!");
  }

  unsigned char cost = costmap_->getCost(mx, my);
  return static_cast<double>(cost);
}

void RegulatedPurePursuitController::applyConstraints(
  const double & /*dist_error*/, const double & /*lookahead_dist*/,
  const double & curvature, const geometry_msgs::msg::Twist & /*curr_speed*/,
  const double & pose_cost, double & linear_vel, double & sign)
{
  double curvature_vel = linear_vel;
  double cost_vel = linear_vel;

  // limit the linear velocity by curvature
  const double radius = fabs(1.0 / curvature);
  const double & min_rad = regulated_linear_scaling_min_radius_;
  if (use_regulated_linear_velocity_scaling_ && radius < min_rad) {
    curvature_vel *= 1.0 - (fabs(radius - min_rad) / min_rad);
  }

  // limit the linear velocity by proximity to obstacles
  if (use_cost_regulated_linear_velocity_scaling_ &&
    pose_cost != static_cast<double>(NO_INFORMATION) &&
    pose_cost != static_cast<double>(FREE_SPACE))
  {
    const double inscribed_radius = costmap_ros_->getLayeredCostmap()->getInscribedRadius();
    const double min_distance_to_obstacle = (-1.0 / inflation_cost_scaling_factor_) *
      std::log(pose_cost / (INSCRIBED_INFLATED_OBSTACLE - 1)) + inscribed_radius;

    if (min_distance_to_obstacle < cost_scaling_dist_) {
      cost_vel *= cost_scaling_gain_ * min_distance_to_obstacle / cost_scaling_dist_;
    }
  }

  // Use the lowest of the 2 constraint heuristics, but above the minimum translational speed
  linear_vel = std::min(cost_vel, curvature_vel);
  linear_vel = std::max(linear_vel, regulated_linear_scaling_min_speed_);

  // Limit linear velocities to be valid
  linear_vel = std::clamp(fabs(linear_vel), 0.0, desired_linear_vel_);
  linear_vel = sign * linear_vel;
}

void RegulatedPurePursuitController::setPlan(const nav_msgs::msg::Path & path)
{
  global_plan_ = path;

  angle_profile_input_.control_interface = ruckig::ControlInterface::Velocity;
  rotating_ = false;
}

void RegulatedPurePursuitController::setSpeedLimit(
  const double & speed_limit,
  const bool & percentage)
{
  if (speed_limit == nav2_costmap_2d::NO_SPEED_LIMIT) {
    // Restore default value
    desired_linear_vel_ = base_desired_linear_vel_;
  } else {
    if (percentage) {
      // Speed limit is expressed in % from maximum speed of robot
      desired_linear_vel_ = base_desired_linear_vel_ * speed_limit / 100.0;
    } else {
      // Speed limit is expressed in absolute value
      desired_linear_vel_ = speed_limit;
    }
  }
}

nav_msgs::msg::Path RegulatedPurePursuitController::transformGlobalPlan(
  const geometry_msgs::msg::PoseStamped & pose)
{
  if (global_plan_.poses.empty()) {
    throw nav2_core::PlannerException("Received plan with zero length");
  }

  // let's get the pose of the robot in the frame of the plan
  geometry_msgs::msg::PoseStamped robot_pose;
  if (!transformPose(global_plan_.header.frame_id, pose, robot_pose)) {
    throw nav2_core::PlannerException("Unable to transform robot pose into global plan's frame");
  }

  // We'll discard points on the plan that are outside the local costmap
  double max_costmap_extent = getCostmapMaxExtent();

  auto closest_pose_upper_bound =
    nav2_util::geometry_utils::first_after_integrated_distance(
    global_plan_.poses.begin(), global_plan_.poses.end(), max_robot_pose_search_dist_);

  // First find the closest pose on the path to the robot
  // bounded by when the path turns around (if it does) so we don't get a pose from a later
  // portion of the path
  auto transformation_begin =
    nav2_util::geometry_utils::min_by(
    global_plan_.poses.begin(), closest_pose_upper_bound,
    [&robot_pose](const geometry_msgs::msg::PoseStamped & ps) {
      return euclidean_distance(robot_pose, ps);
    });

  // Find points up to max_transform_dist so we only transform them.
  auto transformation_end = std::find_if(
    transformation_begin, global_plan_.poses.end(),
    [&](const auto & pose) {
      return euclidean_distance(pose, robot_pose) > max_costmap_extent;
    });

  // Lambda to transform a PoseStamped from global frame to local
  auto transformGlobalPoseToLocal = [&](const auto & global_plan_pose) {
      geometry_msgs::msg::PoseStamped stamped_pose, transformed_pose;
      stamped_pose.header.frame_id = global_plan_.header.frame_id;
      stamped_pose.header.stamp = robot_pose.header.stamp;
      stamped_pose.pose = global_plan_pose.pose;
      transformPose(costmap_ros_->getBaseFrameID(), stamped_pose, transformed_pose);
      return transformed_pose;
    };

  // Transform the near part of the global plan into the robot's frame of reference.
  nav_msgs::msg::Path transformed_plan;
  std::transform(
    transformation_begin, transformation_end,
    std::back_inserter(transformed_plan.poses),
    transformGlobalPoseToLocal);
  transformed_plan.header.frame_id = costmap_ros_->getBaseFrameID();
  transformed_plan.header.stamp = robot_pose.header.stamp;

  // Remove the portion of the global plan that we've already passed so we don't
  // process it on the next iteration (this is called path pruning)
  global_plan_.poses.erase(begin(global_plan_.poses), transformation_begin);
  global_path_pub_->publish(transformed_plan);

  if (transformed_plan.poses.empty()) {
    throw nav2_core::PlannerException("Resulting plan has 0 poses in it.");
  }

  return transformed_plan;
}

double RegulatedPurePursuitController::findVelocitySignChange(
  const geometry_msgs::msg::PoseStamped & pose)
{
  // Iterating through the global path to determine the position of the cusp
  for (unsigned int pose_id = 1; pose_id < global_plan_.poses.size() - 1; ++pose_id) {
    // We have two vectors for the dot product OA and AB. Determining the vectors.
    double oa_x = global_plan_.poses[pose_id].pose.position.x -
      global_plan_.poses[pose_id - 1].pose.position.x;
    double oa_y = global_plan_.poses[pose_id].pose.position.y -
      global_plan_.poses[pose_id - 1].pose.position.y;
    double ab_x = global_plan_.poses[pose_id + 1].pose.position.x -
      global_plan_.poses[pose_id].pose.position.x;
    double ab_y = global_plan_.poses[pose_id + 1].pose.position.y -
      global_plan_.poses[pose_id].pose.position.y;

    /* Checking for the existance of cusp, in the path, using the dot product
    and determine it's distance from the robot. If there is no cusp in the path,
    then just determine the distance to the goal location. */
    if ( (oa_x * ab_x) + (oa_y * ab_y) < 0.0) {
      auto x = global_plan_.poses[pose_id].pose.position.x - pose.pose.position.x;
      auto y = global_plan_.poses[pose_id].pose.position.y - pose.pose.position.y;
      return hypot(x, y);  // returning the distance if there is a cusp
    }
  }

  return std::numeric_limits<double>::max();
}

bool RegulatedPurePursuitController::transformPose(
  const std::string frame,
  const geometry_msgs::msg::PoseStamped & in_pose,
  geometry_msgs::msg::PoseStamped & out_pose) const
{
  if (in_pose.header.frame_id == frame) {
    out_pose = in_pose;
    return true;
  }

  try {
    tf_->transform(in_pose, out_pose, frame, transform_tolerance_);
    out_pose.header.frame_id = frame;
    return true;
  } catch (tf2::TransformException & ex) {
    RCLCPP_ERROR(logger_, "Exception in transformPose: %s", ex.what());
  }
  return false;
}

<<<<<<< HEAD
double RegulatedPurePursuitController::angleNormalize(double angle)
{
  while (angle > M_PI) {
    angle -= 2.0 * M_PI;
  }
  while (angle < -M_PI) {
    angle += 2.0 * M_PI;
  }

  return angle;
}
=======
double RegulatedPurePursuitController::getCostmapMaxExtent() const
{
  const double max_costmap_dim_meters = std::max(
    costmap_->getSizeInMetersX(), costmap_->getSizeInMetersX());
  return max_costmap_dim_meters / 2.0;
}

>>>>>>> 609342fa

rcl_interfaces::msg::SetParametersResult
RegulatedPurePursuitController::dynamicParametersCallback(
  std::vector<rclcpp::Parameter> parameters)
{
  rcl_interfaces::msg::SetParametersResult result;
  std::lock_guard<std::mutex> lock_reinit(mutex_);

  for (auto parameter : parameters) {
    const auto & type = parameter.get_type();
    const auto & name = parameter.get_name();

    if (type == ParameterType::PARAMETER_DOUBLE) {
      if (name == plugin_name_ + ".inflation_cost_scaling_factor") {
        if (parameter.as_double() <= 0.0) {
          RCLCPP_WARN(
            logger_, "The value inflation_cost_scaling_factor is incorrectly set, "
            "it should be >0. Ignoring parameter update.");
          continue;
        }
        inflation_cost_scaling_factor_ = parameter.as_double();
      } else if (name == plugin_name_ + ".desired_linear_vel") {
        desired_linear_vel_ = parameter.as_double();
        base_desired_linear_vel_ = parameter.as_double();
      } else if (name == plugin_name_ + ".lookahead_dist") {
        lookahead_dist_ = parameter.as_double();
      } else if (name == plugin_name_ + ".max_lookahead_dist") {
        max_lookahead_dist_ = parameter.as_double();
      } else if (name == plugin_name_ + ".min_lookahead_dist") {
        min_lookahead_dist_ = parameter.as_double();
      } else if (name == plugin_name_ + ".lookahead_time") {
        lookahead_time_ = parameter.as_double();
      } else if (name == plugin_name_ + ".rotate_to_heading_angular_vel") {
        rotate_to_heading_angular_vel_ = parameter.as_double();
      } else if (name == plugin_name_ + ".min_approach_linear_velocity") {
        min_approach_linear_velocity_ = parameter.as_double();
      } else if (name == plugin_name_ + ".max_allowed_time_to_collision_up_to_carrot") {
        max_allowed_time_to_collision_up_to_carrot_ = parameter.as_double();
      } else if (name == plugin_name_ + ".cost_scaling_dist") {
        cost_scaling_dist_ = parameter.as_double();
      } else if (name == plugin_name_ + ".cost_scaling_gain") {
        cost_scaling_gain_ = parameter.as_double();
      } else if (name == plugin_name_ + ".regulated_linear_scaling_min_radius") {
        regulated_linear_scaling_min_radius_ = parameter.as_double();
      } else if (name == plugin_name_ + ".transform_tolerance") {
        double transform_tolerance = parameter.as_double();
        transform_tolerance_ = tf2::durationFromSec(transform_tolerance);
      } else if (name == plugin_name_ + ".regulated_linear_scaling_min_speed") {
        regulated_linear_scaling_min_speed_ = parameter.as_double();
      } else if (name == plugin_name_ + ".max_angular_accel") {
        max_angular_accel_ = parameter.as_double();
      } else if (name == plugin_name_ + ".rotate_to_heading_min_angle") {
        rotate_to_heading_min_angle_ = parameter.as_double();
      }
    } else if (type == ParameterType::PARAMETER_BOOL) {
      if (name == plugin_name_ + ".use_velocity_scaled_lookahead_dist") {
        use_velocity_scaled_lookahead_dist_ = parameter.as_bool();
      } else if (name == plugin_name_ + ".use_regulated_linear_velocity_scaling") {
        use_regulated_linear_velocity_scaling_ = parameter.as_bool();
      } else if (name == plugin_name_ + ".use_cost_regulated_linear_velocity_scaling") {
        use_cost_regulated_linear_velocity_scaling_ = parameter.as_bool();
      } else if (name == plugin_name_ + ".use_rotate_to_heading") {
        if (parameter.as_bool() && allow_reversing_) {
          RCLCPP_WARN(
            logger_, "Both use_rotate_to_heading and allow_reversing "
            "parameter cannot be set to true. Rejecting parameter update.");
          continue;
        }
        use_rotate_to_heading_ = parameter.as_bool();
      } else if (name == plugin_name_ + ".allow_reversing") {
        if (use_rotate_to_heading_ && parameter.as_bool()) {
          RCLCPP_WARN(
            logger_, "Both use_rotate_to_heading and allow_reversing "
            "parameter cannot be set to true. Rejecting parameter update.");
          continue;
        }
        allow_reversing_ = parameter.as_bool();
      }
    }
  }

  result.successful = true;
  return result;
}

}  // namespace nav2_regulated_pure_pursuit_controller

// Register this controller as a nav2_core plugin
PLUGINLIB_EXPORT_CLASS(
  nav2_regulated_pure_pursuit_controller::RegulatedPurePursuitController,
  nav2_core::Controller)<|MERGE_RESOLUTION|>--- conflicted
+++ resolved
@@ -881,7 +881,6 @@
   return false;
 }
 
-<<<<<<< HEAD
 double RegulatedPurePursuitController::angleNormalize(double angle)
 {
   while (angle > M_PI) {
@@ -893,7 +892,6 @@
 
   return angle;
 }
-=======
 double RegulatedPurePursuitController::getCostmapMaxExtent() const
 {
   const double max_costmap_dim_meters = std::max(
@@ -901,7 +899,6 @@
   return max_costmap_dim_meters / 2.0;
 }
 
->>>>>>> 609342fa
 
 rcl_interfaces::msg::SetParametersResult
 RegulatedPurePursuitController::dynamicParametersCallback(

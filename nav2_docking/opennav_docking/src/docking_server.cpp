// Copyright (c) 2024 Open Navigation LLC
//
// Licensed under the Apache License, Version 2.0 (the "License");
// you may not use this file except in compliance with the License.
// You may obtain a copy of the License at
//
//     http://www.apache.org/licenses/LICENSE-2.0
//
// Unless required by applicable law or agreed to in writing, software
// distributed under the License is distributed on an "AS IS" BASIS,
// WITHOUT WARRANTIES OR CONDITIONS OF ANY KIND, either express or implied.
// See the License for the specific language governing permissions and
// limitations under the License.

#include "angles/angles.h"
#include "opennav_docking/docking_server.hpp"
#include "tf2_geometry_msgs/tf2_geometry_msgs.hpp"
#include "tf2/utils.hpp"

using namespace std::chrono_literals;
using rcl_interfaces::msg::ParameterType;
using std::placeholders::_1;

namespace opennav_docking
{

DockingServer::DockingServer(const rclcpp::NodeOptions & options)
: nav2_util::LifecycleNode("docking_server", "", options)
{
  RCLCPP_INFO(get_logger(), "Creating %s", get_name());

  declare_parameter("controller_frequency", 50.0);
  declare_parameter("initial_perception_timeout", 5.0);
  declare_parameter("wait_charge_timeout", 5.0);
  declare_parameter("dock_approach_timeout", 30.0);
  declare_parameter("undock_linear_tolerance", 0.05);
  declare_parameter("undock_angular_tolerance", 0.05);
  declare_parameter("max_retries", 3);
  declare_parameter("base_frame", "base_link");
  declare_parameter("fixed_frame", "odom");
  declare_parameter("dock_backwards", rclcpp::PARAMETER_BOOL);
  declare_parameter("dock_prestaging_tolerance", 0.5);
}

nav2_util::CallbackReturn
DockingServer::on_configure(const rclcpp_lifecycle::State & state)
{
  RCLCPP_INFO(get_logger(), "Configuring %s", get_name());
  auto node = shared_from_this();

  get_parameter("controller_frequency", controller_frequency_);
  get_parameter("initial_perception_timeout", initial_perception_timeout_);
  get_parameter("wait_charge_timeout", wait_charge_timeout_);
  get_parameter("dock_approach_timeout", dock_approach_timeout_);
  get_parameter("undock_linear_tolerance", undock_linear_tolerance_);
  get_parameter("undock_angular_tolerance", undock_angular_tolerance_);
  get_parameter("max_retries", max_retries_);
  get_parameter("base_frame", base_frame_);
  get_parameter("fixed_frame", fixed_frame_);
  get_parameter("dock_prestaging_tolerance", dock_prestaging_tolerance_);
  RCLCPP_INFO(get_logger(), "Controller frequency set to %.4fHz", controller_frequency_);

<<<<<<< HEAD
  bool dock_backwards{false};
=======
  bool dock_backwards = false;
>>>>>>> 867d1c31
  try {
    if (get_parameter("dock_backwards", dock_backwards)) {
      dock_backwards_ = dock_backwards;
      RCLCPP_WARN(get_logger(), "Parameter dock_backwards is deprecated. "
      "Please use the dock_direction parameter in your dock plugin instead.");
    }
  } catch (rclcpp::exceptions::ParameterUninitializedException & ex) {
  }

  vel_publisher_ = std::make_unique<nav2_util::TwistPublisher>(node, "cmd_vel", 1);
  tf2_buffer_ = std::make_shared<tf2_ros::Buffer>(node->get_clock());

  double action_server_result_timeout;
  nav2_util::declare_parameter_if_not_declared(
    node, "action_server_result_timeout", rclcpp::ParameterValue(10.0));
  get_parameter("action_server_result_timeout", action_server_result_timeout);
  rcl_action_server_options_t server_options = rcl_action_server_get_default_options();
  server_options.result_timeout.nanoseconds = RCL_S_TO_NS(action_server_result_timeout);

  // Create the action servers for dock / undock
  docking_action_server_ = std::make_unique<DockingActionServer>(
    node, "dock_robot",
    std::bind(&DockingServer::dockRobot, this),
    nullptr, std::chrono::milliseconds(500),
    true, server_options);

  undocking_action_server_ = std::make_unique<UndockingActionServer>(
    node, "undock_robot",
    std::bind(&DockingServer::undockRobot, this),
    nullptr, std::chrono::milliseconds(500),
    true, server_options);

  // Create composed utilities
  mutex_ = std::make_shared<std::mutex>();
  controller_ = std::make_unique<Controller>(node, tf2_buffer_, fixed_frame_, base_frame_);
  navigator_ = std::make_unique<Navigator>(node);
  dock_db_ = std::make_unique<DockDatabase>(mutex_);
  if (!dock_db_->initialize(node, tf2_buffer_)) {
    on_cleanup(state);
    return nav2_util::CallbackReturn::FAILURE;
  }

  return nav2_util::CallbackReturn::SUCCESS;
}

nav2_util::CallbackReturn
DockingServer::on_activate(const rclcpp_lifecycle::State & /*state*/)
{
  RCLCPP_INFO(get_logger(), "Activating %s", get_name());

  auto node = shared_from_this();

  tf2_listener_ = std::make_unique<tf2_ros::TransformListener>(*tf2_buffer_);
  dock_db_->activate();
  navigator_->activate();
  vel_publisher_->on_activate();
  docking_action_server_->activate();
  undocking_action_server_->activate();
  curr_dock_type_.clear();

  // Add callback for dynamic parameters
  dyn_params_handler_ = node->add_on_set_parameters_callback(
    std::bind(&DockingServer::dynamicParametersCallback, this, _1));

  // Create bond connection
  createBond();

  return nav2_util::CallbackReturn::SUCCESS;
}

nav2_util::CallbackReturn
DockingServer::on_deactivate(const rclcpp_lifecycle::State & /*state*/)
{
  RCLCPP_INFO(get_logger(), "Deactivating %s", get_name());

  docking_action_server_->deactivate();
  undocking_action_server_->deactivate();
  dock_db_->deactivate();
  navigator_->deactivate();
  vel_publisher_->on_deactivate();

  remove_on_set_parameters_callback(dyn_params_handler_.get());
  dyn_params_handler_.reset();
  tf2_listener_.reset();

  // Destroy bond connection
  destroyBond();

  return nav2_util::CallbackReturn::SUCCESS;
}

nav2_util::CallbackReturn
DockingServer::on_cleanup(const rclcpp_lifecycle::State & /*state*/)
{
  RCLCPP_INFO(get_logger(), "Cleaning up %s", get_name());
  tf2_buffer_.reset();
  docking_action_server_.reset();
  undocking_action_server_.reset();
  dock_db_.reset();
  navigator_.reset();
  curr_dock_type_.clear();
  controller_.reset();
  vel_publisher_.reset();
  dock_backwards_.reset();
  return nav2_util::CallbackReturn::SUCCESS;
}

nav2_util::CallbackReturn
DockingServer::on_shutdown(const rclcpp_lifecycle::State &)
{
  RCLCPP_INFO(get_logger(), "Shutting down %s", get_name());
  return nav2_util::CallbackReturn::SUCCESS;
}

template<typename ActionT>
void DockingServer::getPreemptedGoalIfRequested(
  typename std::shared_ptr<const typename ActionT::Goal> goal,
  const std::unique_ptr<nav2_util::SimpleActionServer<ActionT>> & action_server)
{
  if (action_server->is_preempt_requested()) {
    goal = action_server->accept_pending_goal();
  }
}

template<typename ActionT>
bool DockingServer::checkAndWarnIfCancelled(
  std::unique_ptr<nav2_util::SimpleActionServer<ActionT>> & action_server,
  const std::string & name)
{
  if (action_server->is_cancel_requested()) {
    RCLCPP_WARN(get_logger(), "Goal was cancelled. Cancelling %s action", name.c_str());
    return true;
  }
  return false;
}

template<typename ActionT>
bool DockingServer::checkAndWarnIfPreempted(
  std::unique_ptr<nav2_util::SimpleActionServer<ActionT>> & action_server,
  const std::string & name)
{
  if (action_server->is_preempt_requested()) {
    RCLCPP_WARN(get_logger(), "Goal was preempted. Cancelling %s action", name.c_str());
    return true;
  }
  return false;
}

void DockingServer::dockRobot()
{
  std::lock_guard<std::mutex> lock(*mutex_);
  action_start_time_ = this->now();
  rclcpp::Rate loop_rate(controller_frequency_);

  auto goal = docking_action_server_->get_current_goal();
  auto result = std::make_shared<DockRobot::Result>();
  result->success = false;

  if (!docking_action_server_ || !docking_action_server_->is_server_active()) {
    RCLCPP_DEBUG(get_logger(), "Action server unavailable or inactive. Stopping.");
    return;
  }

  if (checkAndWarnIfCancelled(docking_action_server_, "dock_robot")) {
    docking_action_server_->terminate_all();
    return;
  }

  getPreemptedGoalIfRequested(goal, docking_action_server_);
  Dock * dock{nullptr};
  num_retries_ = 0;

  try {
    // Get dock (instance and plugin information) from request
    if (goal->use_dock_id) {
      RCLCPP_INFO(
        get_logger(),
        "Attempting to dock robot at %s.", goal->dock_id.c_str());
      dock = dock_db_->findDock(goal->dock_id);
    } else {
      RCLCPP_INFO(
        get_logger(),
        "Attempting to dock robot at position (%0.2f, %0.2f).",
        goal->dock_pose.pose.position.x, goal->dock_pose.pose.position.y);
      dock = generateGoalDock(goal);
    }

    // Check if robot is docked or charging before proceeding, only applicable to charging docks
    if (dock->plugin->isCharger() && (dock->plugin->isDocked() || dock->plugin->isCharging())) {
      RCLCPP_INFO(
        get_logger(), "Robot is already docked and/or charging (if applicable), no need to dock");
      return;
    }

    // Send robot to its staging pose
    publishDockingFeedback(DockRobot::Feedback::NAV_TO_STAGING_POSE);
    const auto initial_staging_pose = dock->getStagingPose();
    const auto robot_pose = getRobotPoseInFrame(initial_staging_pose.header.frame_id);
    if (!goal->navigate_to_staging_pose ||
      utils::l2Norm(robot_pose.pose, initial_staging_pose.pose) < dock_prestaging_tolerance_)
    {
      RCLCPP_INFO(get_logger(), "Robot already within pre-staging pose tolerance for dock");
    } else {
      std::function<bool()> isPreempted = [this]() {
          return checkAndWarnIfCancelled(docking_action_server_, "dock_robot") ||
                 checkAndWarnIfPreempted(docking_action_server_, "dock_robot");
        };

      navigator_->goToPose(
        initial_staging_pose,
        rclcpp::Duration::from_seconds(goal->max_staging_time),
        isPreempted);
      RCLCPP_INFO(get_logger(), "Successful navigation to staging pose");
    }

    // Construct initial estimate of where the dock is located in fixed_frame
    auto dock_pose = utils::getDockPoseStamped(dock, rclcpp::Time(0));
    tf2_buffer_->transform(dock_pose, dock_pose, fixed_frame_);

    // Get initial detection of dock before proceeding to move
    doInitialPerception(dock, dock_pose);
    RCLCPP_INFO(get_logger(), "Successful initial dock detection");

    // Get the direction of the movement
    bool dock_backward = dock_backwards_.has_value() ?
      dock_backwards_.value() :
      (dock->plugin->getDockDirection() == opennav_docking_core::DockDirection::BACKWARD);

    // Docking control loop: while not docked, run controller
    rclcpp::Time dock_contact_time;
    while (rclcpp::ok()) {
      try {
        // Approach the dock using control law
        if (approachDock(dock, dock_pose, dock_backward)) {
          // We are docked, wait for charging to begin
          RCLCPP_INFO(
            get_logger(), "Made contact with dock, waiting for charge to start (if applicable).");
          if (waitForCharge(dock)) {
            if (dock->plugin->isCharger()) {
              RCLCPP_INFO(get_logger(), "Robot is charging!");
            } else {
              RCLCPP_INFO(get_logger(), "Docking was successful!");
            }
            result->success = true;
            result->num_retries = num_retries_;
            stashDockData(goal->use_dock_id, dock, true);
            publishZeroVelocity();
            docking_action_server_->succeeded_current(result);
            return;
          }
        }

        // Cancelled, preempted, or shutting down (recoverable errors throw DockingException)
        stashDockData(goal->use_dock_id, dock, false);
        publishZeroVelocity();
        docking_action_server_->terminate_all(result);
        return;
      } catch (opennav_docking_core::DockingException & e) {
        if (++num_retries_ > max_retries_) {
          RCLCPP_ERROR(get_logger(), "Failed to dock, all retries have been used");
          throw e;
        }
        RCLCPP_WARN(get_logger(), "Docking failed, will retry: %s", e.what());
      }

      // Reset to staging pose to try again
      if (!resetApproach(dock->getStagingPose(), dock_backward)) {
        // Cancelled, preempted, or shutting down
        stashDockData(goal->use_dock_id, dock, false);
        publishZeroVelocity();
        docking_action_server_->terminate_all(result);
        return;
      }
      RCLCPP_INFO(get_logger(), "Returned to staging pose, attempting docking again");
    }
  } catch (const tf2::TransformException & e) {
    result->error_msg = std::string("Transform error: ") + e.what();
    RCLCPP_ERROR(get_logger(), result->error_msg.c_str());
    result->error_code = DockRobot::Result::UNKNOWN;
  } catch (opennav_docking_core::DockNotInDB & e) {
    result->error_msg = e.what();
    RCLCPP_ERROR(get_logger(), result->error_msg.c_str());
    result->error_code = DockRobot::Result::DOCK_NOT_IN_DB;
  } catch (opennav_docking_core::DockNotValid & e) {
    result->error_msg = e.what();
    RCLCPP_ERROR(get_logger(), result->error_msg.c_str());
    result->error_code = DockRobot::Result::DOCK_NOT_VALID;
  } catch (opennav_docking_core::FailedToStage & e) {
    result->error_msg = e.what();
    RCLCPP_ERROR(get_logger(), result->error_msg.c_str());
    result->error_code = DockRobot::Result::FAILED_TO_STAGE;
  } catch (opennav_docking_core::FailedToDetectDock & e) {
    result->error_msg = e.what();
    RCLCPP_ERROR(get_logger(), result->error_msg.c_str());
    result->error_code = DockRobot::Result::FAILED_TO_DETECT_DOCK;
  } catch (opennav_docking_core::FailedToControl & e) {
    result->error_msg = e.what();
    RCLCPP_ERROR(get_logger(), result->error_msg.c_str());
    result->error_code = DockRobot::Result::FAILED_TO_CONTROL;
  } catch (opennav_docking_core::FailedToCharge & e) {
    result->error_msg = e.what();
    RCLCPP_ERROR(get_logger(), result->error_msg.c_str());
    result->error_code = DockRobot::Result::FAILED_TO_CHARGE;
  } catch (opennav_docking_core::DockingException & e) {
    result->error_msg = e.what();
    RCLCPP_ERROR(get_logger(), result->error_msg.c_str());
    result->error_code = DockRobot::Result::UNKNOWN;
  } catch (std::exception & e) {
    result->error_code = DockRobot::Result::UNKNOWN;
    result->error_msg = e.what();
    RCLCPP_ERROR(get_logger(), result->error_msg.c_str());
  }

  // Store dock state for later undocking and delete temp dock, if applicable
  stashDockData(goal->use_dock_id, dock, false);
  result->num_retries = num_retries_;
  publishZeroVelocity();
  docking_action_server_->terminate_current(result);
}

void DockingServer::stashDockData(bool use_dock_id, Dock * dock, bool successful)
{
  if (dock && successful) {
    curr_dock_type_ = dock->type;
  }

  if (!use_dock_id && dock) {
    delete dock;
    dock = nullptr;
  }
}

Dock * DockingServer::generateGoalDock(std::shared_ptr<const DockRobot::Goal> goal)
{
  auto dock = new Dock();
  dock->frame = goal->dock_pose.header.frame_id;
  dock->pose = goal->dock_pose.pose;
  dock->type = goal->dock_type;
  dock->plugin = dock_db_->findDockPlugin(dock->type);
  return dock;
}

void DockingServer::doInitialPerception(Dock * dock, geometry_msgs::msg::PoseStamped & dock_pose)
{
  publishDockingFeedback(DockRobot::Feedback::INITIAL_PERCEPTION);
  rclcpp::Rate loop_rate(controller_frequency_);
  auto start = this->now();
  auto timeout = rclcpp::Duration::from_seconds(initial_perception_timeout_);
  while (!dock->plugin->getRefinedPose(dock_pose, dock->id)) {
    if (this->now() - start > timeout) {
      throw opennav_docking_core::FailedToDetectDock("Failed initial dock detection");
    }

    if (checkAndWarnIfCancelled(docking_action_server_, "dock_robot") ||
      checkAndWarnIfPreempted(docking_action_server_, "dock_robot"))
    {
      return;
    }

    loop_rate.sleep();
  }
}

bool DockingServer::approachDock(
  Dock * dock, geometry_msgs::msg::PoseStamped & dock_pose, bool backward)
{
  rclcpp::Rate loop_rate(controller_frequency_);
  auto start = this->now();
  auto timeout = rclcpp::Duration::from_seconds(dock_approach_timeout_);

  while (rclcpp::ok()) {
    publishDockingFeedback(DockRobot::Feedback::CONTROLLING);

    // Stop and report success if connected to dock
    if (dock->plugin->isDocked() || (dock->plugin->isCharger() && dock->plugin->isCharging())) {
      return true;
    }

    // Stop if cancelled/preempted
    if (checkAndWarnIfCancelled(docking_action_server_, "dock_robot") ||
      checkAndWarnIfPreempted(docking_action_server_, "dock_robot"))
    {
      return false;
    }

    // Update perception
    if (!dock->plugin->getRefinedPose(dock_pose, dock->id)) {
      throw opennav_docking_core::FailedToDetectDock("Failed dock detection");
    }

    // Transform target_pose into base_link frame
    geometry_msgs::msg::PoseStamped target_pose = dock_pose;
    target_pose.header.stamp = rclcpp::Time(0);

    // The control law can get jittery when close to the end when atan2's can explode.
    // Thus, we backward project the controller's target pose a little bit after the
    // dock so that the robot never gets to the end of the spiral before its in contact
    // with the dock to stop the docking procedure.
    const double backward_projection = 0.25;
    const double yaw = tf2::getYaw(target_pose.pose.orientation);
    target_pose.pose.position.x += cos(yaw) * backward_projection;
    target_pose.pose.position.y += sin(yaw) * backward_projection;
    tf2_buffer_->transform(target_pose, target_pose, base_frame_);

    // Make sure that the target pose is pointing at the robot when moving backwards
    // This is to ensure that the robot doesn't try to dock from the wrong side
    if (backward) {
      target_pose.pose.orientation = nav2_util::geometry_utils::orientationAroundZAxis(
        tf2::getYaw(target_pose.pose.orientation) + M_PI);
    }

    // Compute and publish controls
    auto command = std::make_unique<geometry_msgs::msg::TwistStamped>();
    command->header.stamp = now();
    if (!controller_->computeVelocityCommand(target_pose.pose, command->twist, true, backward)) {
      throw opennav_docking_core::FailedToControl("Failed to get control");
    }
    vel_publisher_->publish(std::move(command));

    if (this->now() - start > timeout) {
      throw opennav_docking_core::FailedToControl(
              "Timed out approaching dock; dock nor charging (if applicable) detected");
    }

    loop_rate.sleep();
  }
  return false;
}

bool DockingServer::waitForCharge(Dock * dock)
{
  // This is a non-charger docking request
  if (!dock->plugin->isCharger()) {
    return true;
  }

  rclcpp::Rate loop_rate(controller_frequency_);
  auto start = this->now();
  auto timeout = rclcpp::Duration::from_seconds(wait_charge_timeout_);
  while (rclcpp::ok()) {
    publishDockingFeedback(DockRobot::Feedback::WAIT_FOR_CHARGE);

    if (dock->plugin->isCharging()) {
      return true;
    }

    if (checkAndWarnIfCancelled(docking_action_server_, "dock_robot") ||
      checkAndWarnIfPreempted(docking_action_server_, "dock_robot"))
    {
      return false;
    }

    if (this->now() - start > timeout) {
      throw opennav_docking_core::FailedToCharge("Timed out waiting for charge to start");
    }

    loop_rate.sleep();
  }
  return false;
}

bool DockingServer::resetApproach(
  const geometry_msgs::msg::PoseStamped & staging_pose, bool backward)
{
  rclcpp::Rate loop_rate(controller_frequency_);
  auto start = this->now();
  auto timeout = rclcpp::Duration::from_seconds(dock_approach_timeout_);
  while (rclcpp::ok()) {
    publishDockingFeedback(DockRobot::Feedback::INITIAL_PERCEPTION);

    // Stop if cancelled/preempted
    if (checkAndWarnIfCancelled(docking_action_server_, "dock_robot") ||
      checkAndWarnIfPreempted(docking_action_server_, "dock_robot"))
    {
      return false;
    }

    // Compute and publish command
    auto command = std::make_unique<geometry_msgs::msg::TwistStamped>();
    command->header.stamp = now();
    if (getCommandToPose(
        command->twist, staging_pose, undock_linear_tolerance_, undock_angular_tolerance_, false,
        !backward))
    {
      return true;
    }
    vel_publisher_->publish(std::move(command));

    if (this->now() - start > timeout) {
      throw opennav_docking_core::FailedToControl("Timed out resetting dock approach");
    }

    loop_rate.sleep();
  }
  return false;
}

bool DockingServer::getCommandToPose(
  geometry_msgs::msg::Twist & cmd, const geometry_msgs::msg::PoseStamped & pose,
  double linear_tolerance, double angular_tolerance, bool is_docking, bool backward)
{
  // Reset command to zero velocity
  cmd.linear.x = 0;
  cmd.angular.z = 0;

  // Determine if we have reached pose yet & stop
  geometry_msgs::msg::PoseStamped robot_pose = getRobotPoseInFrame(pose.header.frame_id);
  const double dist = std::hypot(
    robot_pose.pose.position.x - pose.pose.position.x,
    robot_pose.pose.position.y - pose.pose.position.y);
  const double yaw = angles::shortest_angular_distance(
    tf2::getYaw(robot_pose.pose.orientation), tf2::getYaw(pose.pose.orientation));
  if (dist < linear_tolerance && abs(yaw) < angular_tolerance) {
    return true;
  }

  // Transform target_pose into base_link frame
  geometry_msgs::msg::PoseStamped target_pose = pose;
  target_pose.header.stamp = rclcpp::Time(0);
  tf2_buffer_->transform(target_pose, target_pose, base_frame_);

  // Compute velocity command
  if (!controller_->computeVelocityCommand(target_pose.pose, cmd, is_docking, backward)) {
    throw opennav_docking_core::FailedToControl("Failed to get control");
  }

  // Command is valid, but target is not reached
  return false;
}

void DockingServer::undockRobot()
{
  std::lock_guard<std::mutex> lock(*mutex_);
  action_start_time_ = this->now();
  rclcpp::Rate loop_rate(controller_frequency_);

  auto goal = undocking_action_server_->get_current_goal();
  auto result = std::make_shared<UndockRobot::Result>();
  result->success = false;

  if (!undocking_action_server_ || !undocking_action_server_->is_server_active()) {
    RCLCPP_DEBUG(get_logger(), "Action server unavailable or inactive. Stopping.");
    return;
  }

  if (checkAndWarnIfCancelled(undocking_action_server_, "undock_robot")) {
    undocking_action_server_->terminate_all(result);
    return;
  }

  getPreemptedGoalIfRequested(goal, undocking_action_server_);
  auto max_duration = rclcpp::Duration::from_seconds(goal->max_undocking_time);

  try {
    // Get dock plugin information from request or docked state, reset state.
    std::string dock_type = curr_dock_type_;
    if (!goal->dock_type.empty()) {
      dock_type = goal->dock_type;
    }

    ChargingDock::Ptr dock = dock_db_->findDockPlugin(dock_type);
    if (!dock) {
      throw opennav_docking_core::DockNotValid("No dock information to undock from!");
    }
    RCLCPP_INFO(
      get_logger(),
      "Attempting to undock robot of dock type %s.", dock->getName().c_str());

    // Check if the robot is docked before proceeding
    if (dock->isCharger() && (!dock->isDocked() && !dock->isCharging())) {
      RCLCPP_INFO(get_logger(), "Robot is not in the dock, no need to undock");
      return;
    }

    bool dock_backward = dock_backwards_.has_value() ?
      dock_backwards_.value() :
      (dock->getDockDirection() == opennav_docking_core::DockDirection::BACKWARD);

    // Get "dock pose" by finding the robot pose
    geometry_msgs::msg::PoseStamped dock_pose = getRobotPoseInFrame(fixed_frame_);

    // Make sure that the staging pose is pointing in the same direction when moving backwards
    if (dock_backward) {
      dock_pose.pose.orientation = nav2_util::geometry_utils::orientationAroundZAxis(
        tf2::getYaw(dock_pose.pose.orientation) + M_PI);
    }

    // Get staging pose (in fixed frame)
    geometry_msgs::msg::PoseStamped staging_pose =
      dock->getStagingPose(dock_pose.pose, dock_pose.header.frame_id);

    // Control robot to staging pose
    rclcpp::Time loop_start = this->now();
    while (rclcpp::ok()) {
      // Stop if we exceed max duration
      auto timeout = rclcpp::Duration::from_seconds(goal->max_undocking_time);
      if (this->now() - loop_start > timeout) {
        throw opennav_docking_core::FailedToControl("Undocking timed out");
      }

      // Stop if cancelled/preempted
      if (checkAndWarnIfCancelled(undocking_action_server_, "undock_robot") ||
        checkAndWarnIfPreempted(undocking_action_server_, "undock_robot"))
      {
        publishZeroVelocity();
        undocking_action_server_->terminate_all(result);
        return;
      }

      // Don't control the robot until charging is disabled
      if (dock->isCharger() && !dock->disableCharging()) {
        loop_rate.sleep();
        continue;
      }

      // Get command to approach staging pose
      auto command = std::make_unique<geometry_msgs::msg::TwistStamped>();
      command->header.stamp = now();

      if (getCommandToPose(
          command->twist, staging_pose, undock_linear_tolerance_, undock_angular_tolerance_, false,
          !dock_backward))
      {
        RCLCPP_INFO(get_logger(), "Robot has reached staging pose");
        // Have reached staging_pose
        vel_publisher_->publish(std::move(command));
        if (!dock->isCharger() || dock->hasStoppedCharging()) {
          RCLCPP_INFO(get_logger(), "Robot has undocked!");
          result->success = true;
          curr_dock_type_.clear();
          publishZeroVelocity();
          undocking_action_server_->succeeded_current(result);
          return;
        }
        // Haven't stopped charging?
        throw opennav_docking_core::FailedToControl("Failed to control off dock");
      }

      // Publish command and sleep
      vel_publisher_->publish(std::move(command));
      loop_rate.sleep();
    }
  } catch (const tf2::TransformException & e) {
    result->error_msg = std::string("Transform error: ") + e.what();
    RCLCPP_ERROR(get_logger(), result->error_msg.c_str());
    result->error_code = DockRobot::Result::UNKNOWN;
  } catch (opennav_docking_core::DockNotValid & e) {
    result->error_msg = e.what();
    RCLCPP_ERROR(get_logger(), result->error_msg.c_str());
    result->error_code = DockRobot::Result::DOCK_NOT_VALID;
  } catch (opennav_docking_core::FailedToControl & e) {
    result->error_msg = e.what();
    RCLCPP_ERROR(get_logger(), result->error_msg.c_str());
    result->error_code = DockRobot::Result::FAILED_TO_CONTROL;
  } catch (opennav_docking_core::DockingException & e) {
    result->error_msg = e.what();
    RCLCPP_ERROR(get_logger(), result->error_msg.c_str());
    result->error_code = DockRobot::Result::UNKNOWN;
  } catch (std::exception & e) {
    result->error_msg = std::string("Internal error: ") + e.what();
    RCLCPP_ERROR(get_logger(), result->error_msg.c_str());
    result->error_code = DockRobot::Result::UNKNOWN;
  }

  publishZeroVelocity();
  undocking_action_server_->terminate_current(result);
}

geometry_msgs::msg::PoseStamped DockingServer::getRobotPoseInFrame(const std::string & frame)
{
  geometry_msgs::msg::PoseStamped robot_pose;
  robot_pose.header.frame_id = base_frame_;
  robot_pose.header.stamp = rclcpp::Time(0);
  tf2_buffer_->transform(robot_pose, robot_pose, frame);
  return robot_pose;
}

void DockingServer::publishZeroVelocity()
{
  auto cmd_vel = std::make_unique<geometry_msgs::msg::TwistStamped>();
  cmd_vel->header.stamp = now();
  vel_publisher_->publish(std::move(cmd_vel));
}

void DockingServer::publishDockingFeedback(uint16_t state)
{
  auto feedback = std::make_shared<DockRobot::Feedback>();
  feedback->state = state;
  feedback->docking_time = this->now() - action_start_time_;
  feedback->num_retries = num_retries_;
  docking_action_server_->publish_feedback(feedback);
}

rcl_interfaces::msg::SetParametersResult
DockingServer::dynamicParametersCallback(std::vector<rclcpp::Parameter> parameters)
{
  std::lock_guard<std::mutex> lock(*mutex_);

  rcl_interfaces::msg::SetParametersResult result;
  for (auto parameter : parameters) {
    const auto & type = parameter.get_type();
    const auto & name = parameter.get_name();

    if (type == ParameterType::PARAMETER_DOUBLE) {
      if (name == "controller_frequency") {
        controller_frequency_ = parameter.as_double();
      } else if (name == "initial_perception_timeout") {
        initial_perception_timeout_ = parameter.as_double();
      } else if (name == "wait_charge_timeout") {
        wait_charge_timeout_ = parameter.as_double();
      } else if (name == "undock_linear_tolerance") {
        undock_linear_tolerance_ = parameter.as_double();
      } else if (name == "undock_angular_tolerance") {
        undock_angular_tolerance_ = parameter.as_double();
      }
    } else if (type == ParameterType::PARAMETER_STRING) {
      if (name == "base_frame") {
        base_frame_ = parameter.as_string();
      } else if (name == "fixed_frame") {
        fixed_frame_ = parameter.as_string();
      }
    } else if (type == ParameterType::PARAMETER_INTEGER) {
      if (name == "max_retries") {
        max_retries_ = parameter.as_int();
      }
    }
  }

  result.successful = true;
  return result;
}

}  // namespace opennav_docking

#include "rclcpp_components/register_node_macro.hpp"

// Register the component with class_loader.
// This acts as a sort of entry point, allowing the component to be discoverable when its library
// is being loaded into a running process.
RCLCPP_COMPONENTS_REGISTER_NODE(opennav_docking::DockingServer)<|MERGE_RESOLUTION|>--- conflicted
+++ resolved
@@ -60,11 +60,7 @@
   get_parameter("dock_prestaging_tolerance", dock_prestaging_tolerance_);
   RCLCPP_INFO(get_logger(), "Controller frequency set to %.4fHz", controller_frequency_);
 
-<<<<<<< HEAD
-  bool dock_backwards{false};
-=======
   bool dock_backwards = false;
->>>>>>> 867d1c31
   try {
     if (get_parameter("dock_backwards", dock_backwards)) {
       dock_backwards_ = dock_backwards;

--- conflicted
+++ resolved
@@ -66,10 +66,6 @@
 
   RCLCPP_INFO(get_logger(), "Controller frequency set to %.4fHz", controller_frequency_);
 
-<<<<<<< HEAD
-  // Check the dock_backwards deprecated parameter
-=======
->>>>>>> 6e58fbe2
   bool dock_backwards = false;
   try {
     if (get_parameter("dock_backwards", dock_backwards)) {

--- conflicted
+++ resolved
@@ -209,23 +209,6 @@
 | dock_database  |  The filepath to the dock database to use for this environment | string |  N/A  |
 | docks  |  Instead of `dock_database`, the set of docks specified in the params file itself | vector<string> | N/A     |
 | navigator_bt_xml  | BT XML to use for Navigator, if non-default | string | ""     |
-<<<<<<< HEAD
-<<<<<<< HEAD
-<<<<<<< HEAD
-| controller.k_phi  | Ratio of the rate of change of angle relative to distance from the target. Much be > 0. | double | 3.0  |
-| controller.k_delta  |  Higher values result in converging to the target more quickly. | double | 2.0     |
-| controller.beta  |  Parameter to reduce linear velocity proportional to path curvature. Increasing this linearly reduces the velocity (v(t) = v_max / (1 + beta * |curv|^lambda)). | double | 0.4  |
-| controller.lambda  |  Parameter to reduce linear velocity proportional to path curvature. Increasing this exponentially reduces the velocity (v(t) = v_max / (1 + beta * |curv|^lambda)). | double | 2.0     |
-| controller.v_linear_min  |  Minimum velocity for approaching dock. | double | 0.1     |
-| controller.v_linear_max |  Maximum velocity for approaching dock. | double | 0.25    |
-| controller.v_angular_min |  Minimum angular velocity for approaching dock. | double | 0.15    |
-| controller.v_angular_max |  Maximum angular velocity for approaching dock. | double | 0.75    |
-| controller.slowdown_radius |  Radius to end goal to commense slow down. | double | 0.25     |
-=======
-=======
->>>>>>> 90a6c8d8 (Added collision detection for docking (#4752))
-=======
->>>>>>> 90a6c8d8
 | controller.k_phi  | Ratio of the rate of change in phi to the rate of change in r. Controls the convergence of the slow subsystem  | double | 3.0  |
 | controller.k_delta  | Constant factor applied to the heading error feedback. Controls the convergence of the fast subsystem | double | 2.0     |
 | controller.beta  | Constant factor applied to the path curvature. This value must be positive. Determines how fast the velocity drops when the curvature increases | double | 0.4  |

--- conflicted
+++ resolved
@@ -29,28 +29,17 @@
 // Forward declarations
 class LaserData;
 
-<<<<<<< HEAD
 /*
  * @class Laser
  * @brief Base class for laser sensor models
-=======
-/**
- * @class nav2_amcl::Laser
- * @brief An abstract laser model class
->>>>>>> 53c2d600
  */
 class Laser
 {
 public:
-<<<<<<< HEAD
-  /*
-   * @brief Laser constructor
-=======
   /**
    * @brief A Laser constructor
    * @param max_beams number of beams to use
    * @param map Map pointer to use
->>>>>>> 53c2d600
    */
   Laser(size_t max_beams, map_t * map);
 
@@ -59,7 +48,6 @@
    */
   virtual ~Laser();
 
-<<<<<<< HEAD
   /*
    * @brief Run a sensor update on laser
    * @param pf Particle filter to use
@@ -71,18 +59,6 @@
   /*
    * @brief Set the laser pose from an update
    * @param laser_pose Pose of the laser
-=======
-  /**
-   * @brief update based on new sensor data
-   * @param data Laser data to update using
-   * @return bool If successful
-   */
-  virtual bool sensorUpdate(pf_t * pf, LaserData * data) = 0;
-
-  /**
-   * @brief update laser pose
-   * @param laser_pose Laser pose
->>>>>>> 53c2d600
    */
   void SetLaserPose(pf_vector_t & laser_pose);
 

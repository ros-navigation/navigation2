<?xml version="1.0"?>
<?xml-model href="http://download.ros.org/schema/package_format3.xsd" schematypens="http://www.w3.org/2001/XMLSchema"?>
<package format="3">
  <name>nav2_amcl</name>
<<<<<<< HEAD
  <version>0.2.3</version>
=======
  <version>0.2.2</version>
>>>>>>> b629f552
  <description>
    <p>
      amcl is a probabilistic localization system for a robot moving in
      2D. It implements the adaptive (or KLD-sampling) Monte Carlo
      localization approach (as described by Dieter Fox), which uses a
      particle filter to track the pose of a robot against a known map.
    </p>
    <p>
      This node is derived, with thanks, from Andrew Howard's excellent
      'amcl' Player driver.
    </p>
  </description>
  <!-- <author>Brian P. Gerkey</author>
  <author>contradict@gmail.com</author> -->
  <maintainer email="mohammad.haghighipanah@intel.com">Mohammad Haghighipanah</maintainer>
  <license>LGPL-2.1-or-later</license>

  <buildtool_depend>ament_cmake</buildtool_depend>
  <build_depend>nav2_common</build_depend>
  <depend>rclcpp</depend>
  <depend>tf2_geometry_msgs</depend>
  <depend>geometry_msgs</depend>
  <depend>message_filters</depend>
  <depend>nav_msgs</depend>
  <depend>sensor_msgs</depend>
  <depend>std_srvs</depend>
  <depend>tf2_ros</depend>
  <depend>tf2</depend>
  <depend>nav2_util</depend>
  <depend>launch_ros</depend>
  <depend>launch_testing</depend>

  <test_depend>ament_lint_common</test_depend>
  <test_depend>ament_lint_auto</test_depend>
  <test_depend>ament_cmake_gtest</test_depend>
  <test_depend>ament_cmake_pytest</test_depend>
  <test_depend>launch</test_depend>
  <test_depend>launch_testing</test_depend>

  <export>
    <build_type>ament_cmake</build_type>
  </export>
</package><|MERGE_RESOLUTION|>--- conflicted
+++ resolved
@@ -2,11 +2,7 @@
 <?xml-model href="http://download.ros.org/schema/package_format3.xsd" schematypens="http://www.w3.org/2001/XMLSchema"?>
 <package format="3">
   <name>nav2_amcl</name>
-<<<<<<< HEAD
-  <version>0.2.3</version>
-=======
   <version>0.2.2</version>
->>>>>>> b629f552
   <description>
     <p>
       amcl is a probabilistic localization system for a robot moving in

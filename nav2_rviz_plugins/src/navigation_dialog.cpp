// Copyright (c) 2019 Intel Corporation
//
// Licensed under the Apache License, Version 2.0 (the "License");
// you may not use this file except in compliance with the License.
// You may obtain a copy of the License at
//
//     http://www.apache.org/licenses/LICENSE-2.0
//
// Unless required by applicable law or agreed to in writing, software
// distributed under the License is distributed on an "AS IS" BASIS,
// WITHOUT WARRANTIES OR CONDITIONS OF ANY KIND, either express or implied.
// See the License for the specific language governing permissions and
// limitations under the License.

#include <QtWidgets>

#include <memory>
#include <string>

#include "geometry_msgs/msg/pose_stamped.hpp"
#include "nav2_msgs/action/navigate_to_pose.hpp"
#include "nav2_rviz_plugins/navigation_dialog.hpp"

using namespace std::chrono_literals;

void
NavigationDialog::onCancelButtonPressed()
{
  auto future_cancel = action_client_->async_cancel_goal(goal_handle_);

  if (rclcpp::spin_until_future_complete(client_node_, future_cancel) !=
    rclcpp::executor::FutureReturnCode::SUCCESS)
  {
    RCLCPP_ERROR(client_node_->get_logger(), "Failed to cancel goal");
    return;
  }

  timer_.stop();
  hide();
}

NavigationDialog::NavigationDialog(QWidget * parent)
: QDialog(parent)
{
  auto options = rclcpp::NodeOptions().arguments(
    {"__node:=navigation_dialog_action_client"});
  client_node_ = std::make_shared<rclcpp::Node>("_", options);
  action_client_ = rclcpp_action::create_client<nav2_msgs::action::NavigateToPose>(client_node_,
      "NavigateToPose");
  goal_ = nav2_msgs::action::NavigateToPose::Goal();

  QPushButton * cancelButton = new QPushButton(tr("&Cancel"));
  cancelButton->setDefault(true);

  QHBoxLayout * layout = new QHBoxLayout;
  layout->addWidget(cancelButton);

  setMinimumWidth(120);
  setLayout(layout);
  setWindowTitle(tr("Navigating..."));
  setWindowFlags(Qt::Window | Qt::WindowTitleHint | Qt::CustomizeWindowHint);

  connect(cancelButton, SIGNAL(clicked()), this, SLOT(onCancelButtonPressed()));
}

void
NavigationDialog::timerEvent(QTimerEvent * event)
{
  if (event->timerId() == timer_.timerId()) {
    auto future_result = goal_handle_->async_result();

    if (rclcpp::spin_until_future_complete(client_node_, future_result, 1ms) ==
      rclcpp::executor::FutureReturnCode::TIMEOUT)
    {
      return;
    }

    auto wrapped_result = future_result.get();
    switch (wrapped_result.code) {
      case rclcpp_action::ResultCode::SUCCEEDED:
        timer_.stop();
        hide();
        return;

      case rclcpp_action::ResultCode::ABORTED:
      case rclcpp_action::ResultCode::CANCELED:
      default:
        timer_.stop();
        hide();
        return;
    }
  } else {
    QWidget::timerEvent(event);
  }
}

geometry_msgs::msg::Quaternion
NavigationDialog::orientationAroundZAxis(double angle)
{
  tf2::Quaternion q;
  q.setRPY(0, 0, angle);  // void returning function
  return tf2::toMsg(q);
}

bool
NavigationDialog::startNavigation(double x, double y, double theta, std::string & frame)
{
  auto pose = geometry_msgs::msg::PoseStamped();

  pose.header.stamp = rclcpp::Clock().now();
  pose.header.frame_id = frame;
  pose.pose.position.x = x;
  pose.pose.position.y = y;
  pose.pose.position.z = 0.0;
  pose.pose.orientation = orientationAroundZAxis(theta);

<<<<<<< HEAD
  auto is_action_server_ready = action_client_
    ->wait_for_action_server(std::chrono::seconds(timeout));
=======
  auto is_action_server_ready = action_client_->wait_for_action_server(std::chrono::seconds(timeout));
>>>>>>> 25e91892
  if (!is_action_server_ready) {
    RCLCPP_ERROR(client_node_->get_logger(), "NavigateToPose action server is not available."
      " Check if the simulator or the robot is running. Make sure the initial pose is set.");
    return false;
  }

  // Send the goal pose
  goal_.pose = pose;

  // Enable result awareness by providing an empty lambda function
  auto send_goal_options =
    rclcpp_action::Client<nav2_msgs::action::NavigateToPose>::SendGoalOptions();
  send_goal_options.result_callback = [](auto) {};

  auto future_goal_handle = action_client_->async_send_goal(goal_, send_goal_options);
  if (rclcpp::spin_until_future_complete(client_node_,
    future_goal_handle, std::chrono::seconds(timeout)) !=
    rclcpp::executor::FutureReturnCode::SUCCESS)
  {
    RCLCPP_ERROR(client_node_->get_logger(), "Send goal call failed."
      " Check if the simulator or the robot is running. Make sure the initial pose is set.");
    return false;
  }

  // Get the goal handle and save so that we can check on completion in the timer callback
  goal_handle_ = future_goal_handle.get();
  if (!goal_handle_) {
    RCLCPP_ERROR(client_node_->get_logger(), "Goal was rejected by server");
    return false;
  }

  timer_.start(100, this);
  return true;
}<|MERGE_RESOLUTION|>--- conflicted
+++ resolved
@@ -114,12 +114,9 @@
   pose.pose.position.z = 0.0;
   pose.pose.orientation = orientationAroundZAxis(theta);
 
-<<<<<<< HEAD
   auto is_action_server_ready = action_client_
     ->wait_for_action_server(std::chrono::seconds(timeout));
-=======
   auto is_action_server_ready = action_client_->wait_for_action_server(std::chrono::seconds(timeout));
->>>>>>> 25e91892
   if (!is_action_server_ready) {
     RCLCPP_ERROR(client_node_->get_logger(), "NavigateToPose action server is not available."
       " Check if the simulator or the robot is running. Make sure the initial pose is set.");

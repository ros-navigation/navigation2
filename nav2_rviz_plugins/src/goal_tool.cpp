// Copyright (c) 2019 Intel Corporation
//
// Licensed under the Apache License, Version 2.0 (the "License");
// you may not use this file except in compliance with the License.
// You may obtain a copy of the License at
//
//     http://www.apache.org/licenses/LICENSE-2.0
//
// Unless required by applicable law or agreed to in writing, software
// distributed under the License is distributed on an "AS IS" BASIS,
// WITHOUT WARRANTIES OR CONDITIONS OF ANY KIND, either express or implied.
// See the License for the specific language governing permissions and
// limitations under the License.

#include "nav2_rviz_plugins/goal_tool.hpp"

#include <memory>
#include <string>

#include "nav2_rviz_plugins/goal_common.hpp"
#include "rviz_common/display_context.hpp"
#include "rviz_common/load_resource.hpp"

namespace nav2_rviz_plugins
{

GoalTool::GoalTool()
: rviz_default_plugins::tools::PoseTool()
{
  shortcut_key_ = 'g';
}

GoalTool::~GoalTool()
{
}

void GoalTool::onInitialize()
{
  PoseTool::onInitialize();
  setName("Navigation2 Goal");
  setIcon(rviz_common::loadPixmap("package://nav2_rviz_plugins/icons/SetGoal.png"));
}

void
GoalTool::onPoseSet(double x, double y, double theta)
{
<<<<<<< HEAD
  std::string fixed_frame = context_->getFixedFrame().toStdString();
  if (navigation_dialog_->startNavigation(x, y, theta, fixed_frame)) {
    navigation_dialog_->show();
    navigation_dialog_->raise();
    navigation_dialog_->activateWindow();
  }
=======
  // Set goal pose on global object GoalUpdater to update nav2 Panel
  GoalUpdater.setGoal(x, y, theta, context_->getFixedFrame());
>>>>>>> b629f552
}

}  // namespace nav2_rviz_plugins

#include <pluginlib/class_list_macros.hpp>  // NOLINT
PLUGINLIB_EXPORT_CLASS(nav2_rviz_plugins::GoalTool, rviz_common::Tool)<|MERGE_RESOLUTION|>--- conflicted
+++ resolved
@@ -44,17 +44,8 @@
 void
 GoalTool::onPoseSet(double x, double y, double theta)
 {
-<<<<<<< HEAD
-  std::string fixed_frame = context_->getFixedFrame().toStdString();
-  if (navigation_dialog_->startNavigation(x, y, theta, fixed_frame)) {
-    navigation_dialog_->show();
-    navigation_dialog_->raise();
-    navigation_dialog_->activateWindow();
-  }
-=======
   // Set goal pose on global object GoalUpdater to update nav2 Panel
   GoalUpdater.setGoal(x, y, theta, context_->getFixedFrame());
->>>>>>> b629f552
 }
 
 }  // namespace nav2_rviz_plugins

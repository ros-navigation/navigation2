// Copyright (c) 2019 Intel Corporation
//
// Licensed under the Apache License, Version 2.0 (the "License");
// you may not use this file except in compliance with the License.
// You may obtain a copy of the License at
//
//     http://www.apache.org/licenses/LICENSE-2.0
//
// Unless required by applicable law or agreed to in writing, software
// distributed under the License is distributed on an "AS IS" BASIS,
// WITHOUT WARRANTIES OR CONDITIONS OF ANY KIND, either express or implied.
// See the License for the specific language governing permissions and
// limitations under the License.

#ifndef NAV2_UTIL__GEOMETRY_UTILS_HPP_
#define NAV2_UTIL__GEOMETRY_UTILS_HPP_

#include <cmath>

#include "geometry_msgs/msg/pose.hpp"
#include "geometry_msgs/msg/pose_stamped.hpp"
#include "geometry_msgs/msg/point.hpp"
#include "geometry_msgs/msg/quaternion.hpp"
#include "tf2_geometry_msgs/tf2_geometry_msgs.h"
#include "nav_msgs/msg/path.hpp"

namespace nav2_util
{
namespace geometry_utils
{

/**
 * @brief Get a geometry_msgs Quaternion from a yaw angle
 * @param angle Yaw angle to generate a quaternion from
 * @return geometry_msgs Quaternion
 */
inline geometry_msgs::msg::Quaternion orientationAroundZAxis(double angle)
{
  tf2::Quaternion q;
  q.setRPY(0, 0, angle);  // void returning function
  return tf2::toMsg(q);
}

/**
 * @brief Get the L2 distance between 2 geometry_msgs::Points
 * @param pos1 First point
 * @param pos1 Second point
 * @return double L2 distance
 */
inline double euclidean_distance(
  const geometry_msgs::msg::Point & pos1,
  const geometry_msgs::msg::Point & pos2)
{
  double dx = pos1.x - pos2.x;
  double dy = pos1.y - pos2.y;
  double dz = pos1.z - pos2.z;
  return std::sqrt(dx * dx + dy * dy + dz * dz);
}

/**
 * @brief Get the L2 distance between 2 geometry_msgs::Poses
 * @param pos1 First pose
 * @param pos1 Second pose
 * @return double L2 distance
 */
inline double euclidean_distance(
  const geometry_msgs::msg::Pose & pos1,
  const geometry_msgs::msg::Pose & pos2)
{
  double dx = pos1.position.x - pos2.position.x;
  double dy = pos1.position.y - pos2.position.y;
  double dz = pos1.position.z - pos2.position.z;
  return std::sqrt(dx * dx + dy * dy + dz * dz);
}

/**
 * @brief Get the L2 distance between 2 geometry_msgs::PoseStamped
 * @param pos1 First pose
 * @param pos1 Second pose
 * @return double L2 distance
 */
inline double euclidean_distance(
  const geometry_msgs::msg::PoseStamped & pos1,
  const geometry_msgs::msg::PoseStamped & pos2)
{
  return euclidean_distance(pos1.pose, pos2.pose);
}

/**
<<<<<<< HEAD
 * Find element in iterator with the minimum calculated value
 */
template<typename Iter, typename Getter>
inline Iter min_by(Iter begin, Iter end, Getter getCompareVal)
{
  if (begin == end) {
    return end;
  }
  auto lowest = getCompareVal(*begin);
  Iter lowest_it = begin;
  for (Iter it = ++begin; it != end; ++it) {
    auto comp = getCompareVal(*it);
    if (comp < lowest) {
      lowest = comp;
      lowest_it = it;
    }
  }
  return lowest_it;
}

/**

=======
>>>>>>> 81e1c7d0
 * @brief Calculate the length of the provided path, starting at the provided index
 * @param path Path containing the poses that are planned
 * @param start_index Optional argument specifying the starting index for
 * the calculation of path length. Provide this if you want to calculate length of a
 * subset of the path.
 * @return double Path length
 */
inline double calculate_path_length(const nav_msgs::msg::Path & path, size_t start_index = 0)
{
  if (start_index >= path.poses.size() - 1) {
    return 0.0;
  }
  double path_length = 0.0;
  for (size_t idx = start_index; idx < path.poses.size() - 1; ++idx) {
    path_length += euclidean_distance(path.poses[idx].pose, path.poses[idx + 1].pose);
  }
  return path_length;
}

}  // namespace geometry_utils
}  // namespace nav2_util

#endif  // NAV2_UTIL__GEOMETRY_UTILS_HPP_<|MERGE_RESOLUTION|>--- conflicted
+++ resolved
@@ -87,7 +87,6 @@
 }
 
 /**
-<<<<<<< HEAD
  * Find element in iterator with the minimum calculated value
  */
 template<typename Iter, typename Getter>
@@ -109,9 +108,6 @@
 }
 
 /**
-
-=======
->>>>>>> 81e1c7d0
  * @brief Calculate the length of the provided path, starting at the provided index
  * @param path Path containing the poses that are planned
  * @param start_index Optional argument specifying the starting index for

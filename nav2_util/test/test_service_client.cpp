--- conflicted
+++ resolved
@@ -50,11 +50,7 @@
   std::vector<std::string> introspection_modes = {
     "disabled", "metadata", "contents"
   };
-<<<<<<< HEAD
-  for (const auto & mode : introspection_modes) {
-=======
   for(const auto & mode : introspection_modes) {
->>>>>>> 711817f9
     auto node = rclcpp::Node::make_shared("test_node" + mode);
     node->declare_parameter("service_introspection_mode", mode);
     TestServiceClient t("bar", node, true);
@@ -118,17 +114,10 @@
   // Define service server
   auto service_node = rclcpp::Node::make_shared("service_node");
   auto service = service_node->create_service<std_srvs::srv::Empty>(
-<<<<<<< HEAD
-    "empty_srv",
-    [&a](std_srvs::srv::Empty::Request::SharedPtr, std_srvs::srv::Empty::Response::SharedPtr) {
-      a = 1;
-    });
-=======
   "empty_srv",
     [&a](std_srvs::srv::Empty::Request::SharedPtr, std_srvs::srv::Empty::Response::SharedPtr) {
       a = 1;
   });
->>>>>>> 711817f9
   auto srv_thread = std::thread([&]() {rclcpp::spin(service_node);});
   // Define service client
   auto node = rclcpp::Node::make_shared("test_node");

cmake_minimum_required(VERSION 3.5)
project(nav2_util)

find_package(ament_cmake REQUIRED)
find_package(bond REQUIRED)
find_package(bondcpp REQUIRED)
find_package(geometry_msgs REQUIRED)
find_package(lifecycle_msgs REQUIRED)
find_package(nav2_common REQUIRED)
find_package(nav2_msgs REQUIRED)
find_package(nav_msgs REQUIRED)
find_package(rcl_interfaces REQUIRED)
find_package(rclcpp REQUIRED)
find_package(rclcpp_action REQUIRED)
find_package(rclcpp_lifecycle REQUIRED)
find_package(std_msgs REQUIRED)
find_package(tf2 REQUIRED)
find_package(tf2_geometry_msgs REQUIRED)
<<<<<<< HEAD
find_package(bondcpp REQUIRED)
find_package(bond REQUIRED)
find_package(action_msgs REQUIRED)
find_package(pluginlib REQUIRED)

set(dependencies
    nav2_msgs
    tf2_ros
    tf2
    tf2_geometry_msgs
    geometry_msgs
    nav_msgs
    rclcpp
    lifecycle_msgs
    rclcpp_action
    rclcpp_lifecycle
    bondcpp
    bond
    action_msgs
    pluginlib
)
=======
find_package(tf2_msgs REQUIRED)
find_package(tf2_ros REQUIRED)
>>>>>>> c7a5cc56

nav2_package()

set(library_name ${PROJECT_NAME}_core)

add_subdirectory(src)

install(DIRECTORY include/
  DESTINATION include/${PROJECT_NAME}
)

if(BUILD_TESTING)
  find_package(ament_lint_auto REQUIRED)
  find_package(ament_cmake_pytest REQUIRED)
  # skip copyright linting
  set(ament_cmake_copyright_FOUND TRUE)
  ament_lint_auto_find_test_dependencies()

  find_package(ament_cmake_gtest REQUIRED)
  add_subdirectory(test)
endif()

ament_export_include_directories(include/${PROJECT_NAME})
ament_export_libraries(${library_name})
ament_export_dependencies(
  bondcpp
  geometry_msgs
  lifecycle_msgs
  nav2_msgs
  nav_msgs
  rcl_interfaces
  rclcpp
  rclcpp_action
  rclcpp_lifecycle
  std_msgs
  tf2
  tf2_geometry_msgs
  tf2_ros
)
ament_export_targets(${library_name})

ament_package()<|MERGE_RESOLUTION|>--- conflicted
+++ resolved
@@ -16,32 +16,9 @@
 find_package(std_msgs REQUIRED)
 find_package(tf2 REQUIRED)
 find_package(tf2_geometry_msgs REQUIRED)
-<<<<<<< HEAD
-find_package(bondcpp REQUIRED)
-find_package(bond REQUIRED)
-find_package(action_msgs REQUIRED)
-find_package(pluginlib REQUIRED)
-
-set(dependencies
-    nav2_msgs
-    tf2_ros
-    tf2
-    tf2_geometry_msgs
-    geometry_msgs
-    nav_msgs
-    rclcpp
-    lifecycle_msgs
-    rclcpp_action
-    rclcpp_lifecycle
-    bondcpp
-    bond
-    action_msgs
-    pluginlib
-)
-=======
 find_package(tf2_msgs REQUIRED)
 find_package(tf2_ros REQUIRED)
->>>>>>> c7a5cc56
+find_package(pluginlib REQUIRED)
 
 nav2_package()
 
@@ -80,6 +57,7 @@
   tf2
   tf2_geometry_msgs
   tf2_ros
+  pluginlib
 )
 ament_export_targets(${library_name})
 

# Copyright (c) 2021, Matthew Booker
#
# Licensed under the Apache License, Version 2.0 (the "License");
# you may not use this file except in compliance with the License.
# You may obtain a copy of the License at
#
#     http://www.apache.org/licenses/LICENSE-2.0
#
# Unless required by applicable law or agreed to in writing, software
# distributed under the License is distributed on an "AS IS" BASIS,
# WITHOUT WARRANTIES OR CONDITIONS OF ANY KIND, either express or implied.
# See the License for the specific language governing permissions and
# limitations under the License. Reserved.

import argparse
from datetime import datetime
import json
import logging
from pathlib import Path
import time
from typing import Any, cast, Dict, List, TypedDict

import constants
<<<<<<< HEAD
from lattice_generator import LatticeGenerator
=======
from lattice_generator import ConfigDict, LatticeGenerator
>>>>>>> 240218f4
import matplotlib.pyplot as plt
import numpy as np
from trajectory import Trajectory

logging.basicConfig(level=logging.INFO)
logger = logging.getLogger(__name__)


class HeaderDict(TypedDict):
    version: float
    date_generated: str
    lattice_metadata: Dict[str, Any]
    primitives: List[Dict[str, Any]]


def handle_arg_parsing() -> argparse.Namespace:
    """
    Handle the parsing of arguments.

    Returns
    -------
    argparse.Namespace
        An object containing all parsed arguments

    """
    parser = argparse.ArgumentParser(
        description="Generate motionprimitives for Nav2's State Lattice Planner"
    )
    parser.add_argument(
        '--config',
        type=Path,
        default='./config.json',
        help='The config file containing the ' 'parameters to be used',
    )
    parser.add_argument(
        '--output',
        type=Path,
        default='./output.json',
        help='The output file containing the ' 'trajectory data',
    )
    parser.add_argument(
        '--visualizations',
        type=Path,
        default='./visualizations',
        help='The output folder where the '
        'visualizations of the trajectories will be saved',
    )

    return parser.parse_args()


def create_heading_angle_list(minimal_set_trajectories: Dict[float, List[Trajectory]]
                              ) -> List[float]:
    """
    Create a sorted list of heading angles from the minimal trajectory set.

    Args:
    ----
    minimal_set_trajectories: dict
        The minimal spanning set

    Returns
    -------
    list
        A sorted list of heading angles

    """
    heading_angles = set(minimal_set_trajectories.keys())
    return sorted(heading_angles, key=lambda x: (x < 0, x))


def read_config(config_path: Path) -> ConfigDict:
    """
    Read in the user defined parameters via JSON.

    Args:
    ----
    config_path: Path
        Path to the config file

    Returns
    -------
    dict
        Dictionary containing the user defined parameters

    """
    with open(config_path) as config_file:
        config = json.load(config_file)

    return cast(ConfigDict, config)


def create_header(config: ConfigDict, minimal_set_trajectories: Dict[float, List[Trajectory]]
                  ) -> HeaderDict:
    """
    Create a dict containing all the fields to populate the header with.

    Args:
    ----
    config: dict
        The dict containing user specified parameters
    minimal_set_trajectories: dict
        The minimal spanning set

    Returns
    -------
    dict
        A dictionary containing the fields to populate the header with

    """
    header_dict: HeaderDict = {
        'version': constants.VERSION,
        'date_generated': datetime.today().strftime('%Y-%m-%d'),
        'lattice_metadata': {},
        'primitives': [],
    }

    for key, value in config.items():
        header_dict['lattice_metadata'][key] = value

    heading_angles = create_heading_angle_list(minimal_set_trajectories)
    adjusted_heading_angles = [
        angle + 2 * np.pi if angle < 0 else angle for angle in heading_angles
    ]

    header_dict['lattice_metadata']['heading_angles'] = adjusted_heading_angles

    return header_dict


def write_to_json(
    output_path: Path, minimal_set_trajectories: Dict[float, List[Trajectory]], config: ConfigDict
) -> None:
    """
    Write the minimal spanning set to an output file.

    Args:
    ----
    output_path: Path
        The output file for the json data
    minimal_set_trajectories: dict
        The minimal spanning set
    config: dict
        The dict containing user specified parameters

    """
    output_dict = create_header(config, minimal_set_trajectories)

    trajectory_start_angles = list(minimal_set_trajectories.keys())

    heading_angle_list = create_heading_angle_list(minimal_set_trajectories)
    heading_lookup = {angle: idx for idx, angle in enumerate(heading_angle_list)}

    idx = 0
    for start_angle in sorted(trajectory_start_angles, key=lambda x: (x < 0, x)):

        for trajectory in sorted(
            minimal_set_trajectories[start_angle], key=lambda x: x.parameters.end_angle
        ):

            traj_info: Dict[str, Any] = {}
            traj_info['trajectory_id'] = idx
            traj_info['start_angle_index'] = heading_lookup[
                trajectory.parameters.start_angle
            ]
            traj_info['end_angle_index'] = heading_lookup[
                trajectory.parameters.end_angle
            ]
            traj_info['left_turn'] = bool(trajectory.parameters.left_turn)
            traj_info['trajectory_radius'] = trajectory.parameters.turning_radius
            traj_info['trajectory_length'] = round(
                trajectory.parameters.total_length, 5
            )
            traj_info['arc_length'] = round(trajectory.parameters.arc_length, 5)
            traj_info['straight_length'] = round(
                trajectory.parameters.start_straight_length
                + trajectory.parameters.end_straight_length,
                5,
            )
            traj_info['poses'] = trajectory.path.to_output_format()

            output_dict['primitives'].append(traj_info)
            idx += 1

    output_dict['lattice_metadata']['number_of_trajectories'] = idx

    with open(output_path, 'w') as output_file:
        json.dump(output_dict, output_file, indent='\t')


def save_visualizations(
    visualizations_folder: Path, minimal_set_trajectories: Dict[float, List[Trajectory]]
) -> None:
    """
    Draw the visualizations for every trajectory and save it as an image.

    Args:
    ----
    visualizations_folder: Path
        The path to the folder for where to save the images
    minimal_set_trajectories: dict
        The minimal spanning set

    """
    # Create the directory if it doesn't exist
    visualizations_folder.mkdir(exist_ok=True)

    for start_angle in minimal_set_trajectories.keys():

        for trajectory in minimal_set_trajectories[start_angle]:
            plt.plot(trajectory.path.xs, trajectory.path.ys, 'b')

    plt.grid(True)
    plt.axis('square')
    left_x, right_x = plt.xlim()
    left_y, right_y = plt.ylim()

    output_path = visualizations_folder / 'all_trajectories.png'
    plt.savefig(output_path)
    plt.clf()

    for start_angle in minimal_set_trajectories.keys():

        angle_in_deg = np.rad2deg(start_angle)

        if start_angle < 0 or start_angle > np.pi / 2:
            continue

        for trajectory in minimal_set_trajectories[start_angle]:
            plt.plot(trajectory.path.xs, trajectory.path.ys, 'b')
            plt.xlim(left_x, right_x)
            plt.ylim(left_y, right_y)

        plt.grid(True)

        output_path = visualizations_folder / f'{angle_in_deg}.png'
        plt.savefig(output_path)
        plt.clf()


if __name__ == '__main__':

    args = handle_arg_parsing()
    config = read_config(args.config)

    start = time.time()
    lattice_gen = LatticeGenerator(config)
    minimal_set_trajectories = lattice_gen.run()
    print(f'Finished Generating. Took {time.time() - start} seconds')

    write_to_json(args.output, minimal_set_trajectories, config)
    save_visualizations(args.visualizations, minimal_set_trajectories)<|MERGE_RESOLUTION|>--- conflicted
+++ resolved
@@ -21,11 +21,7 @@
 from typing import Any, cast, Dict, List, TypedDict
 
 import constants
-<<<<<<< HEAD
-from lattice_generator import LatticeGenerator
-=======
 from lattice_generator import ConfigDict, LatticeGenerator
->>>>>>> 240218f4
 import matplotlib.pyplot as plt
 import numpy as np
 from trajectory import Trajectory

// Copyright (c) 2020, Samsung Research America
//
// Licensed under the Apache License, Version 2.0 (the "License");
// you may not use this file except in compliance with the License.
// You may obtain a copy of the License at
//
//     http://www.apache.org/licenses/LICENSE-2.0
//
// Unless required by applicable law or agreed to in writing, software
// distributed under the License is distributed on an "AS IS" BASIS,
// WITHOUT WARRANTIES OR CONDITIONS OF ANY KIND, either express or implied.
// See the License for the specific language governing permissions and
// limitations under the License. Reserved.

#include <math.h>
#include <memory>
#include <string>
#include <vector>
#include <limits>

#include "gtest/gtest.h"
#include "rclcpp/rclcpp.hpp"
#include "nav2_costmap_2d/costmap_2d.hpp"
#include "nav2_costmap_2d/costmap_subscriber.hpp"
#include "nav2_util/lifecycle_node.hpp"
#include "nav2_smac_planner/node_hybrid.hpp"
#include "nav2_smac_planner/node_lattice.hpp"
#include "nav2_smac_planner/a_star.hpp"
#include "nav2_smac_planner/collision_checker.hpp"
#include "ament_index_cpp/get_package_share_directory.hpp"

class RclCppFixture
{
public:
  RclCppFixture() {rclcpp::init(0, nullptr);}
  ~RclCppFixture() {rclcpp::shutdown();}
};
RclCppFixture g_rclcppfixture;

TEST(AStarTest, test_a_star_2d)
{
  auto lnode = std::make_shared<rclcpp_lifecycle::LifecycleNode>("test");
  nav2_smac_planner::SearchInfo info;
  nav2_smac_planner::AStarAlgorithm<nav2_smac_planner::Node2D> a_star(
    nav2_smac_planner::MotionModel::TWOD, info);
  int max_iterations = 10000;
  float tolerance = 0.0;
  float some_tolerance = 20.0;
  int it_on_approach = 10;
  double max_planning_time = 120.0;
  int num_it = 0;

  a_star.initialize(false, max_iterations, it_on_approach, max_planning_time, 0.0, 1);

  nav2_costmap_2d::Costmap2D * costmapA =
    new nav2_costmap_2d::Costmap2D(100, 100, 0.1, 0.0, 0.0, 0);
  // island in the middle of lethal cost to cross
  for (unsigned int i = 40; i <= 60; ++i) {
    for (unsigned int j = 40; j <= 60; ++j) {
      costmapA->setCost(i, j, 254);
    }
  }

  // functional case testing
  std::unique_ptr<nav2_smac_planner::GridCollisionChecker> checker =
    std::make_unique<nav2_smac_planner::GridCollisionChecker>(costmapA, 1, lnode);
  checker->setFootprint(nav2_costmap_2d::Footprint(), true, 0.0);
  a_star.setCollisionChecker(checker.get());
  a_star.setStart(20u, 20u, 0);
  a_star.setGoal(80u, 80u, 0);
  nav2_smac_planner::Node2D::CoordinateVector path;
  EXPECT_TRUE(a_star.createPath(path, num_it, tolerance));
  EXPECT_EQ(num_it, 2414);

  // check path is the right size and collision free
  EXPECT_EQ(path.size(), 82u);
  for (unsigned int i = 0; i != path.size(); i++) {
    EXPECT_EQ(costmapA->getCost(path[i].x, path[i].y), 0);
  }

  // setting non-zero dim 3 for 2D search
  EXPECT_THROW(a_star.setGoal(0, 0, 10), std::runtime_error);
  EXPECT_THROW(a_star.setStart(0, 0, 10), std::runtime_error);

  path.clear();
  // failure cases with invalid inputs
  nav2_smac_planner::AStarAlgorithm<nav2_smac_planner::Node2D> a_star_2(
    nav2_smac_planner::MotionModel::TWOD, info);
  a_star_2.initialize(false, max_iterations, it_on_approach, max_planning_time, 0, 1);
  num_it = 0;
  EXPECT_THROW(a_star_2.createPath(path, num_it, tolerance), std::runtime_error);
  a_star_2.setCollisionChecker(checker.get());
  num_it = 0;
  EXPECT_THROW(a_star_2.createPath(path, num_it, tolerance), std::runtime_error);
  a_star_2.setStart(0, 0, 0);  // valid
  a_star_2.setGoal(50, 50, 0);  // invalid
  num_it = 0;
  EXPECT_THROW(a_star_2.createPath(path, num_it, tolerance), std::runtime_error);
  num_it = 0;
  // invalid goal but liberal tolerance
  a_star_2.setStart(20, 20, 0);  // valid
  a_star_2.setGoal(50, 50, 0);  // invalid
  EXPECT_TRUE(a_star_2.createPath(path, num_it, some_tolerance));
  EXPECT_EQ(path.size(), 21u);
  for (unsigned int i = 0; i != path.size(); i++) {
    EXPECT_EQ(costmapA->getCost(path[i].x, path[i].y), 0);
  }

  EXPECT_TRUE(a_star_2.getStart() != nullptr);
  EXPECT_TRUE(a_star_2.getGoal() != nullptr);
  EXPECT_EQ(a_star_2.getSizeX(), 100u);
  EXPECT_EQ(a_star_2.getSizeY(), 100u);
  EXPECT_EQ(a_star_2.getSizeDim3(), 1u);
  EXPECT_EQ(a_star_2.getToleranceHeuristic(), 20.0);
  EXPECT_EQ(a_star_2.getOnApproachMaxIterations(), 10);

  delete costmapA;
}

TEST(AStarTest, test_a_star_se2)
{
  auto lnode = std::make_shared<rclcpp_lifecycle::LifecycleNode>("test");
  nav2_smac_planner::SearchInfo info;
  info.change_penalty = 0.1;
  info.non_straight_penalty = 1.1;
  info.reverse_penalty = 2.0;
  info.minimum_turning_radius = 8;  // in grid coordinates
  info.retrospective_penalty = 0.015;
  info.analytic_expansion_max_length = 20.0;  // in grid coordinates
  info.analytic_expansion_ratio = 3.5;
  unsigned int size_theta = 72;
  info.cost_penalty = 1.7;
  nav2_smac_planner::AStarAlgorithm<nav2_smac_planner::NodeHybrid> a_star(
    nav2_smac_planner::MotionModel::DUBIN, info);
  int max_iterations = 10000;
  float tolerance = 10.0;
  int it_on_approach = 10;
  double max_planning_time = 120.0;
  int num_it = 0;

  a_star.initialize(false, max_iterations, it_on_approach, max_planning_time, 401, size_theta);

  nav2_costmap_2d::Costmap2D * costmapA =
    new nav2_costmap_2d::Costmap2D(100, 100, 0.1, 0.0, 0.0, 0);
  // island in the middle of lethal cost to cross
  for (unsigned int i = 40; i <= 60; ++i) {
    for (unsigned int j = 40; j <= 60; ++j) {
      costmapA->setCost(i, j, 254);
    }
  }

  std::unique_ptr<nav2_smac_planner::GridCollisionChecker> checker =
    std::make_unique<nav2_smac_planner::GridCollisionChecker>(costmapA, size_theta, lnode);
  checker->setFootprint(nav2_costmap_2d::Footprint(), true, 0.0);

  // functional case testing
  a_star.setCollisionChecker(checker.get());
  a_star.setStart(10u, 10u, 0u);
  a_star.setGoal(80u, 80u, 40u);
  nav2_smac_planner::NodeHybrid::CoordinateVector path;
  std::unique_ptr<std::vector<std::tuple<float, float, float>>> expansions = nullptr;
  expansions = std::make_unique<std::vector<std::tuple<float, float, float>>>();

  EXPECT_TRUE(a_star.createPath(path, num_it, tolerance, expansions.get()));

  // check path is the right size and collision free
  EXPECT_EQ(num_it, 3146);
  EXPECT_EQ(path.size(), 63u);
  for (unsigned int i = 0; i != path.size(); i++) {
    EXPECT_EQ(costmapA->getCost(path[i].x, path[i].y), 0);
  }
  // no skipped nodes
  for (unsigned int i = 1; i != path.size(); i++) {
    EXPECT_LT(hypotf(path[i].x - path[i - 1].x, path[i].y - path[i - 1].y), 2.1f);
  }

  // Expansions properly recorded
  EXPECT_GT(expansions->size(), 5u);

  delete costmapA;
}

TEST(AStarTest, test_a_star_lattice)
{
  auto lnode = std::make_shared<rclcpp_lifecycle::LifecycleNode>("test");
  nav2_smac_planner::SearchInfo info;
  info.change_penalty = 0.05;
  info.non_straight_penalty = 1.05;
  info.reverse_penalty = 2.0;
  info.retrospective_penalty = 0.1;
  info.analytic_expansion_ratio = 3.5;
  info.lattice_filepath =
    ament_index_cpp::get_package_share_directory("nav2_smac_planner") +
    "/sample_primitives/5cm_resolution/0.5m_turning_radius/ackermann" +
    "/output.json";
  info.minimum_turning_radius = 8;  // in grid coordinates 0.4/0.05
  info.analytic_expansion_max_length = 20.0;  // in grid coordinates
  unsigned int size_theta = 16;
  info.cost_penalty = 2.0;
  nav2_smac_planner::AStarAlgorithm<nav2_smac_planner::NodeLattice> a_star(
    nav2_smac_planner::MotionModel::STATE_LATTICE, info);
  int max_iterations = 10000;
  float tolerance = 10.0;
  int it_on_approach = 10;
  double max_planning_time = 120.0;
  int num_it = 0;

  a_star.initialize(
    false, max_iterations, std::numeric_limits<int>::max(), max_planning_time, 401, size_theta);

  nav2_costmap_2d::Costmap2D * costmapA =
    new nav2_costmap_2d::Costmap2D(100, 100, 0.05, 0.0, 0.0, 0);
  // island in the middle of lethal cost to cross
  for (unsigned int i = 20; i <= 30; ++i) {
    for (unsigned int j = 20; j <= 30; ++j) {
      costmapA->setCost(i, j, 254);
    }
  }

  std::unique_ptr<nav2_smac_planner::GridCollisionChecker> checker =
    std::make_unique<nav2_smac_planner::GridCollisionChecker>(costmapA, size_theta, lnode);
  checker->setFootprint(nav2_costmap_2d::Footprint(), true, 0.0);

  // functional case testing
  a_star.setCollisionChecker(checker.get());
  a_star.setStart(5u, 5u, 0u);
  a_star.setGoal(40u, 40u, 1u);
  nav2_smac_planner::NodeLattice::CoordinateVector path;
  EXPECT_TRUE(a_star.createPath(path, num_it, tolerance));

  // check path is the right size and collision free
  EXPECT_EQ(num_it, 22);
<<<<<<< HEAD
  EXPECT_GT(path.size(), 46u);
=======
  EXPECT_GT(path.size(), 45u);
>>>>>>> 6a540f19
  for (unsigned int i = 0; i != path.size(); i++) {
    EXPECT_EQ(costmapA->getCost(path[i].x, path[i].y), 0);
  }
  // no skipped nodes
  for (unsigned int i = 1; i != path.size(); i++) {
    EXPECT_LT(hypotf(path[i].x - path[i - 1].x, path[i].y - path[i - 1].y), 2.1f);
  }

  delete costmapA;
}

TEST(AStarTest, test_se2_single_pose_path)
{
  auto lnode = std::make_shared<rclcpp_lifecycle::LifecycleNode>("test");
  nav2_smac_planner::SearchInfo info;
  info.change_penalty = 0.1;
  info.non_straight_penalty = 1.1;
  info.reverse_penalty = 2.0;
  info.retrospective_penalty = 0.0;
  info.minimum_turning_radius = 8;  // in grid coordinates
  info.analytic_expansion_max_length = 20.0;  // in grid coordinates
  info.analytic_expansion_ratio = 3.5;
  unsigned int size_theta = 72;
  info.cost_penalty = 1.7;
  nav2_smac_planner::AStarAlgorithm<nav2_smac_planner::NodeHybrid> a_star(
    nav2_smac_planner::MotionModel::DUBIN, info);
  int max_iterations = 100;
  float tolerance = 10.0;
  int it_on_approach = 10;
  double max_planning_time = 120.0;
  int num_it = 0;

  a_star.initialize(false, max_iterations, it_on_approach, max_planning_time, 401, size_theta);

  nav2_costmap_2d::Costmap2D * costmapA =
    new nav2_costmap_2d::Costmap2D(100, 100, 0.1, 0.0, 0.0, 0);

  std::unique_ptr<nav2_smac_planner::GridCollisionChecker> checker =
    std::make_unique<nav2_smac_planner::GridCollisionChecker>(costmapA, size_theta, lnode);
  checker->setFootprint(nav2_costmap_2d::Footprint(), true, 0.0);

  // functional case testing
  a_star.setCollisionChecker(checker.get());
  a_star.setStart(10u, 10u, 0u);
  // Goal is one costmap cell away
  a_star.setGoal(12u, 10u, 0u);
  nav2_smac_planner::NodeHybrid::CoordinateVector path;
  EXPECT_TRUE(a_star.createPath(path, num_it, tolerance));

  // Check that the path is length one
  // With the current implementation, this produces a longer path
  // EXPECT_EQ(path.size(), 1u);
  EXPECT_GE(path.size(), 1u);

  delete costmapA;
}

TEST(AStarTest, test_constants)
{
  nav2_smac_planner::MotionModel mm = nav2_smac_planner::MotionModel::UNKNOWN;  // unknown
  EXPECT_EQ(nav2_smac_planner::toString(mm), std::string("Unknown"));
  mm = nav2_smac_planner::MotionModel::TWOD;  // 2d
  EXPECT_EQ(nav2_smac_planner::toString(mm), std::string("2D"));
  mm = nav2_smac_planner::MotionModel::DUBIN;  // dubin
  EXPECT_EQ(nav2_smac_planner::toString(mm), std::string("Dubin"));
  mm = nav2_smac_planner::MotionModel::REEDS_SHEPP;  // reeds-shepp
  EXPECT_EQ(nav2_smac_planner::toString(mm), std::string("Reeds-Shepp"));

  EXPECT_EQ(
    nav2_smac_planner::fromString(
      "2D"), nav2_smac_planner::MotionModel::TWOD);
  EXPECT_EQ(nav2_smac_planner::fromString("DUBIN"), nav2_smac_planner::MotionModel::DUBIN);
  EXPECT_EQ(
    nav2_smac_planner::fromString(
      "REEDS_SHEPP"), nav2_smac_planner::MotionModel::REEDS_SHEPP);
  EXPECT_EQ(nav2_smac_planner::fromString("NONE"), nav2_smac_planner::MotionModel::UNKNOWN);
}<|MERGE_RESOLUTION|>--- conflicted
+++ resolved
@@ -230,11 +230,7 @@
 
   // check path is the right size and collision free
   EXPECT_EQ(num_it, 22);
-<<<<<<< HEAD
-  EXPECT_GT(path.size(), 46u);
-=======
   EXPECT_GT(path.size(), 45u);
->>>>>>> 6a540f19
   for (unsigned int i = 0; i != path.size(); i++) {
     EXPECT_EQ(costmapA->getCost(path[i].x, path[i].y), 0);
   }

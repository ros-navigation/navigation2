--- conflicted
+++ resolved
@@ -306,14 +306,10 @@
   if (!_a_star->createPath(
       path, num_iterations, _tolerance / static_cast<float>(_costmap->getResolution())))
   {
-<<<<<<< HEAD
     // Note: If the start is blocked only one iteration will occur before failure
     if (num_iterations == 1) {
       throw nav2_core::StartOccupied("Start occupied");
     }
-
-=======
->>>>>>> 21307a81
     if (_debug_visualizations) {
       geometry_msgs::msg::PoseArray msg;
       geometry_msgs::msg::Pose msg_pose;

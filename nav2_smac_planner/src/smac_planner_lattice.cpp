// Copyright (c) 2021, Samsung Research America
//
// Licensed under the Apache License, Version 2.0 (the "License");
// you may not use this file except in compliance with the License.
// You may obtain a copy of the License at
//
//     http://www.apache.org/licenses/LICENSE-2.0
//
// Unless required by applicable law or agreed to in writing, software
// distributed under the License is distributed on an "AS IS" BASIS,
// WITHOUT WARRANTIES OR CONDITIONS OF ANY KIND, either express or implied.
// See the License for the specific language governing permissions and
// limitations under the License. Reserved.

#include <string>
#include <memory>
#include <vector>
#include <algorithm>
#include <limits>

#include "Eigen/Core"
#include "nav2_smac_planner/smac_planner_lattice.hpp"

// #define BENCHMARK_TESTING

namespace nav2_smac_planner
{

using namespace std::chrono;  // NOLINT
using rcl_interfaces::msg::ParameterType;

SmacPlannerLattice::SmacPlannerLattice()
: _a_star(nullptr),
  _collision_checker(nullptr, 1),
  _smoother(nullptr),
  _costmap(nullptr)
{
}

SmacPlannerLattice::~SmacPlannerLattice()
{
  RCLCPP_INFO(
    _logger, "Destroying plugin %s of type SmacPlannerLattice",
    _name.c_str());
}

void SmacPlannerLattice::configure(
  const rclcpp_lifecycle::LifecycleNode::WeakPtr & parent,
  std::string name, std::shared_ptr<tf2_ros::Buffer>/*tf*/,
  std::shared_ptr<nav2_costmap_2d::Costmap2DROS> costmap_ros)
{
  _node = parent;
  auto node = parent.lock();
  _logger = node->get_logger();
  _clock = node->get_clock();
  _costmap = costmap_ros->getCostmap();
  _costmap_ros = costmap_ros;
  _name = name;
  _global_frame = costmap_ros->getGlobalFrameID();
  _raw_plan_publisher = node->create_publisher<nav_msgs::msg::Path>("unsmoothed_plan", 1);

  RCLCPP_INFO(_logger, "Configuring %s of type SmacPlannerLattice", name.c_str());

  // General planner params
  double analytic_expansion_max_length_m;
  bool smooth_path;

  nav2_util::declare_parameter_if_not_declared(
    node, name + ".tolerance", rclcpp::ParameterValue(0.25));
  _tolerance = static_cast<float>(node->get_parameter(name + ".tolerance").as_double());
  nav2_util::declare_parameter_if_not_declared(
    node, name + ".allow_unknown", rclcpp::ParameterValue(true));
  node->get_parameter(name + ".allow_unknown", _allow_unknown);
  nav2_util::declare_parameter_if_not_declared(
    node, name + ".max_iterations", rclcpp::ParameterValue(1000000));
  node->get_parameter(name + ".max_iterations", _max_iterations);
  nav2_util::declare_parameter_if_not_declared(
    node, name + ".max_on_approach_iterations", rclcpp::ParameterValue(1000));
  node->get_parameter(name + ".max_on_approach_iterations", _max_on_approach_iterations);
  nav2_util::declare_parameter_if_not_declared(
    node, name + ".smooth_path", rclcpp::ParameterValue(true));
  node->get_parameter(name + ".smooth_path", smooth_path);

  // Default to a well rounded model: 16 bin, 0.4m turning radius, ackermann model
  nav2_util::declare_parameter_if_not_declared(
    node, name + ".lattice_filepath", rclcpp::ParameterValue(
      ament_index_cpp::get_package_share_directory("nav2_smac_planner") +
      "/sample_primitives/5cm_resolution/0.5m_turning_radius/ackermann/output.json"));
  node->get_parameter(name + ".lattice_filepath", _search_info.lattice_filepath);
  nav2_util::declare_parameter_if_not_declared(
    node, name + ".cache_obstacle_heuristic", rclcpp::ParameterValue(false));
  node->get_parameter(name + ".cache_obstacle_heuristic", _search_info.cache_obstacle_heuristic);
  nav2_util::declare_parameter_if_not_declared(
    node, name + ".reverse_penalty", rclcpp::ParameterValue(2.0));
  node->get_parameter(name + ".reverse_penalty", _search_info.reverse_penalty);
  nav2_util::declare_parameter_if_not_declared(
    node, name + ".change_penalty", rclcpp::ParameterValue(0.05));
  node->get_parameter(name + ".change_penalty", _search_info.change_penalty);
  nav2_util::declare_parameter_if_not_declared(
    node, name + ".non_straight_penalty", rclcpp::ParameterValue(1.05));
  node->get_parameter(name + ".non_straight_penalty", _search_info.non_straight_penalty);
  nav2_util::declare_parameter_if_not_declared(
    node, name + ".cost_penalty", rclcpp::ParameterValue(2.0));
  node->get_parameter(name + ".cost_penalty", _search_info.cost_penalty);
  nav2_util::declare_parameter_if_not_declared(
    node, name + ".retrospective_penalty", rclcpp::ParameterValue(0.015));
  node->get_parameter(name + ".retrospective_penalty", _search_info.retrospective_penalty);
  nav2_util::declare_parameter_if_not_declared(
    node, name + ".rotation_penalty", rclcpp::ParameterValue(5.0));
  node->get_parameter(name + ".rotation_penalty", _search_info.rotation_penalty);
  nav2_util::declare_parameter_if_not_declared(
    node, name + ".analytic_expansion_ratio", rclcpp::ParameterValue(3.5));
  node->get_parameter(name + ".analytic_expansion_ratio", _search_info.analytic_expansion_ratio);
  nav2_util::declare_parameter_if_not_declared(
    node, name + ".analytic_expansion_max_length", rclcpp::ParameterValue(3.0));
  node->get_parameter(name + ".analytic_expansion_max_length", analytic_expansion_max_length_m);
  _search_info.analytic_expansion_max_length =
    analytic_expansion_max_length_m / _costmap->getResolution();

  nav2_util::declare_parameter_if_not_declared(
    node, name + ".max_planning_time", rclcpp::ParameterValue(5.0));
  node->get_parameter(name + ".max_planning_time", _max_planning_time);
  nav2_util::declare_parameter_if_not_declared(
    node, name + ".lookup_table_size", rclcpp::ParameterValue(20.0));
  node->get_parameter(name + ".lookup_table_size", _lookup_table_size);
  nav2_util::declare_parameter_if_not_declared(
    node, name + ".allow_reverse_expansion", rclcpp::ParameterValue(false));
  node->get_parameter(name + ".allow_reverse_expansion", _search_info.allow_reverse_expansion);

  _metadata = LatticeMotionTable::getLatticeMetadata(_search_info.lattice_filepath);
  _search_info.minimum_turning_radius =
    _metadata.min_turning_radius / (_costmap->getResolution());
  _motion_model = MotionModel::STATE_LATTICE;

  if (_max_on_approach_iterations <= 0) {
    RCLCPP_INFO(
      _logger, "On approach iteration selected as <= 0, "
      "disabling tolerance and on approach iterations.");
    _max_on_approach_iterations = std::numeric_limits<int>::max();
  }

  if (_max_iterations <= 0) {
    RCLCPP_INFO(
      _logger, "maximum iteration selected as <= 0, "
      "disabling maximum iterations.");
    _max_iterations = std::numeric_limits<int>::max();
  }

  float lookup_table_dim =
    static_cast<float>(_lookup_table_size) /
    static_cast<float>(_costmap->getResolution());

  // Make sure its a whole number
  lookup_table_dim = static_cast<float>(static_cast<int>(lookup_table_dim));

  // Make sure its an odd number
  if (static_cast<int>(lookup_table_dim) % 2 == 0) {
    RCLCPP_INFO(
      _logger,
      "Even sized heuristic lookup table size set %f, increasing size by 1 to make odd",
      lookup_table_dim);
    lookup_table_dim += 1.0;
  }

  // Initialize collision checker using 72 evenly sized bins instead of the lattice
  // heading angles. This is done so that we have precomputed angles every 5 degrees.
  // If we used the sparse lattice headings (usually 16), then when we attempt to collision
  // check for intermediary points of the primitives, we're forced to round to one of the 16
  // increments causing "wobbly" checks that could cause larger robots to virtually show collisions
  // in valid configurations. This approximation helps to bound orientation error for all checks
  // in exchange for slight inaccuracies in the collision headings in terminal search states.
  _collision_checker = GridCollisionChecker(_costmap, 72u);
  _collision_checker.setFootprint(
    costmap_ros->getRobotFootprint(),
    costmap_ros->getUseRadius(),
    findCircumscribedCost(costmap_ros));

  // Initialize A* template
  _a_star = std::make_unique<AStarAlgorithm<NodeLattice>>(_motion_model, _search_info);
  _a_star->initialize(
    _allow_unknown,
    _max_iterations,
    _max_on_approach_iterations,
    _max_planning_time,
    lookup_table_dim,
    _metadata.number_of_headings);

  // Initialize path smoother
  if (smooth_path) {
    SmootherParams params;
    params.get(node, name);
    _smoother = std::make_unique<Smoother>(params);
    _smoother->initialize(_metadata.min_turning_radius);
  }

  RCLCPP_INFO(
    _logger, "Configured plugin %s of type SmacPlannerLattice with "
    "maximum iterations %i, max on approach iterations %i, "
    "and %s. Tolerance %.2f. Using motion model: %s. State lattice file: %s.",
    _name.c_str(), _max_iterations, _max_on_approach_iterations,
    _allow_unknown ? "allowing unknown traversal" : "not allowing unknown traversal",
    _tolerance, toString(_motion_model).c_str(), _search_info.lattice_filepath.c_str());
}

void SmacPlannerLattice::activate()
{
  RCLCPP_INFO(
    _logger, "Activating plugin %s of type SmacPlannerLattice",
    _name.c_str());
  _raw_plan_publisher->on_activate();
  auto node = _node.lock();
  // Add callback for dynamic parameters
  _dyn_params_handler = node->add_on_set_parameters_callback(
    std::bind(&SmacPlannerLattice::dynamicParametersCallback, this, std::placeholders::_1));
}

void SmacPlannerLattice::deactivate()
{
  RCLCPP_INFO(
    _logger, "Deactivating plugin %s of type SmacPlannerLattice",
    _name.c_str());
  _raw_plan_publisher->on_deactivate();
  _dyn_params_handler.reset();
}

void SmacPlannerLattice::cleanup()
{
  RCLCPP_INFO(
    _logger, "Cleaning up plugin %s of type SmacPlannerLattice",
    _name.c_str());
  _a_star.reset();
  _smoother.reset();
  _raw_plan_publisher.reset();
}

nav_msgs::msg::Path SmacPlannerLattice::createPlan(
  const geometry_msgs::msg::PoseStamped & start,
  const geometry_msgs::msg::PoseStamped & goal)
{
  std::lock_guard<std::mutex> lock_reinit(_mutex);
  steady_clock::time_point a = steady_clock::now();

  std::unique_lock<nav2_costmap_2d::Costmap2D::mutex_t> lock(*(_costmap->getMutex()));

  // Set collision checker and costmap information
  _a_star->setCollisionChecker(&_collision_checker);

  // Set starting point, in A* bin search coordinates
  unsigned int mx, my;
  if (!_costmap->worldToMap(start.pose.position.x, start.pose.position.y, mx, my)) {
    throw nav2_core::StartOutsideMapBounds(
            "Start Coordinates of(" + std::to_string(start.pose.position.x) + ", " +
            std::to_string(start.pose.position.y) + ") was outside bounds");
  }
  _a_star->setStart(
    mx, my,
    NodeLattice::motion_table.getClosestAngularBin(tf2::getYaw(start.pose.orientation)));

  // Set goal point, in A* bin search coordinates
  if (!_costmap->worldToMap(goal.pose.position.x, goal.pose.position.y, mx, my)) {
    throw nav2_core::GoalOutsideMapBounds(
            "Goal Coordinates of(" + std::to_string(goal.pose.position.x) + ", " +
            std::to_string(goal.pose.position.y) + ") was outside bounds");
  }
  _a_star->setGoal(
    mx, my,
    NodeLattice::motion_table.getClosestAngularBin(tf2::getYaw(goal.pose.orientation)));

  // Setup message
  nav_msgs::msg::Path plan;
  plan.header.stamp = _clock->now();
  plan.header.frame_id = _global_frame;
  geometry_msgs::msg::PoseStamped pose;
  pose.header = plan.header;
  pose.pose.position.z = 0.0;
  pose.pose.orientation.x = 0.0;
  pose.pose.orientation.y = 0.0;
  pose.pose.orientation.z = 0.0;
  pose.pose.orientation.w = 1.0;

  // Compute plan
  NodeLattice::CoordinateVector path;
  int num_iterations = 0;
  std::string error;

<<<<<<< HEAD
  if (!_a_star->createPath(path, num_iterations, 0 /*no tolerance*/)) {
    if (num_iterations < _a_star->getMaxIterations()) {
      throw nav2_core::NoValidPathFoundException("no valid path found");
    } else {
      throw nav2_core::NoValidPathFoundException("exceeded maximum iterations");
=======
  // Note: All exceptions thrown are handled by the planner server and returned to the action
  if (!_a_star->createPath(path, num_iterations, 0 /*no tolerance*/)) {
    if (num_iterations < _a_star->getMaxIterations()) {
      throw nav2_core::NoValidPathCouldBeFound("no valid path found");
    } else {
      throw nav2_core::PlannerTimedOut("exceeded maximum iterations");
>>>>>>> 7be609e6
    }
  }

  // Convert to world coordinates
  plan.poses.reserve(path.size());
  geometry_msgs::msg::PoseStamped last_pose = pose;
  for (int i = path.size() - 1; i >= 0; --i) {
    pose.pose = getWorldCoords(path[i].x, path[i].y, _costmap);
    pose.pose.orientation = getWorldOrientation(path[i].theta);
    if (fabs(pose.pose.position.x - last_pose.pose.position.x) < 1e-4 &&
      fabs(pose.pose.position.y - last_pose.pose.position.y) < 1e-4 &&
      fabs(tf2::getYaw(pose.pose.orientation) - tf2::getYaw(last_pose.pose.orientation)) < 1e-4)
    {
      RCLCPP_DEBUG(
        _logger,
        "Removed a path from the path due to replication. "
        "Make sure your minimum control set does not contain duplicate values!");
      continue;
    }
    last_pose = pose;
    plan.poses.push_back(pose);
  }

  // Publish raw path for debug
  if (_raw_plan_publisher->get_subscription_count() > 0) {
    _raw_plan_publisher->publish(plan);
  }

  // Find how much time we have left to do smoothing
  steady_clock::time_point b = steady_clock::now();
  duration<double> time_span = duration_cast<duration<double>>(b - a);
  double time_remaining = _max_planning_time - static_cast<double>(time_span.count());

#ifdef BENCHMARK_TESTING
  std::cout << "It took " << time_span.count() * 1000 <<
    " milliseconds with " << num_iterations << " iterations." << std::endl;
#endif

  // Smooth plan
  if (_smoother && num_iterations > 1) {
    _smoother->smooth(plan, _costmap, time_remaining);
  }

#ifdef BENCHMARK_TESTING
  steady_clock::time_point c = steady_clock::now();
  duration<double> time_span2 = duration_cast<duration<double>>(c - b);
  std::cout << "It took " << time_span2.count() * 1000 <<
    " milliseconds to smooth path." << std::endl;
#endif

  return plan;
}

rcl_interfaces::msg::SetParametersResult
SmacPlannerLattice::dynamicParametersCallback(std::vector<rclcpp::Parameter> parameters)
{
  rcl_interfaces::msg::SetParametersResult result;
  std::lock_guard<std::mutex> lock_reinit(_mutex);

  bool reinit_a_star = false;
  bool reinit_smoother = false;

  for (auto parameter : parameters) {
    const auto & type = parameter.get_type();
    const auto & name = parameter.get_name();

    if (type == ParameterType::PARAMETER_DOUBLE) {
      if (name == _name + ".max_planning_time") {
        reinit_a_star = true;
        _max_planning_time = parameter.as_double();
      } else if (name == _name + ".tolerance") {
        _tolerance = static_cast<float>(parameter.as_double());
      } else if (name == _name + ".lookup_table_size") {
        reinit_a_star = true;
        _lookup_table_size = parameter.as_double();
      } else if (name == _name + ".reverse_penalty") {
        reinit_a_star = true;
        _search_info.reverse_penalty = static_cast<float>(parameter.as_double());
      } else if (name == _name + ".change_penalty") {
        reinit_a_star = true;
        _search_info.change_penalty = static_cast<float>(parameter.as_double());
      } else if (name == _name + ".non_straight_penalty") {
        reinit_a_star = true;
        _search_info.non_straight_penalty = static_cast<float>(parameter.as_double());
      } else if (name == _name + ".cost_penalty") {
        reinit_a_star = true;
        _search_info.cost_penalty = static_cast<float>(parameter.as_double());
      } else if (name == _name + ".rotation_penalty") {
        reinit_a_star = true;
        _search_info.rotation_penalty = static_cast<float>(parameter.as_double());
      } else if (name == _name + ".analytic_expansion_ratio") {
        reinit_a_star = true;
        _search_info.analytic_expansion_ratio = static_cast<float>(parameter.as_double());
      } else if (name == _name + ".analytic_expansion_max_length") {
        reinit_a_star = true;
        _search_info.analytic_expansion_max_length =
          static_cast<float>(parameter.as_double()) / _costmap->getResolution();
      }
    } else if (type == ParameterType::PARAMETER_BOOL) {
      if (name == _name + ".allow_unknown") {
        reinit_a_star = true;
        _allow_unknown = parameter.as_bool();
      } else if (name == _name + ".cache_obstacle_heuristic") {
        reinit_a_star = true;
        _search_info.cache_obstacle_heuristic = parameter.as_bool();
      } else if (name == _name + ".allow_reverse_expansion") {
        reinit_a_star = true;
        _search_info.allow_reverse_expansion = parameter.as_bool();
      } else if (name == _name + ".smooth_path") {
        if (parameter.as_bool()) {
          reinit_smoother = true;
        } else {
          _smoother.reset();
        }
      }
    } else if (type == ParameterType::PARAMETER_INTEGER) {
      if (name == _name + ".max_iterations") {
        reinit_a_star = true;
        _max_iterations = parameter.as_int();
        if (_max_iterations <= 0) {
          RCLCPP_INFO(
            _logger, "maximum iteration selected as <= 0, "
            "disabling maximum iterations.");
          _max_iterations = std::numeric_limits<int>::max();
        }
      }
    } else if (name == _name + ".max_on_approach_iterations") {
      reinit_a_star = true;
      _max_on_approach_iterations = parameter.as_int();
      if (_max_on_approach_iterations <= 0) {
        RCLCPP_INFO(
          _logger, "On approach iteration selected as <= 0, "
          "disabling tolerance and on approach iterations.");
        _max_on_approach_iterations = std::numeric_limits<int>::max();
      }
    } else if (type == ParameterType::PARAMETER_STRING) {
      if (name == _name + ".lattice_filepath") {
        reinit_a_star = true;
        if (_smoother) {
          reinit_smoother = true;
        }
        _search_info.lattice_filepath = parameter.as_string();
        _metadata = LatticeMotionTable::getLatticeMetadata(_search_info.lattice_filepath);
        _search_info.minimum_turning_radius =
          _metadata.min_turning_radius / (_costmap->getResolution());
      }
    }
  }

  // Re-init if needed with mutex lock (to avoid re-init while creating a plan)
  if (reinit_a_star || reinit_smoother) {
    // convert to grid coordinates
    _search_info.minimum_turning_radius =
      _metadata.min_turning_radius / (_costmap->getResolution());
    float lookup_table_dim =
      static_cast<float>(_lookup_table_size) /
      static_cast<float>(_costmap->getResolution());

    // Make sure its a whole number
    lookup_table_dim = static_cast<float>(static_cast<int>(lookup_table_dim));

    // Make sure its an odd number
    if (static_cast<int>(lookup_table_dim) % 2 == 0) {
      RCLCPP_INFO(
        _logger,
        "Even sized heuristic lookup table size set %f, increasing size by 1 to make odd",
        lookup_table_dim);
      lookup_table_dim += 1.0;
    }

    // Re-Initialize smoother
    if (reinit_smoother) {
      auto node = _node.lock();
      SmootherParams params;
      params.get(node, _name);
      _smoother = std::make_unique<Smoother>(params);
      _smoother->initialize(_metadata.min_turning_radius);
    }

    // Re-Initialize A* template
    if (reinit_a_star) {
      _a_star = std::make_unique<AStarAlgorithm<NodeLattice>>(_motion_model, _search_info);
      _a_star->initialize(
        _allow_unknown,
        _max_iterations,
        _max_on_approach_iterations,
        _max_planning_time,
        lookup_table_dim,
        _metadata.number_of_headings);
    }
  }

  result.successful = true;
  return result;
}

}  // namespace nav2_smac_planner

#include "pluginlib/class_list_macros.hpp"
PLUGINLIB_EXPORT_CLASS(nav2_smac_planner::SmacPlannerLattice, nav2_core::GlobalPlanner)<|MERGE_RESOLUTION|>--- conflicted
+++ resolved
@@ -283,20 +283,12 @@
   int num_iterations = 0;
   std::string error;
 
-<<<<<<< HEAD
-  if (!_a_star->createPath(path, num_iterations, 0 /*no tolerance*/)) {
-    if (num_iterations < _a_star->getMaxIterations()) {
-      throw nav2_core::NoValidPathFoundException("no valid path found");
-    } else {
-      throw nav2_core::NoValidPathFoundException("exceeded maximum iterations");
-=======
   // Note: All exceptions thrown are handled by the planner server and returned to the action
   if (!_a_star->createPath(path, num_iterations, 0 /*no tolerance*/)) {
     if (num_iterations < _a_star->getMaxIterations()) {
       throw nav2_core::NoValidPathCouldBeFound("no valid path found");
     } else {
       throw nav2_core::PlannerTimedOut("exceeded maximum iterations");
->>>>>>> 7be609e6
     }
   }
 

// Copyright (c) 2020, Samsung Research America
// Copyright (c) 2020, Applied Electric Vehicles Pty Ltd
// Copyright (c) 2023, Open Navigation LLC
//
// Licensed under the Apache License, Version 2.0 (the "License");
// you may not use this file except in compliance with the License.
// You may obtain a copy of the License at
//
//     http://www.apache.org/licenses/LICENSE-2.0
//
// Unless required by applicable law or agreed to in writing, software
// distributed under the License is distributed on an "AS IS" BASIS,
// WITHOUT WARRANTIES OR CONDITIONS OF ANY KIND, either express or implied.
// See the License for the specific language governing permissions and
// limitations under the License. Reserved.

#include <math.h>
#include <chrono>
#include <vector>
#include <memory>
#include <algorithm>
#include <queue>
#include <limits>
#include <utility>

#include "ompl/base/ScopedState.h"
#include "ompl/base/spaces/DubinsStateSpace.h"
#include "ompl/base/spaces/ReedsSheppStateSpace.h"

#include "nav2_smac_planner/node_hybrid.hpp"

using namespace std::chrono;  // NOLINT

namespace nav2_smac_planner
{

// defining static member for all instance to share
LookupTable NodeHybrid::obstacle_heuristic_lookup_table;
float NodeHybrid::travel_distance_cost = sqrtf(2.0f);
HybridMotionTable NodeHybrid::motion_table;
float NodeHybrid::size_lookup = 25;
LookupTable NodeHybrid::dist_heuristic_lookup_table;
std::shared_ptr<nav2_costmap_2d::Costmap2DROS> NodeHybrid::costmap_ros = nullptr;

ObstacleHeuristicQueue NodeHybrid::obstacle_heuristic_queue;

// Each of these tables are the projected motion models through
// time and space applied to the search on the current node in
// continuous map-coordinates (e.g. not meters but partial map cells)
// Currently, these are set to project *at minimum* into a neighboring
// cell. Though this could be later modified to project a certain
// amount of time or particular distance forward.

// http://planning.cs.uiuc.edu/planning/node821.html
// Model for ackermann style vehicle with minimum radius restriction
void HybridMotionTable::initDubin(
  unsigned int & size_x_in,
  unsigned int & /*size_y_in*/,
  unsigned int & num_angle_quantization_in,
  SearchInfo & search_info)
{
  size_x = size_x_in;
  change_penalty = search_info.change_penalty;
  non_straight_penalty = search_info.non_straight_penalty;
  cost_penalty = search_info.cost_penalty;
  reverse_penalty = search_info.reverse_penalty;
  travel_distance_reward = 1.0f - search_info.retrospective_penalty;
  downsample_obstacle_heuristic = search_info.downsample_obstacle_heuristic;
  use_quadratic_cost_penalty = search_info.use_quadratic_cost_penalty;

  // if nothing changed, no need to re-compute primitives
  if (num_angle_quantization_in == num_angle_quantization &&
    min_turning_radius == search_info.minimum_turning_radius &&
    motion_model == MotionModel::DUBIN)
  {
    return;
  }

  num_angle_quantization = num_angle_quantization_in;
  num_angle_quantization_float = static_cast<float>(num_angle_quantization);
  min_turning_radius = search_info.minimum_turning_radius;
  motion_model = MotionModel::DUBIN;

  // angle must meet 3 requirements:
  // 1) be increment of quantized bin size
  // 2) chord length must be greater than sqrt(2) to leave current cell
  // 3) maximum curvature must be respected, represented by minimum turning angle
  // Thusly:
  // On circle of radius minimum turning angle, we need select motion primitives
  // with chord length > sqrt(2) and be an increment of our bin size
  //
  // chord >= sqrt(2) >= 2 * R * sin (angle / 2); where angle / N = quantized bin size
  // Thusly: angle <= 2.0 * asin(sqrt(2) / (2 * R))
  float angle = 2.0 * asin(sqrt(2.0) / (2 * min_turning_radius));
  // Now make sure angle is an increment of the quantized bin size
  // And since its based on the minimum chord, we need to make sure its always larger
  bin_size =
    2.0f * static_cast<float>(M_PI) / static_cast<float>(num_angle_quantization);
  float increments;
  if (angle < bin_size) {
    increments = 1.0f;
  } else {
    // Search dimensions are clean multiples of quantization - this prevents
    // paths with loops in them
    increments = ceil(angle / bin_size);
  }
  angle = increments * bin_size;

  // find deflections
  // If we make a right triangle out of the chord in circle of radius
  // min turning angle, we can see that delta X = R * sin (angle)
  const float delta_x = min_turning_radius * sin(angle);
  // Using that same right triangle, we can see that the complement
  // to delta Y is R * cos (angle). If we subtract R, we get the actual value
  const float delta_y = min_turning_radius - (min_turning_radius * cos(angle));
  const float delta_dist = hypotf(delta_x, delta_y);

  projections.clear();
  projections.reserve(3);
  projections.emplace_back(delta_dist, 0.0, 0.0, TurnDirection::FORWARD);  // Forward
  projections.emplace_back(delta_x, delta_y, increments, TurnDirection::LEFT);  // Left
  projections.emplace_back(delta_x, -delta_y, -increments, TurnDirection::RIGHT);  // Right

  if (search_info.allow_primitive_interpolation && increments > 1.0f) {
    // Create primitives that are +/- N to fill in search space to use all set angular quantizations
    // Allows us to create N many primitives so that each search iteration can expand into any angle
    // bin possible with the minimum turning radius constraint, not just the most extreme turns.
    projections.reserve(3 + (2 * (increments - 1)));
    for (unsigned int i = 1; i < static_cast<unsigned int>(increments); i++) {
      const float angle_n = static_cast<float>(i) * bin_size;
      const float turning_rad_n = delta_dist / (2.0f * sin(angle_n / 2.0f));
      const float delta_x_n = turning_rad_n * sin(angle_n);
      const float delta_y_n = turning_rad_n - (turning_rad_n * cos(angle_n));
      projections.emplace_back(
        delta_x_n, delta_y_n, static_cast<float>(i), TurnDirection::LEFT);  // Left
      projections.emplace_back(
        delta_x_n, -delta_y_n, -static_cast<float>(i), TurnDirection::RIGHT);  // Right
    }
  }

  // Create the correct OMPL state space
  state_space = std::make_shared<ompl::base::DubinsStateSpace>(min_turning_radius);

  // Precompute projection deltas
  delta_xs.resize(projections.size());
  delta_ys.resize(projections.size());
  trig_values.resize(num_angle_quantization);

  for (unsigned int i = 0; i != projections.size(); i++) {
    delta_xs[i].resize(num_angle_quantization);
    delta_ys[i].resize(num_angle_quantization);

    for (unsigned int j = 0; j != num_angle_quantization; j++) {
      double cos_theta = cos(bin_size * j);
      double sin_theta = sin(bin_size * j);
      if (i == 0) {
        // if first iteration, cache the trig values for later
        trig_values[j] = {cos_theta, sin_theta};
      }
      delta_xs[i][j] = projections[i]._x * cos_theta - projections[i]._y * sin_theta;
      delta_ys[i][j] = projections[i]._x * sin_theta + projections[i]._y * cos_theta;
    }
  }

  // Precompute travel costs for each motion primitive
  travel_costs.resize(projections.size());
  for (unsigned int i = 0; i != projections.size(); i++) {
    const TurnDirection turn_dir = projections[i]._turn_dir;
    if (turn_dir != TurnDirection::FORWARD && turn_dir != TurnDirection::REVERSE) {
      // Turning, so length is the arc length
      const float arc_angle = projections[i]._theta * bin_size;
      const float turning_rad = delta_dist / (2.0f * sin(arc_angle / 2.0f));
      travel_costs[i] = turning_rad * arc_angle;
    } else {
      travel_costs[i] = delta_dist;
    }
  }
}

// http://planning.cs.uiuc.edu/planning/node822.html
// Same as Dubin model but now reverse is valid
// See notes in Dubin for explanation
void HybridMotionTable::initReedsShepp(
  unsigned int & size_x_in,
  unsigned int & /*size_y_in*/,
  unsigned int & num_angle_quantization_in,
  SearchInfo & search_info)
{
  size_x = size_x_in;
  change_penalty = search_info.change_penalty;
  non_straight_penalty = search_info.non_straight_penalty;
  cost_penalty = search_info.cost_penalty;
  reverse_penalty = search_info.reverse_penalty;
  travel_distance_reward = 1.0f - search_info.retrospective_penalty;
  downsample_obstacle_heuristic = search_info.downsample_obstacle_heuristic;
  use_quadratic_cost_penalty = search_info.use_quadratic_cost_penalty;

  // if nothing changed, no need to re-compute primitives
  if (num_angle_quantization_in == num_angle_quantization &&
    min_turning_radius == search_info.minimum_turning_radius &&
    motion_model == MotionModel::REEDS_SHEPP)
  {
    return;
  }

  num_angle_quantization = num_angle_quantization_in;
  num_angle_quantization_float = static_cast<float>(num_angle_quantization);
  min_turning_radius = search_info.minimum_turning_radius;
  motion_model = MotionModel::REEDS_SHEPP;

  float angle = 2.0 * asin(sqrt(2.0) / (2 * min_turning_radius));
  bin_size =
    2.0f * static_cast<float>(M_PI) / static_cast<float>(num_angle_quantization);
  float increments;
  if (angle < bin_size) {
    increments = 1.0f;
  } else {
    increments = ceil(angle / bin_size);
  }
  angle = increments * bin_size;

  const float delta_x = min_turning_radius * sin(angle);
  const float delta_y = min_turning_radius - (min_turning_radius * cos(angle));
  const float delta_dist = hypotf(delta_x, delta_y);

  projections.clear();
  projections.reserve(6);
  projections.emplace_back(delta_dist, 0.0, 0.0, TurnDirection::FORWARD);  // Forward
  projections.emplace_back(
    delta_x, delta_y, increments, TurnDirection::LEFT);  // Forward + Left
  projections.emplace_back(
    delta_x, -delta_y, -increments, TurnDirection::RIGHT);  // Forward + Right
  projections.emplace_back(-delta_dist, 0.0, 0.0, TurnDirection::REVERSE);  // Backward
  projections.emplace_back(
    -delta_x, delta_y, -increments, TurnDirection::REV_LEFT);  // Backward + Left
  projections.emplace_back(
    -delta_x, -delta_y, increments, TurnDirection::REV_RIGHT);  // Backward + Right

  if (search_info.allow_primitive_interpolation && increments > 1.0f) {
    // Create primitives that are +/- N to fill in search space to use all set angular quantizations
    // Allows us to create N many primitives so that each search iteration can expand into any angle
    // bin possible with the minimum turning radius constraint, not just the most extreme turns.
    projections.reserve(6 + (4 * (increments - 1)));
    for (unsigned int i = 1; i < static_cast<unsigned int>(increments); i++) {
      const float angle_n = static_cast<float>(i) * bin_size;
      const float turning_rad_n = delta_dist / (2.0f * sin(angle_n / 2.0f));
      const float delta_x_n = turning_rad_n * sin(angle_n);
      const float delta_y_n = turning_rad_n - (turning_rad_n * cos(angle_n));
      projections.emplace_back(
        delta_x_n, delta_y_n, static_cast<float>(i), TurnDirection::LEFT);  // Forward + Left
      projections.emplace_back(
        delta_x_n, -delta_y_n, -static_cast<float>(i), TurnDirection::RIGHT);  // Forward + Right
      projections.emplace_back(
        -delta_x_n, delta_y_n, -static_cast<float>(i),
        TurnDirection::REV_LEFT);  // Backward + Left
      projections.emplace_back(
        -delta_x_n, -delta_y_n, static_cast<float>(i),
        TurnDirection::REV_RIGHT);  // Backward + Right
    }
  }

  // Create the correct OMPL state space
  state_space = std::make_shared<ompl::base::ReedsSheppStateSpace>(min_turning_radius);

  // Precompute projection deltas
  delta_xs.resize(projections.size());
  delta_ys.resize(projections.size());
  trig_values.resize(num_angle_quantization);

  for (unsigned int i = 0; i != projections.size(); i++) {
    delta_xs[i].resize(num_angle_quantization);
    delta_ys[i].resize(num_angle_quantization);

    for (unsigned int j = 0; j != num_angle_quantization; j++) {
      double cos_theta = cos(bin_size * j);
      double sin_theta = sin(bin_size * j);
      if (i == 0) {
        // if first iteration, cache the trig values for later
        trig_values[j] = {cos_theta, sin_theta};
      }
      delta_xs[i][j] = projections[i]._x * cos_theta - projections[i]._y * sin_theta;
      delta_ys[i][j] = projections[i]._x * sin_theta + projections[i]._y * cos_theta;
    }
  }

  // Precompute travel costs for each motion primitive
  travel_costs.resize(projections.size());
  for (unsigned int i = 0; i != projections.size(); i++) {
    const TurnDirection turn_dir = projections[i]._turn_dir;
    if (turn_dir != TurnDirection::FORWARD && turn_dir != TurnDirection::REVERSE) {
      // Turning, so length is the arc length
      const float arc_angle = projections[i]._theta * bin_size;
      const float turning_rad = delta_dist / (2.0f * sin(arc_angle / 2.0f));
      travel_costs[i] = turning_rad * arc_angle;
    } else {
      travel_costs[i] = delta_dist;
    }
  }
}

MotionPoses HybridMotionTable::getProjections(const NodeHybrid * node)
{
  MotionPoses projection_list;
  projection_list.reserve(projections.size());

  for (unsigned int i = 0; i != projections.size(); i++) {
    const MotionPose & proj_motion_model = projections[i];

    // normalize theta, I know its overkill, but I've been burned before...
    const float & node_heading = node->pose.theta;
    float new_heading = node_heading + proj_motion_model._theta;

    if (new_heading < 0.0) {
      new_heading += num_angle_quantization_float;
    }

    if (new_heading >= num_angle_quantization_float) {
      new_heading -= num_angle_quantization_float;
    }

    projection_list.emplace_back(
      delta_xs[i][node_heading] + node->pose.x,
      delta_ys[i][node_heading] + node->pose.y,
      new_heading, proj_motion_model._turn_dir);
  }

  return projection_list;
}

unsigned int HybridMotionTable::getClosestAngularBin(const double & theta)
{
  auto bin = static_cast<unsigned int>(round(static_cast<float>(theta) / bin_size));
  return bin < num_angle_quantization ? bin : 0u;
}

float HybridMotionTable::getAngleFromBin(const unsigned int & bin_idx)
{
  return bin_idx * bin_size;
}

double HybridMotionTable::getAngle(const double & theta)
{
  return theta / bin_size;
}

NodeHybrid::NodeHybrid(const uint64_t index)
: parent(nullptr),
  pose(0.0f, 0.0f, 0.0f),
  _cell_cost(std::numeric_limits<float>::quiet_NaN()),
  _accumulated_cost(std::numeric_limits<float>::max()),
  _index(index),
  _was_visited(false),
  _motion_primitive_index(std::numeric_limits<unsigned int>::max()),
  _is_node_valid(false)
{
}

NodeHybrid::~NodeHybrid()
{
  parent = nullptr;
}

void NodeHybrid::reset()
{
  parent = nullptr;
  _cell_cost = std::numeric_limits<float>::quiet_NaN();
  _accumulated_cost = std::numeric_limits<float>::max();
  _was_visited = false;
  _motion_primitive_index = std::numeric_limits<unsigned int>::max();
  pose.x = 0.0f;
  pose.y = 0.0f;
  pose.theta = 0.0f;
  _is_node_valid = false;
}

bool NodeHybrid::isNodeValid(
  const bool & traverse_unknown,
  GridCollisionChecker * collision_checker)
{
  // Already found, we can return the result
  if (!std::isnan(_cell_cost)) {
    return _is_node_valid;
  }

  _is_node_valid = !collision_checker->inCollision(
    this->pose.x, this->pose.y, this->pose.theta /*bin number*/, traverse_unknown);
  _cell_cost = collision_checker->getCost();
  return _is_node_valid;
}

float NodeHybrid::getTraversalCost(const NodePtr & child)
{
  const float normalized_cost = child->getCost() / 252.0f;
  if (std::isnan(normalized_cost)) {
    throw std::runtime_error(
            "Node attempted to get traversal "
            "cost without a known SE2 collision cost!");
  }

<<<<<<< HEAD
=======
  // this is the first node
  if (getMotionPrimitiveIndex() == std::numeric_limits<unsigned int>::max()) {
    return NodeHybrid::travel_distance_cost;
  }

  const TurnDirection & child_turn_dir = child->getTurnDirection();
  float travel_cost_raw = motion_table.travel_costs[child->getMotionPrimitiveIndex()];
>>>>>>> d536d33b
  float travel_cost = 0.0;

  if (motion_table.use_quadratic_cost_penalty) {
    travel_cost_raw *=
      (motion_table.travel_distance_reward +
      (motion_table.cost_penalty * normalized_cost * normalized_cost));
  } else {
    travel_cost_raw *=
      (motion_table.travel_distance_reward + motion_table.cost_penalty * normalized_cost);
  }

  if (child_turn_dir == TurnDirection::FORWARD || child_turn_dir == TurnDirection::REVERSE) {
    // New motion is a straight motion, no additional costs to be applied
    travel_cost = travel_cost_raw;
  } else {
    if (getTurnDirection() == child_turn_dir) {
      // Turning motion but keeps in same direction: encourages to commit to turning if starting it
      travel_cost = travel_cost_raw * motion_table.non_straight_penalty;
    } else {
      // Turning motion and changing direction: penalizes wiggling
      travel_cost = travel_cost_raw *
        (motion_table.non_straight_penalty + motion_table.change_penalty);
    }
  }

  if (child_turn_dir == TurnDirection::REV_RIGHT ||
    child_turn_dir == TurnDirection::REV_LEFT ||
    child_turn_dir == TurnDirection::REVERSE)
  {
    // reverse direction
    travel_cost *= motion_table.reverse_penalty;
  }

  return travel_cost;
}

float NodeHybrid::getHeuristicCost(
  const Coordinates & node_coords,
  const CoordinateVector & goals_coords)
{
  // obstacle heuristic does not depend on goal heading
  const float obstacle_heuristic =
    getObstacleHeuristic(node_coords, goals_coords[0], motion_table.cost_penalty);
  float distance_heuristic = std::numeric_limits<float>::max();
  for (unsigned int i = 0; i < goals_coords.size(); i++) {
    distance_heuristic = std::min(
      distance_heuristic,
      getDistanceHeuristic(node_coords, goals_coords[i], obstacle_heuristic));
  }
  return std::max(obstacle_heuristic, distance_heuristic);
}

void NodeHybrid::initMotionModel(
  const MotionModel & motion_model,
  unsigned int & size_x,
  unsigned int & size_y,
  unsigned int & num_angle_quantization,
  SearchInfo & search_info)
{
  // find the motion model selected
  switch (motion_model) {
    case MotionModel::DUBIN:
      motion_table.initDubin(size_x, size_y, num_angle_quantization, search_info);
      break;
    case MotionModel::REEDS_SHEPP:
      motion_table.initReedsShepp(size_x, size_y, num_angle_quantization, search_info);
      break;
    default:
      throw std::runtime_error(
              "Invalid motion model for Hybrid A*. Please select between"
              " Dubin (Ackermann forward only),"
              " Reeds-Shepp (Ackermann forward and back).");
  }

  travel_distance_cost = motion_table.projections[0]._x;
}

inline float distanceHeuristic2D(
  const uint64_t idx, const unsigned int size_x,
  const unsigned int target_x, const unsigned int target_y)
{
  int dx = static_cast<int>(idx % size_x) - static_cast<int>(target_x);
  int dy = static_cast<int>(idx / size_x) - static_cast<int>(target_y);
  return std::sqrt(dx * dx + dy * dy);
}

void NodeHybrid::resetObstacleHeuristic(
  std::shared_ptr<nav2_costmap_2d::Costmap2DROS> costmap_ros_i,
  const unsigned int & start_x, const unsigned int & start_y,
  const unsigned int & goal_x, const unsigned int & goal_y)
{
  // Downsample costmap 2x to compute a sparse obstacle heuristic. This speeds up
  // the planner considerably to search through 75% less cells with no detectable
  // erosion of path quality after even modest smoothing. The error would be no more
  // than 0.05 * normalized cost. Since this is just a search prior, there's no loss in generality
  costmap_ros = costmap_ros_i;
  auto costmap = costmap_ros->getCostmap();

  // Clear lookup table
  unsigned int size = 0u;
  unsigned int size_x = 0u;
  if (motion_table.downsample_obstacle_heuristic) {
    size_x = ceil(static_cast<float>(costmap->getSizeInCellsX()) / 2.0f);
    size = size_x *
      ceil(static_cast<float>(costmap->getSizeInCellsY()) / 2.0f);
  } else {
    size_x = costmap->getSizeInCellsX();
    size = size_x * costmap->getSizeInCellsY();
  }

  if (obstacle_heuristic_lookup_table.size() == size) {
    // must reset all values
    std::fill(
      obstacle_heuristic_lookup_table.begin(),
      obstacle_heuristic_lookup_table.end(), 0.0f);
  } else {
    unsigned int obstacle_size = obstacle_heuristic_lookup_table.size();
    obstacle_heuristic_lookup_table.resize(size, 0.0f);
    // must reset values for non-constructed indices
    std::fill_n(
      obstacle_heuristic_lookup_table.begin(), obstacle_size, 0.0f);
  }

  obstacle_heuristic_queue.clear();
  obstacle_heuristic_queue.reserve(size);

  // Set initial goal point to queue from. Divided by 2 due to downsampled costmap.
  unsigned int goal_index;
  if (motion_table.downsample_obstacle_heuristic) {
    goal_index = floor(goal_y / 2.0f) * size_x + floor(goal_x / 2.0f);
  } else {
    goal_index = floor(goal_y) * size_x + floor(goal_x);
  }

  obstacle_heuristic_queue.emplace_back(
    distanceHeuristic2D(goal_index, size_x, start_x, start_y), goal_index);

  // initialize goal cell with a very small value to differentiate it from 0.0 (~uninitialized)
  // the negative value means the cell is in the open set
  obstacle_heuristic_lookup_table[goal_index] = -0.00001f;
}

float NodeHybrid::getObstacleHeuristic(
  const Coordinates & node_coords,
  const Coordinates &,
  const float & cost_penalty)
{
  // If already expanded, return the cost
  auto costmap = costmap_ros->getCostmap();
  unsigned int size_x = 0u;
  unsigned int size_y = 0u;
  if (motion_table.downsample_obstacle_heuristic) {
    size_x = ceil(static_cast<float>(costmap->getSizeInCellsX()) / 2.0f);
    size_y = ceil(static_cast<float>(costmap->getSizeInCellsY()) / 2.0f);
  } else {
    size_x = costmap->getSizeInCellsX();
    size_y = costmap->getSizeInCellsY();
  }

  // Divided by 2 due to downsampled costmap.
  unsigned int start_y, start_x;
  const bool & downsample_H = motion_table.downsample_obstacle_heuristic;
  if (downsample_H) {
    start_y = floor(node_coords.y / 2.0f);
    start_x = floor(node_coords.x / 2.0f);
  } else {
    start_y = floor(node_coords.y);
    start_x = floor(node_coords.x);
  }

  const unsigned int start_index = start_y * size_x + start_x;
  const float & requested_node_cost = obstacle_heuristic_lookup_table[start_index];
  if (requested_node_cost > 0.0f) {
    // costs are doubled due to downsampling
    return downsample_H ? 2.0f * requested_node_cost : requested_node_cost;
  }

  // If not, expand until it is included. This dynamic programming ensures that
  // we only expand the MINIMUM spanning set of the costmap per planning request.
  // Rather than naively expanding the entire (potentially massive) map for a limited
  // path, we only expand to the extent required for the furthest expansion in the
  // search-planning request that dynamically updates during search as needed.

  // start_x and start_y have changed since last call
  // we need to recompute 2D distance heuristic and reprioritize queue
  for (auto & n : obstacle_heuristic_queue) {
    n.first = -obstacle_heuristic_lookup_table[n.second] +
      distanceHeuristic2D(n.second, size_x, start_x, start_y);
  }
  std::make_heap(
    obstacle_heuristic_queue.begin(), obstacle_heuristic_queue.end(),
    ObstacleHeuristicComparator{});

  const int size_x_int = static_cast<int>(size_x);
  const float sqrt2 = sqrtf(2.0f);
  float c_cost, cost, travel_cost, new_cost, existing_cost;
  unsigned int mx, my;
  unsigned int idx, new_idx = 0;

  const std::vector<int> neighborhood = {1, -1,  // left right
    size_x_int, -size_x_int,  // up down
    size_x_int + 1, size_x_int - 1,  // upper diagonals
    -size_x_int + 1, -size_x_int - 1};  // lower diagonals

  while (!obstacle_heuristic_queue.empty()) {
    idx = obstacle_heuristic_queue.front().second;
    std::pop_heap(
      obstacle_heuristic_queue.begin(), obstacle_heuristic_queue.end(),
      ObstacleHeuristicComparator{});
    obstacle_heuristic_queue.pop_back();
    c_cost = obstacle_heuristic_lookup_table[idx];
    if (c_cost > 0.0f) {
      // cell has been processed and closed, no further cost improvements
      // are mathematically possible thanks to euclidean distance heuristic consistency
      continue;
    }
    c_cost = -c_cost;
    obstacle_heuristic_lookup_table[idx] = c_cost;  // set a positive value to close the cell

    // find neighbors
    for (unsigned int i = 0; i != neighborhood.size(); i++) {
      new_idx = static_cast<unsigned int>(static_cast<int>(idx) + neighborhood[i]);

      // if neighbor path is better and non-lethal, set new cost and add to queue
      if (new_idx < size_x * size_y) {
        if (downsample_H) {
          // Get costmap values as if downsampled
          unsigned int y_offset = (new_idx / size_x) * 2;
          unsigned int x_offset = (new_idx - ((new_idx / size_x) * size_x)) * 2;
          cost = costmap->getCost(x_offset, y_offset);
          for (unsigned int k = 0; k < 2u; ++k) {
            unsigned int mxd = x_offset + k;
            if (mxd >= costmap->getSizeInCellsX()) {
              continue;
            }
            for (unsigned int j = 0; j < 2u; ++j) {
              unsigned int myd = y_offset + j;
              if (myd >= costmap->getSizeInCellsY()) {
                continue;
              }
              if (k == 0 && j == 0) {
                continue;
              }
              cost = std::min(cost, static_cast<float>(costmap->getCost(mxd, myd)));
            }
          }
        } else {
          cost = static_cast<float>(costmap->getCost(new_idx));
        }

        if (cost >= INSCRIBED_COST) {
          continue;
        }

        my = new_idx / size_x;
        mx = new_idx - (my * size_x);

        if (mx >= size_x - 3 || mx <= 3) {
          continue;
        }
        if (my >= size_y - 3 || my <= 3) {
          continue;
        }

        existing_cost = obstacle_heuristic_lookup_table[new_idx];
        if (existing_cost <= 0.0f) {
          if (motion_table.use_quadratic_cost_penalty) {
            travel_cost =
              (i <= 3 ? 1.0f : sqrt2) * (1.0f + (cost_penalty * cost * cost / 63504.0f));  // 252^2
          } else {
            travel_cost =
              ((i <= 3) ? 1.0f : sqrt2) * (1.0f + (cost_penalty * cost / 252.0f));
          }

          new_cost = c_cost + travel_cost;
          if (existing_cost == 0.0f || -existing_cost > new_cost) {
            // the negative value means the cell is in the open set
            obstacle_heuristic_lookup_table[new_idx] = -new_cost;
            obstacle_heuristic_queue.emplace_back(
              new_cost + distanceHeuristic2D(new_idx, size_x, start_x, start_y), new_idx);
            std::push_heap(
              obstacle_heuristic_queue.begin(), obstacle_heuristic_queue.end(),
              ObstacleHeuristicComparator{});
          }
        }
      }
    }

    if (idx == start_index) {
      break;
    }
  }

  // #include "nav_msgs/msg/occupancy_grid.hpp"
  // static auto node = std::make_shared<rclcpp::Node>("test");
  // static auto pub = node->create_publisher<nav_msgs::msg::OccupancyGrid>("test", 1);
  // nav_msgs::msg::OccupancyGrid msg;
  // msg.info.height = size_y;
  // msg.info.width = size_x;
  // msg.info.origin.position.x = -33.6;
  // msg.info.origin.position.y = -26;
  // msg.info.resolution = 0.05;
  // msg.header.frame_id = "map";
  // msg.header.stamp = node->now();
  // msg.data.resize(size_x * size_y, 0);
  // for (unsigned int i = 0; i != size_y * size_x; i++) {
  //   msg.data.at(i) = obstacle_heuristic_lookup_table[i] / 10.0;
  // }
  // pub->publish(std::move(msg));

  // return requested_node_cost which has been updated by the search
  // costs are doubled due to downsampling
  return downsample_H ? 2.0f * requested_node_cost : requested_node_cost;
}

float NodeHybrid::getDistanceHeuristic(
  const Coordinates & node_coords,
  const Coordinates & goal_coords,
  const float & obstacle_heuristic)
{
  // rotate and translate node_coords such that goal_coords relative is (0,0,0)
  // Due to the rounding involved in exact cell increments for caching,
  // this is not an exact replica of a live heuristic, but has bounded error.
  // (Usually less than 1 cell)

  // This angle is negative since we are de-rotating the current node
  // by the goal angle; cos(-th) = cos(th) & sin(-th) = -sin(th)
  const TrigValues & trig_vals = motion_table.trig_values[goal_coords.theta];
  const float cos_th = trig_vals.first;
  const float sin_th = -trig_vals.second;
  const float dx = node_coords.x - goal_coords.x;
  const float dy = node_coords.y - goal_coords.y;

  double dtheta_bin = node_coords.theta - goal_coords.theta;
  if (dtheta_bin < 0) {
    dtheta_bin += motion_table.num_angle_quantization;
  }
  if (dtheta_bin > motion_table.num_angle_quantization) {
    dtheta_bin -= motion_table.num_angle_quantization;
  }

  Coordinates node_coords_relative(
    round(dx * cos_th - dy * sin_th),
    round(dx * sin_th + dy * cos_th),
    round(dtheta_bin));

  // Check if the relative node coordinate is within the localized window around the goal
  // to apply the distance heuristic. Since the lookup table is contains only the positive
  // X axis, we mirror the Y and theta values across the X axis to find the heuristic values.
  float motion_heuristic = 0.0;
  const int floored_size = floor(size_lookup / 2.0);
  const int ceiling_size = ceil(size_lookup / 2.0);
  const float mirrored_relative_y = abs(node_coords_relative.y);
  if (abs(node_coords_relative.x) < floored_size && mirrored_relative_y < floored_size) {
    // Need to mirror angle if Y coordinate was mirrored
    int theta_pos;
    if (node_coords_relative.y < 0.0) {
      theta_pos = motion_table.num_angle_quantization - node_coords_relative.theta;
    } else {
      theta_pos = node_coords_relative.theta;
    }
    const int x_pos = node_coords_relative.x + floored_size;
    const int y_pos = static_cast<int>(mirrored_relative_y);
    const int index =
      x_pos * ceiling_size * motion_table.num_angle_quantization +
      y_pos * motion_table.num_angle_quantization +
      theta_pos;
    motion_heuristic = dist_heuristic_lookup_table[index];
  } else if (obstacle_heuristic <= 0.0) {
    // If no obstacle heuristic value, must have some H to use
    // In nominal situations, this should never be called.
    static ompl::base::ScopedState<> from(motion_table.state_space), to(motion_table.state_space);
    to[0] = goal_coords.x;
    to[1] = goal_coords.y;
    to[2] = goal_coords.theta * motion_table.num_angle_quantization;
    from[0] = node_coords.x;
    from[1] = node_coords.y;
    from[2] = node_coords.theta * motion_table.num_angle_quantization;
    motion_heuristic = motion_table.state_space->distance(from(), to());
  }

  return motion_heuristic;
}

void NodeHybrid::precomputeDistanceHeuristic(
  const float & lookup_table_dim,
  const MotionModel & motion_model,
  const unsigned int & dim_3_size,
  const SearchInfo & search_info)
{
  // Dubin or Reeds-Shepp shortest distances
  if (motion_model == MotionModel::DUBIN) {
    motion_table.state_space = std::make_shared<ompl::base::DubinsStateSpace>(
      search_info.minimum_turning_radius);
  } else if (motion_model == MotionModel::REEDS_SHEPP) {
    motion_table.state_space = std::make_shared<ompl::base::ReedsSheppStateSpace>(
      search_info.minimum_turning_radius);
  } else {
    throw std::runtime_error(
            "Node attempted to precompute distance heuristics "
            "with invalid motion model!");
  }

  ompl::base::ScopedState<> from(motion_table.state_space), to(motion_table.state_space);
  to[0] = 0.0;
  to[1] = 0.0;
  to[2] = 0.0;
  size_lookup = lookup_table_dim;
  float motion_heuristic = 0.0;
  unsigned int index = 0;
  int dim_3_size_int = static_cast<int>(dim_3_size);
  float angular_bin_size = 2 * M_PI / static_cast<float>(dim_3_size);

  // Create a lookup table of Dubin/Reeds-Shepp distances in a window around the goal
  // to help drive the search towards admissible approaches. Deu to symmetries in the
  // Heuristic space, we need to only store 2 of the 4 quadrants and simply mirror
  // around the X axis any relative node lookup. This reduces memory overhead and increases
  // the size of a window a platform can store in memory.
  dist_heuristic_lookup_table.resize(size_lookup * ceil(size_lookup / 2.0) * dim_3_size_int);
  for (float x = ceil(-size_lookup / 2.0); x <= floor(size_lookup / 2.0); x += 1.0) {
    for (float y = 0.0; y <= floor(size_lookup / 2.0); y += 1.0) {
      for (int heading = 0; heading != dim_3_size_int; heading++) {
        from[0] = x;
        from[1] = y;
        from[2] = heading * angular_bin_size;
        motion_heuristic = motion_table.state_space->distance(from(), to());
        dist_heuristic_lookup_table[index] = motion_heuristic;
        index++;
      }
    }
  }
}

void NodeHybrid::getNeighbors(
  std::function<bool(const uint64_t &,
  nav2_smac_planner::NodeHybrid * &)> & NeighborGetter,
  GridCollisionChecker * collision_checker,
  const bool & traverse_unknown,
  NodeVector & neighbors)
{
  uint64_t index = 0;
  NodePtr neighbor = nullptr;
  Coordinates initial_node_coords;
  const MotionPoses motion_projections = motion_table.getProjections(this);

  for (unsigned int i = 0; i != motion_projections.size(); i++) {
    index = NodeHybrid::getIndex(
      static_cast<unsigned int>(motion_projections[i]._x),
      static_cast<unsigned int>(motion_projections[i]._y),
      static_cast<unsigned int>(motion_projections[i]._theta),
      motion_table.size_x, motion_table.num_angle_quantization);

    if (NeighborGetter(index, neighbor) && !neighbor->wasVisited()) {
      // Cache the initial pose in case it was visited but valid
      // don't want to disrupt continuous coordinate expansion
      initial_node_coords = neighbor->pose;
      neighbor->setPose(
        Coordinates(
          motion_projections[i]._x,
          motion_projections[i]._y,
          motion_projections[i]._theta));
      if (neighbor->isNodeValid(traverse_unknown, collision_checker)) {
        neighbor->setMotionPrimitiveIndex(i, motion_projections[i]._turn_dir);
        neighbors.push_back(neighbor);
      } else {
        neighbor->setPose(initial_node_coords);
      }
    }
  }
}

bool NodeHybrid::backtracePath(CoordinateVector & path)
{
  if (!this->parent) {
    return false;
  }

  NodePtr current_node = this;

  while (current_node->parent) {
    path.push_back(current_node->pose);
    // Convert angle to radians
    path.back().theta = NodeHybrid::motion_table.getAngleFromBin(path.back().theta);
    current_node = current_node->parent;
  }

  // add the start pose
  path.push_back(current_node->pose);
  // Convert angle to radians
  path.back().theta = NodeHybrid::motion_table.getAngleFromBin(path.back().theta);

  return true;
}

}  // namespace nav2_smac_planner<|MERGE_RESOLUTION|>--- conflicted
+++ resolved
@@ -397,16 +397,8 @@
             "cost without a known SE2 collision cost!");
   }
 
-<<<<<<< HEAD
-=======
-  // this is the first node
-  if (getMotionPrimitiveIndex() == std::numeric_limits<unsigned int>::max()) {
-    return NodeHybrid::travel_distance_cost;
-  }
-
   const TurnDirection & child_turn_dir = child->getTurnDirection();
   float travel_cost_raw = motion_table.travel_costs[child->getMotionPrimitiveIndex()];
->>>>>>> d536d33b
   float travel_cost = 0.0;
 
   if (motion_table.use_quadratic_cost_penalty) {

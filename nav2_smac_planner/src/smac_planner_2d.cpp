// Copyright (c) 2020, Samsung Research America
//
// Licensed under the Apache License, Version 2.0 (the "License");
// you may not use this file except in compliance with the License.
// You may obtain a copy of the License at
//
//     http://www.apache.org/licenses/LICENSE-2.0
//
// Unless required by applicable law or agreed to in writing, software
// distributed under the License is distributed on an "AS IS" BASIS,
// WITHOUT WARRANTIES OR CONDITIONS OF ANY KIND, either express or implied.
// See the License for the specific language governing permissions and
// limitations under the License. Reserved.

#include <string>
#include <memory>
#include <vector>
#include <limits>
#include <algorithm>

#include "nav2_smac_planner/smac_planner_2d.hpp"
#include "nav2_util/geometry_utils.hpp"

// #define BENCHMARK_TESTING

namespace nav2_smac_planner
{
using namespace std::chrono;  // NOLINT
using rcl_interfaces::msg::ParameterType;
using std::placeholders::_1;

SmacPlanner2D::SmacPlanner2D()
: _a_star(nullptr),
  _collision_checker(nullptr, 1),
  _smoother(nullptr),
  _costmap(nullptr),
  _costmap_downsampler(nullptr)
{
}

SmacPlanner2D::~SmacPlanner2D()
{
  RCLCPP_INFO(
    _logger, "Destroying plugin %s of type SmacPlanner2D",
    _name.c_str());
}

void SmacPlanner2D::configure(
  const rclcpp_lifecycle::LifecycleNode::WeakPtr & parent,
  std::string name, std::shared_ptr<tf2_ros::Buffer>/*tf*/,
  std::shared_ptr<nav2_costmap_2d::Costmap2DROS> costmap_ros)
{
  _node = parent;
  auto node = parent.lock();
  _logger = node->get_logger();
  _clock = node->get_clock();
  _costmap = costmap_ros->getCostmap();
  _name = name;
  _global_frame = costmap_ros->getGlobalFrameID();

  // General planner params
  nav2_util::declare_parameter_if_not_declared(
    node, name + ".tolerance", rclcpp::ParameterValue(0.125));
  _tolerance = static_cast<float>(node->get_parameter(name + ".tolerance").as_double());
  nav2_util::declare_parameter_if_not_declared(
    node, name + ".downsample_costmap", rclcpp::ParameterValue(true));
  node->get_parameter(name + ".downsample_costmap", _downsample_costmap);
  nav2_util::declare_parameter_if_not_declared(
    node, name + ".downsampling_factor", rclcpp::ParameterValue(1));
  node->get_parameter(name + ".downsampling_factor", _downsampling_factor);
  nav2_util::declare_parameter_if_not_declared(
    node, name + ".cost_travel_multiplier", rclcpp::ParameterValue(2.0));
  node->get_parameter(name + ".cost_travel_multiplier", _search_info.cost_penalty);

  nav2_util::declare_parameter_if_not_declared(
    node, name + ".allow_unknown", rclcpp::ParameterValue(true));
  node->get_parameter(name + ".allow_unknown", _allow_unknown);
  nav2_util::declare_parameter_if_not_declared(
    node, name + ".max_iterations", rclcpp::ParameterValue(1000000));
  node->get_parameter(name + ".max_iterations", _max_iterations);
  nav2_util::declare_parameter_if_not_declared(
    node, name + ".max_on_approach_iterations", rclcpp::ParameterValue(1000));
  node->get_parameter(name + ".max_on_approach_iterations", _max_on_approach_iterations);
  nav2_util::declare_parameter_if_not_declared(
    node, name + ".use_final_approach_orientation", rclcpp::ParameterValue(false));
  node->get_parameter(name + ".use_final_approach_orientation", _use_final_approach_orientation);

  nav2_util::declare_parameter_if_not_declared(
    node, name + ".max_planning_time", rclcpp::ParameterValue(1.0));
  node->get_parameter(name + ".max_planning_time", _max_planning_time);

  nav2_util::declare_parameter_if_not_declared(
    node, name + ".motion_model_for_search", rclcpp::ParameterValue(std::string("MOORE")));
  node->get_parameter(name + ".motion_model_for_search", _motion_model_for_search);
  _motion_model = fromString(_motion_model_for_search);
  if (_motion_model == MotionModel::UNKNOWN) {
    RCLCPP_WARN(
      _logger,
      "Unable to get MotionModel search type. Given '%s', "
      "valid options are MOORE, VON_NEUMANN, DUBIN, REEDS_SHEPP.",
      _motion_model_for_search.c_str());
  }

  if (_max_on_approach_iterations <= 0) {
    RCLCPP_INFO(
      _logger, "On approach iteration selected as <= 0, "
      "disabling tolerance and on approach iterations.");
    _max_on_approach_iterations = std::numeric_limits<int>::max();
  }

  if (_max_iterations <= 0) {
    RCLCPP_INFO(
      _logger, "maximum iteration selected as <= 0, "
      "disabling maximum iterations.");
    _max_iterations = std::numeric_limits<int>::max();
  }

  // Initialize collision checker
  _collision_checker = GridCollisionChecker(_costmap, 1 /*for 2D, most be 1*/);
  _collision_checker.setFootprint(
    costmap_ros->getRobotFootprint(),
    true /*for 2D, most use radius*/,
    0.0 /*for 2D cost at inscribed isn't relevent*/);

  // Initialize A* template
  _a_star = std::make_unique<AStarAlgorithm<Node2D>>(_motion_model, _search_info);
  _a_star->initialize(
    _allow_unknown,
    _max_iterations,
    _max_on_approach_iterations,
<<<<<<< HEAD
=======
    _max_planning_time,
>>>>>>> 0f6f49a3
    0.0 /*unused for 2D*/,
    1.0 /*unused for 2D*/);

  // Initialize path smoother
  SmootherParams params;
  params.get(node, name);
  _smoother = std::make_unique<Smoother>(params);
  _smoother->initialize(1e-50 /*No valid minimum turning radius for 2D*/);

  // Initialize costmap downsampler
  if (_downsample_costmap && _downsampling_factor > 1) {
    std::string topic_name = "downsampled_costmap";
    _costmap_downsampler = std::make_unique<CostmapDownsampler>();
    _costmap_downsampler->on_configure(
      node, _global_frame, topic_name, _costmap, _downsampling_factor);
  }

  _raw_plan_publisher = node->create_publisher<nav_msgs::msg::Path>("unsmoothed_plan", 1);

  // Setup callback for changes to parameters.
  _parameters_client = std::make_shared<rclcpp::AsyncParametersClient>(
    node->get_node_base_interface(),
    node->get_node_topics_interface(),
    node->get_node_graph_interface(),
    node->get_node_services_interface());

  _parameter_event_sub = _parameters_client->on_parameter_event(
    std::bind(&SmacPlanner2D::on_parameter_event_callback, this, _1));

  RCLCPP_INFO(
    _logger, "Configured plugin %s of type SmacPlanner2D with "
    "tolerance %.2f, maximum iterations %i, "
    "max on approach iterations %i, and %s. Using motion model: %s.",
    _name.c_str(), _tolerance, _max_iterations, _max_on_approach_iterations,
    _allow_unknown ? "allowing unknown traversal" : "not allowing unknown traversal",
    toString(_motion_model).c_str());
}

void SmacPlanner2D::activate()
{
  RCLCPP_INFO(
    _logger, "Activating plugin %s of type SmacPlanner2D",
    _name.c_str());
  _raw_plan_publisher->on_activate();
  if (_costmap_downsampler) {
    _costmap_downsampler->on_activate();
  }
  auto node = _node.lock();
  // Add callback for dynamic parameters
  dyn_params_handler_ = node->add_on_set_parameters_callback(
    std::bind(&SmacPlanner2D::dynamicParametersCallback, this, _1));
}

void SmacPlanner2D::deactivate()
{
  RCLCPP_INFO(
    _logger, "Deactivating plugin %s of type SmacPlanner2D",
    _name.c_str());
  _raw_plan_publisher->on_deactivate();
  if (_costmap_downsampler) {
    _costmap_downsampler->on_deactivate();
  }
  dyn_params_handler_.reset();
}

void SmacPlanner2D::cleanup()
{
  RCLCPP_INFO(
    _logger, "Cleaning up plugin %s of type SmacPlanner2D",
    _name.c_str());
  _a_star.reset();
  _smoother.reset();
  if (_costmap_downsampler) {
    _costmap_downsampler->on_cleanup();
    _costmap_downsampler.reset();
  }
  _raw_plan_publisher.reset();
}

nav_msgs::msg::Path SmacPlanner2D::createPlan(
  const geometry_msgs::msg::PoseStamped & start,
  const geometry_msgs::msg::PoseStamped & goal)
{
  std::lock_guard<std::mutex> lock_reinit(_mutex);
  steady_clock::time_point a = steady_clock::now();

  std::unique_lock<nav2_costmap_2d::Costmap2D::mutex_t> lock(*(_costmap->getMutex()));

  // Downsample costmap, if required
  nav2_costmap_2d::Costmap2D * costmap = _costmap;
  if (_costmap_downsampler) {
    costmap = _costmap_downsampler->downsample(_downsampling_factor);
    _collision_checker.setCostmap(costmap);
  }

  // Set collision checker and costmap information
  _a_star->setCollisionChecker(&_collision_checker);

  // Set starting point
  unsigned int mx_start, my_start, mx_goal, my_goal;
  costmap->worldToMap(start.pose.position.x, start.pose.position.y, mx_start, my_start);
  _a_star->setStart(mx_start, my_start, 0);

  // Set goal point
  costmap->worldToMap(goal.pose.position.x, goal.pose.position.y, mx_goal, my_goal);
  _a_star->setGoal(mx_goal, my_goal, 0);

  // Setup message
  nav_msgs::msg::Path plan;
  plan.header.stamp = _clock->now();
  plan.header.frame_id = _global_frame;
  geometry_msgs::msg::PoseStamped pose;
  pose.header = plan.header;
  pose.pose.position.z = 0.0;
  pose.pose.orientation.x = 0.0;
  pose.pose.orientation.y = 0.0;
  pose.pose.orientation.z = 0.0;
  pose.pose.orientation.w = 1.0;

  // Corner case of start and goal beeing on the same cell
  if (mx_start == mx_goal && my_start == my_goal) {
    if (costmap->getCost(mx_start, my_start) == nav2_costmap_2d::LETHAL_OBSTACLE) {
      RCLCPP_WARN(_logger, "Failed to create a unique pose path because of obstacles");
      return plan;
    }
    pose.pose = start.pose;
    // if we have a different start and goal orientation, set the unique path pose to the goal
    // orientation, unless use_final_approach_orientation=true where we need it to be the start
    // orientation to avoid movement from the local planner
    if (start.pose.orientation != goal.pose.orientation && !_use_final_approach_orientation) {
      pose.pose.orientation = goal.pose.orientation;
    }
    plan.poses.push_back(pose);
    return plan;
  }

  // Compute plan
  Node2D::CoordinateVector path;
  int num_iterations = 0;
  std::string error;
  try {
    if (!_a_star->createPath(
        path, num_iterations, _tolerance / static_cast<float>(costmap->getResolution())))
    {
      if (num_iterations < _a_star->getMaxIterations()) {
        error = std::string("no valid path found");
      } else {
        error = std::string("exceeded maximum iterations");
      }
    }
  } catch (const std::runtime_error & e) {
    error = "invalid use: ";
    error += e.what();
  }

  if (!error.empty()) {
    RCLCPP_WARN(
      _logger,
      "%s: failed to create plan, %s.",
      _name.c_str(), error.c_str());
    return plan;
  }

  // Convert to world coordinates
  plan.poses.reserve(path.size());
  for (int i = path.size() - 1; i >= 0; --i) {
    pose.pose = getWorldCoords(path[i].x, path[i].y, costmap);
    plan.poses.push_back(pose);
  }

  // Publish raw path for debug
  if (_raw_plan_publisher->get_subscription_count() > 0) {
    _raw_plan_publisher->publish(plan);
  }

  // Find how much time we have left to do smoothing
  steady_clock::time_point b = steady_clock::now();
  duration<double> time_span = duration_cast<duration<double>>(b - a);
  double time_remaining = _max_planning_time - static_cast<double>(time_span.count());

#ifdef BENCHMARK_TESTING
  std::cout << "It took " << time_span.count() * 1000 <<
    " milliseconds with " << num_iterations << " iterations." << std::endl;
#endif

  // Smooth plan
  if (plan.poses.size() > 6) {
    _smoother->smooth(plan, costmap, time_remaining);
  }


  // If use_final_approach_orientation=true, interpolate the last pose orientation from the
  // previous pose to set the orientation to the 'final approach' orientation of the robot so
  // it does not rotate.
  // And deal with corner case of plan of length 1
  // If use_final_approach_orientation=false (default), override last pose orientation to match goal
  size_t plan_size = plan.poses.size();
  if (_use_final_approach_orientation) {
    if (plan_size == 1) {
      plan.poses.back().pose.orientation = start.pose.orientation;
    } else if (plan_size > 1) {
      double dx, dy, theta;
      auto last_pose = plan.poses.back().pose.position;
      auto approach_pose = plan.poses[plan_size - 2].pose.position;
      dx = last_pose.x - approach_pose.x;
      dy = last_pose.y - approach_pose.y;
      theta = atan2(dy, dx);
      plan.poses.back().pose.orientation =
        nav2_util::geometry_utils::orientationAroundZAxis(theta);
    }
  } else if (plan_size > 0) {
    plan.poses.back().pose.orientation = goal.pose.orientation;
  }

  return plan;
}

<<<<<<< HEAD
void SmacPlanner2D::on_parameter_event_callback(
  const rcl_interfaces::msg::ParameterEvent::SharedPtr event)
{
=======
rcl_interfaces::msg::SetParametersResult
SmacPlanner2D::dynamicParametersCallback(std::vector<rclcpp::Parameter> parameters)
{
  rcl_interfaces::msg::SetParametersResult result;
>>>>>>> 0f6f49a3
  std::lock_guard<std::mutex> lock_reinit(_mutex);

  bool reinit_a_star = false;
  bool reinit_downsampler = false;

<<<<<<< HEAD
  for (auto & changed_parameter : event->changed_parameters) {
    const auto & type = changed_parameter.value.type;
    const auto & name = changed_parameter.name;
    const auto & value = changed_parameter.value;

    if (type == ParameterType::PARAMETER_DOUBLE) {
      if (name == _name + ".tolerance") {
        _tolerance = static_cast<float>(value.double_value);
      } else if (name == _name + ".cost_travel_multiplier") {
        reinit_a_star = true;
        _search_info.cost_penalty = value.double_value;
      } else if (name == _name + ".max_planning_time") {
        _max_planning_time = value.double_value;
=======
  for (auto parameter : parameters) {
    const auto & type = parameter.get_type();
    const auto & name = parameter.get_name();

    if (type == ParameterType::PARAMETER_DOUBLE) {
      if (name == _name + ".tolerance") {
        _tolerance = static_cast<float>(parameter.as_double());
      } else if (name == _name + ".cost_travel_multiplier") {
        reinit_a_star = true;
        _search_info.cost_penalty = parameter.as_double();
      } else if (name == _name + ".max_planning_time") {
        reinit_a_star = true;
        _max_planning_time = parameter.as_double();
>>>>>>> 0f6f49a3
      }
    } else if (type == ParameterType::PARAMETER_BOOL) {
      if (name == _name + ".downsample_costmap") {
        reinit_downsampler = true;
<<<<<<< HEAD
        _downsample_costmap = value.bool_value;
      } else if (name == _name + ".allow_unknown") {
        reinit_a_star = true;
        _allow_unknown = value.bool_value;
      } else if (name == _name + ".use_final_approach_orientation") {
        _use_final_approach_orientation = value.bool_value;
=======
        _downsample_costmap = parameter.as_bool();
      } else if (name == _name + ".allow_unknown") {
        reinit_a_star = true;
        _allow_unknown = parameter.as_bool();
      } else if (name == _name + ".use_final_approach_orientation") {
        _use_final_approach_orientation = parameter.as_bool();
>>>>>>> 0f6f49a3
      }
    } else if (type == ParameterType::PARAMETER_INTEGER) {
      if (name == _name + ".downsampling_factor") {
        reinit_downsampler = true;
<<<<<<< HEAD
        _downsampling_factor = value.integer_value;
      } else if (name == _name + ".max_iterations") {
        reinit_a_star = true;
        _max_iterations = value.integer_value;
=======
        _downsampling_factor = parameter.as_int();
      } else if (name == _name + ".max_iterations") {
        reinit_a_star = true;
        _max_iterations = parameter.as_int();
>>>>>>> 0f6f49a3
        if (_max_iterations <= 0) {
          RCLCPP_INFO(
            _logger, "maximum iteration selected as <= 0, "
            "disabling maximum iterations.");
          _max_iterations = std::numeric_limits<int>::max();
        }
      } else if (name == _name + ".max_on_approach_iterations") {
        reinit_a_star = true;
<<<<<<< HEAD
        _max_on_approach_iterations = value.integer_value;
=======
        _max_on_approach_iterations = parameter.as_int();
>>>>>>> 0f6f49a3
        if (_max_on_approach_iterations <= 0) {
          RCLCPP_INFO(
            _logger, "On approach iteration selected as <= 0, "
            "disabling tolerance and on approach iterations.");
          _max_on_approach_iterations = std::numeric_limits<int>::max();
        }
      }
    } else if (type == ParameterType::PARAMETER_STRING) {
      if (name == _name + ".motion_model_for_search") {
        reinit_a_star = true;
<<<<<<< HEAD
        _motion_model = fromString(value.string_value);
=======
        _motion_model = fromString(parameter.as_string());
>>>>>>> 0f6f49a3
        if (_motion_model == MotionModel::UNKNOWN) {
          RCLCPP_WARN(
            _logger,
            "Unable to get MotionModel search type. Given '%s', "
            "valid options are MOORE, VON_NEUMANN, DUBIN, REEDS_SHEPP.",
            _motion_model_for_search.c_str());
        }
      }
    }
  }

  // Re-init if needed with mutex lock (to avoid re-init while creating a plan)
  if (reinit_a_star || reinit_downsampler) {
    // Re-Initialize A* template
    if (reinit_a_star) {
      _a_star = std::make_unique<AStarAlgorithm<Node2D>>(_motion_model, _search_info);
      _a_star->initialize(
        _allow_unknown,
        _max_iterations,
        _max_on_approach_iterations,
<<<<<<< HEAD
=======
        _max_planning_time,
>>>>>>> 0f6f49a3
        0.0 /*unused for 2D*/,
        1.0 /*unused for 2D*/);
    }

    // Re-Initialize costmap downsampler
    if (reinit_downsampler) {
      if (_downsample_costmap && _downsampling_factor > 1) {
        auto node = _node.lock();
        std::string topic_name = "downsampled_costmap";
        _costmap_downsampler = std::make_unique<CostmapDownsampler>();
        _costmap_downsampler->on_configure(
          node, _global_frame, topic_name, _costmap, _downsampling_factor);
      }
    }
  }
<<<<<<< HEAD
=======
  result.successful = true;
  return result;
>>>>>>> 0f6f49a3
}

}  // namespace nav2_smac_planner

#include "pluginlib/class_list_macros.hpp"
PLUGINLIB_EXPORT_CLASS(nav2_smac_planner::SmacPlanner2D, nav2_core::GlobalPlanner)<|MERGE_RESOLUTION|>--- conflicted
+++ resolved
@@ -128,10 +128,7 @@
     _allow_unknown,
     _max_iterations,
     _max_on_approach_iterations,
-<<<<<<< HEAD
-=======
     _max_planning_time,
->>>>>>> 0f6f49a3
     0.0 /*unused for 2D*/,
     1.0 /*unused for 2D*/);
 
@@ -349,36 +346,15 @@
   return plan;
 }
 
-<<<<<<< HEAD
-void SmacPlanner2D::on_parameter_event_callback(
-  const rcl_interfaces::msg::ParameterEvent::SharedPtr event)
-{
-=======
 rcl_interfaces::msg::SetParametersResult
 SmacPlanner2D::dynamicParametersCallback(std::vector<rclcpp::Parameter> parameters)
 {
   rcl_interfaces::msg::SetParametersResult result;
->>>>>>> 0f6f49a3
   std::lock_guard<std::mutex> lock_reinit(_mutex);
 
   bool reinit_a_star = false;
   bool reinit_downsampler = false;
 
-<<<<<<< HEAD
-  for (auto & changed_parameter : event->changed_parameters) {
-    const auto & type = changed_parameter.value.type;
-    const auto & name = changed_parameter.name;
-    const auto & value = changed_parameter.value;
-
-    if (type == ParameterType::PARAMETER_DOUBLE) {
-      if (name == _name + ".tolerance") {
-        _tolerance = static_cast<float>(value.double_value);
-      } else if (name == _name + ".cost_travel_multiplier") {
-        reinit_a_star = true;
-        _search_info.cost_penalty = value.double_value;
-      } else if (name == _name + ".max_planning_time") {
-        _max_planning_time = value.double_value;
-=======
   for (auto parameter : parameters) {
     const auto & type = parameter.get_type();
     const auto & name = parameter.get_name();
@@ -392,41 +368,24 @@
       } else if (name == _name + ".max_planning_time") {
         reinit_a_star = true;
         _max_planning_time = parameter.as_double();
->>>>>>> 0f6f49a3
       }
     } else if (type == ParameterType::PARAMETER_BOOL) {
       if (name == _name + ".downsample_costmap") {
         reinit_downsampler = true;
-<<<<<<< HEAD
-        _downsample_costmap = value.bool_value;
-      } else if (name == _name + ".allow_unknown") {
-        reinit_a_star = true;
-        _allow_unknown = value.bool_value;
-      } else if (name == _name + ".use_final_approach_orientation") {
-        _use_final_approach_orientation = value.bool_value;
-=======
         _downsample_costmap = parameter.as_bool();
       } else if (name == _name + ".allow_unknown") {
         reinit_a_star = true;
         _allow_unknown = parameter.as_bool();
       } else if (name == _name + ".use_final_approach_orientation") {
         _use_final_approach_orientation = parameter.as_bool();
->>>>>>> 0f6f49a3
       }
     } else if (type == ParameterType::PARAMETER_INTEGER) {
       if (name == _name + ".downsampling_factor") {
         reinit_downsampler = true;
-<<<<<<< HEAD
-        _downsampling_factor = value.integer_value;
-      } else if (name == _name + ".max_iterations") {
-        reinit_a_star = true;
-        _max_iterations = value.integer_value;
-=======
         _downsampling_factor = parameter.as_int();
       } else if (name == _name + ".max_iterations") {
         reinit_a_star = true;
         _max_iterations = parameter.as_int();
->>>>>>> 0f6f49a3
         if (_max_iterations <= 0) {
           RCLCPP_INFO(
             _logger, "maximum iteration selected as <= 0, "
@@ -435,11 +394,7 @@
         }
       } else if (name == _name + ".max_on_approach_iterations") {
         reinit_a_star = true;
-<<<<<<< HEAD
-        _max_on_approach_iterations = value.integer_value;
-=======
         _max_on_approach_iterations = parameter.as_int();
->>>>>>> 0f6f49a3
         if (_max_on_approach_iterations <= 0) {
           RCLCPP_INFO(
             _logger, "On approach iteration selected as <= 0, "
@@ -450,11 +405,7 @@
     } else if (type == ParameterType::PARAMETER_STRING) {
       if (name == _name + ".motion_model_for_search") {
         reinit_a_star = true;
-<<<<<<< HEAD
-        _motion_model = fromString(value.string_value);
-=======
         _motion_model = fromString(parameter.as_string());
->>>>>>> 0f6f49a3
         if (_motion_model == MotionModel::UNKNOWN) {
           RCLCPP_WARN(
             _logger,
@@ -475,10 +426,7 @@
         _allow_unknown,
         _max_iterations,
         _max_on_approach_iterations,
-<<<<<<< HEAD
-=======
         _max_planning_time,
->>>>>>> 0f6f49a3
         0.0 /*unused for 2D*/,
         1.0 /*unused for 2D*/);
     }
@@ -494,11 +442,8 @@
       }
     }
   }
-<<<<<<< HEAD
-=======
   result.successful = true;
   return result;
->>>>>>> 0f6f49a3
 }
 
 }  // namespace nav2_smac_planner

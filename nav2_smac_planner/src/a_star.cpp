// Copyright (c) 2020, Samsung Research America
// Copyright (c) 2020, Applied Electric Vehicles Pty Ltd
//
// Licensed under the Apache License, Version 2.0 (the "License");
// you may not use this file except in compliance with the License.
// You may obtain a copy of the License at
//
//     http://www.apache.org/licenses/LICENSE-2.0
//
// Unless required by applicable law or agreed to in writing, software
// distributed under the License is distributed on an "AS IS" BASIS,
// WITHOUT WARRANTIES OR CONDITIONS OF ANY KIND, either express or implied.
// See the License for the specific language governing permissions and
// limitations under the License. Reserved.

#include <omp.h>
#include <cmath>
#include <stdexcept>
#include <memory>
#include <algorithm>
#include <limits>
#include <type_traits>
#include <chrono>
#include <thread>
#include <utility>
#include <vector>

#include "nav2_smac_planner/a_star.hpp"
using namespace std::chrono;  // NOLINT

namespace nav2_smac_planner
{

template<typename NodeT>
AStarAlgorithm<NodeT>::AStarAlgorithm(
  const MotionModel & motion_model,
  const SearchInfo & search_info)
: _traverse_unknown(true),
  _max_iterations(0),
  _max_planning_time(0),
  _x_size(0),
  _y_size(0),
  _search_info(search_info),
  _goal_coordinates(Coordinates()),
  _start(nullptr),
  _goal(nullptr),
  _motion_model(motion_model)
{
  _graph.reserve(100000);
}

template<typename NodeT>
AStarAlgorithm<NodeT>::~AStarAlgorithm()
{
}

template<typename NodeT>
void AStarAlgorithm<NodeT>::initialize(
  const bool & allow_unknown,
  int & max_iterations,
  const int & max_on_approach_iterations,
  const double & max_planning_time,
  const float & lookup_table_size,
  const unsigned int & dim_3_size)
{
  _traverse_unknown = allow_unknown;
  _max_iterations = max_iterations;
  _max_on_approach_iterations = max_on_approach_iterations;
  _max_planning_time = max_planning_time;
  NodeT::precomputeDistanceHeuristic(lookup_table_size, _motion_model, dim_3_size, _search_info);
  _dim3_size = dim_3_size;
  _expander = std::make_unique<AnalyticExpansion<NodeT>>(
    _motion_model, _search_info, _traverse_unknown, _dim3_size);
}

template<>
void AStarAlgorithm<Node2D>::initialize(
  const bool & allow_unknown,
  int & max_iterations,
  const int & max_on_approach_iterations,
  const double & max_planning_time,
  const float & /*lookup_table_size*/,
  const unsigned int & dim_3_size)
{
  _traverse_unknown = allow_unknown;
  _max_iterations = max_iterations;
  _max_on_approach_iterations = max_on_approach_iterations;
  _max_planning_time = max_planning_time;

  if (dim_3_size != 1) {
    throw std::runtime_error("Node type Node2D cannot be given non-1 dim 3 quantization.");
  }
  _dim3_size = dim_3_size;
  _expander = std::make_unique<AnalyticExpansion<Node2D>>(
    _motion_model, _search_info, _traverse_unknown, _dim3_size);
}

template<typename NodeT>
void AStarAlgorithm<NodeT>::setCollisionChecker(GridCollisionChecker * collision_checker)
{
  _collision_checker = collision_checker;
  _costmap = collision_checker->getCostmap();
  unsigned int x_size = _costmap->getSizeInCellsX();
  unsigned int y_size = _costmap->getSizeInCellsY();

  clearGraph();

  if (getSizeX() != x_size || getSizeY() != y_size) {
    _x_size = x_size;
    _y_size = y_size;
    NodeT::initMotionModel(_motion_model, _x_size, _y_size, _dim3_size, _search_info);
  }
  _expander->setCollisionChecker(collision_checker);
}

template<typename NodeT>
typename AStarAlgorithm<NodeT>::NodePtr AStarAlgorithm<NodeT>::addToGraph(
  const unsigned int & index)
{
  auto iter = _graph.find(index);
  if (iter != _graph.end()) {
    return &(iter->second);
  }

  return &(_graph.emplace(index, NodeT(index)).first->second);
}

template<>
void AStarAlgorithm<Node2D>::setStart(
  const unsigned int & mx,
  const unsigned int & my,
  const unsigned int & dim_3)
{
  if (dim_3 != 0) {
    throw std::runtime_error("Node type Node2D cannot be given non-zero starting dim 3.");
  }
  _start = addToGraph(Node2D::getIndex(mx, my, getSizeX()));
}

template<typename NodeT>
void AStarAlgorithm<NodeT>::setStart(
  const unsigned int & mx,
  const unsigned int & my,
  const unsigned int & dim_3)
{
  _start = addToGraph(NodeT::getIndex(mx, my, dim_3));
  _start->setPose(
    Coordinates(
      static_cast<float>(mx),
      static_cast<float>(my),
      static_cast<float>(dim_3)));
}

template<>
void AStarAlgorithm<Node2D>::setGoal(
  const unsigned int & mx,
  const unsigned int & my,
  const unsigned int & dim_3)
{
  if (dim_3 != 0) {
    throw std::runtime_error("Node type Node2D cannot be given non-zero goal dim 3.");
  }

  _goal = addToGraph(Node2D::getIndex(mx, my, getSizeX()));
  _goal_coordinates = Node2D::Coordinates(mx, my);
}

template<typename NodeT>
void AStarAlgorithm<NodeT>::setGoal(
  const unsigned int & mx,
  const unsigned int & my,
  const unsigned int & dim_3)
{
  _goal = addToGraph(NodeT::getIndex(mx, my, dim_3));

  typename NodeT::Coordinates goal_coords(
    static_cast<float>(mx),
    static_cast<float>(my),
    static_cast<float>(dim_3));

  if (!_search_info.cache_obstacle_heuristic || goal_coords != _goal_coordinates) {
    if (!_start) {
      throw std::runtime_error("Start must be set before goal.");
    }

    NodeT::resetObstacleHeuristic(_costmap, _start->pose.x, _start->pose.y, mx, my);
  }

  _goal_coordinates = goal_coords;
  _goal->setPose(_goal_coordinates);
}

template<typename NodeT>
bool AStarAlgorithm<NodeT>::areInputsValid()
{
  // Check if graph was filled in
  if (_graph.empty()) {
    throw std::runtime_error("Failed to compute path, no costmap given.");
  }

  // Check if points were filled in
  if (!_start || !_goal) {
    throw std::runtime_error("Failed to compute path, no valid start or goal given.");
  }

  // Check if ending point is valid
  if (getToleranceHeuristic() < 0.001 &&
    !_goal->isNodeValid(_traverse_unknown, _collision_checker))
  {
<<<<<<< HEAD
    throw nav2_core::GoalOccupiedException("Failed to compute path, "
                                                        "goal is occupied with no tolerance.");
=======
    throw nav2_core::GoalOccupied("Goal was in lethal cost");
>>>>>>> 7be609e6
  }

  // Check if starting point is valid
  if (!_start->isNodeValid(_traverse_unknown, _collision_checker)) {
<<<<<<< HEAD
    throw nav2_core::StartOccupiedException("Starting point in lethal space!"
                                                         "Cannot create feasible plan.");
=======
    throw nav2_core::StartOccupied("Start was in lethal cost");
>>>>>>> 7be609e6
  }

  return true;
}

template<typename NodeT>
bool AStarAlgorithm<NodeT>::createPath(
  CoordinateVector & path, int & iterations,
  const float & tolerance)
{
  steady_clock::time_point start_time = steady_clock::now();
  _tolerance = tolerance;
  _best_heuristic_node = {std::numeric_limits<float>::max(), 0};
  clearQueue();

  if (!areInputsValid()) {
    return false;
  }

  // 0) Add starting point to the open set
  addNode(0.0, getStart());
  getStart()->setAccumulatedCost(0.0);

  // Optimization: preallocate all variables
  NodePtr current_node = nullptr;
  NodePtr neighbor = nullptr;
  NodePtr expansion_result = nullptr;
  float g_cost = 0.0;
  NodeVector neighbors;
  int approach_iterations = 0;
  NeighborIterator neighbor_iterator;
  int analytic_iterations = 0;
  int closest_distance = std::numeric_limits<int>::max();

  // Given an index, return a node ptr reference if its collision-free and valid
  const unsigned int max_index = getSizeX() * getSizeY() * getSizeDim3();
  NodeGetter neighborGetter =
    [&, this](const unsigned int & index, NodePtr & neighbor_rtn) -> bool
    {
      if (index >= max_index) {
        return false;
      }

      neighbor_rtn = addToGraph(index);
      return true;
    };

  while (iterations < getMaxIterations() && !_queue.empty()) {
    // Check for planning timeout only on every Nth iteration
    if (iterations % _timing_interval == 0) {
      std::chrono::duration<double> planning_duration =
        std::chrono::duration_cast<std::chrono::duration<double>>(steady_clock::now() - start_time);
      if (static_cast<double>(planning_duration.count()) >= _max_planning_time) {
        return false;
      }
    }

    // 1) Pick Nbest from O s.t. min(f(Nbest)), remove from queue
    current_node = getNextNode();

    // We allow for nodes to be queued multiple times in case
    // shorter paths result in it, but we can visit only once
    if (current_node->wasVisited()) {
      continue;
    }

    iterations++;

    // 2) Mark Nbest as visited
    current_node->visited();

    // 2.1) Use an analytic expansion (if available) to generate a path
    expansion_result = nullptr;
    expansion_result = _expander->tryAnalyticExpansion(
      current_node, getGoal(), neighborGetter, analytic_iterations, closest_distance);
    if (expansion_result != nullptr) {
      current_node = expansion_result;
    }

    // 3) Check if we're at the goal, backtrace if required
    if (isGoal(current_node)) {
      return current_node->backtracePath(path);
    } else if (_best_heuristic_node.first < getToleranceHeuristic()) {
      // Optimization: Let us find when in tolerance and refine within reason
      approach_iterations++;
      if (approach_iterations >= getOnApproachMaxIterations()) {
        return _graph.at(_best_heuristic_node.second).backtracePath(path);
      }
    }

    // 4) Expand neighbors of Nbest not visited
    neighbors.clear();
    current_node->getNeighbors(neighborGetter, _collision_checker, _traverse_unknown, neighbors);

    for (neighbor_iterator = neighbors.begin();
      neighbor_iterator != neighbors.end(); ++neighbor_iterator)
    {
      neighbor = *neighbor_iterator;

      // 4.1) Compute the cost to go to this node
      g_cost = current_node->getAccumulatedCost() + current_node->getTraversalCost(neighbor);

      // 4.2) If this is a lower cost than prior, we set this as the new cost and new approach
      if (g_cost < neighbor->getAccumulatedCost()) {
        neighbor->setAccumulatedCost(g_cost);
        neighbor->parent = current_node;

        // 4.3) Add to queue with heuristic cost
        addNode(g_cost + getHeuristicCost(neighbor), neighbor);
      }
    }
  }

  if (_best_heuristic_node.first < getToleranceHeuristic()) {
    // If we run out of serach options, return the path that is closest, if within tolerance.
    return _graph.at(_best_heuristic_node.second).backtracePath(path);
  }

  return false;
}

template<typename NodeT>
bool AStarAlgorithm<NodeT>::isGoal(NodePtr & node)
{
  return node == getGoal();
}

template<typename NodeT>
typename AStarAlgorithm<NodeT>::NodePtr & AStarAlgorithm<NodeT>::getStart()
{
  return _start;
}

template<typename NodeT>
typename AStarAlgorithm<NodeT>::NodePtr & AStarAlgorithm<NodeT>::getGoal()
{
  return _goal;
}

template<typename NodeT>
typename AStarAlgorithm<NodeT>::NodePtr AStarAlgorithm<NodeT>::getNextNode()
{
  NodeBasic<NodeT> node = _queue.top().second;
  _queue.pop();
  node.processSearchNode();
  return node.graph_node_ptr;
}

template<typename NodeT>
void AStarAlgorithm<NodeT>::addNode(const float & cost, NodePtr & node)
{
  NodeBasic<NodeT> queued_node(node->getIndex());
  queued_node.populateSearchNode(node);
  _queue.emplace(cost, queued_node);
}

template<typename NodeT>
float AStarAlgorithm<NodeT>::getHeuristicCost(const NodePtr & node)
{
  const Coordinates node_coords =
    NodeT::getCoords(node->getIndex(), getSizeX(), getSizeDim3());
  float heuristic = NodeT::getHeuristicCost(
    node_coords, _goal_coordinates, _costmap);

  if (heuristic < _best_heuristic_node.first) {
    _best_heuristic_node = {heuristic, node->getIndex()};
  }

  return heuristic;
}

template<typename NodeT>
void AStarAlgorithm<NodeT>::clearQueue()
{
  NodeQueue q;
  std::swap(_queue, q);
}

template<typename NodeT>
void AStarAlgorithm<NodeT>::clearGraph()
{
  Graph g;
  std::swap(_graph, g);
  _graph.reserve(100000);
}

template<typename NodeT>
int & AStarAlgorithm<NodeT>::getMaxIterations()
{
  return _max_iterations;
}

template<typename NodeT>
int & AStarAlgorithm<NodeT>::getOnApproachMaxIterations()
{
  return _max_on_approach_iterations;
}

template<typename NodeT>
float & AStarAlgorithm<NodeT>::getToleranceHeuristic()
{
  return _tolerance;
}

template<typename NodeT>
unsigned int & AStarAlgorithm<NodeT>::getSizeX()
{
  return _x_size;
}

template<typename NodeT>
unsigned int & AStarAlgorithm<NodeT>::getSizeY()
{
  return _y_size;
}

template<typename NodeT>
unsigned int & AStarAlgorithm<NodeT>::getSizeDim3()
{
  return _dim3_size;
}

// Instantiate algorithm for the supported template types
template class AStarAlgorithm<Node2D>;
template class AStarAlgorithm<NodeHybrid>;
template class AStarAlgorithm<NodeLattice>;

}  // namespace nav2_smac_planner<|MERGE_RESOLUTION|>--- conflicted
+++ resolved
@@ -207,22 +207,12 @@
   if (getToleranceHeuristic() < 0.001 &&
     !_goal->isNodeValid(_traverse_unknown, _collision_checker))
   {
-<<<<<<< HEAD
-    throw nav2_core::GoalOccupiedException("Failed to compute path, "
-                                                        "goal is occupied with no tolerance.");
-=======
     throw nav2_core::GoalOccupied("Goal was in lethal cost");
->>>>>>> 7be609e6
   }
 
   // Check if starting point is valid
   if (!_start->isNodeValid(_traverse_unknown, _collision_checker)) {
-<<<<<<< HEAD
-    throw nav2_core::StartOccupiedException("Starting point in lethal space!"
-                                                         "Cannot create feasible plan.");
-=======
     throw nav2_core::StartOccupied("Start was in lethal cost");
->>>>>>> 7be609e6
   }
 
   return true;

--- conflicted
+++ resolved
@@ -291,13 +291,8 @@
   }
 
   float travel_cost = 0.0;
-<<<<<<< HEAD
-  float travel_cost_raw =
-    prim_length * motion_table.travel_distance_reward +
-    (prim_length * motion_table.cost_penalty * normalized_cost);
-=======
-  float travel_cost_raw = prim_length * (1.0 + motion_table.cost_penalty * normalized_cost);
->>>>>>> b598a385
+  float travel_cost_raw = prim_length *
+    (motion_table.travel_distance_reward + motion_table.cost_penalty * normalized_cost);
 
   if (transition_prim->arc_length < 0.001) {
     // New motion is a straight motion, no additional costs to be applied

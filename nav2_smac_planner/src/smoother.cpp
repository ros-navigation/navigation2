--- conflicted
+++ resolved
@@ -95,13 +95,9 @@
   const nav2_costmap_2d::Costmap2D * costmap,
   const double & max_time)
 {
-<<<<<<< HEAD
   if (max_its_ == 0)
     return true;
 
-  using namespace std::chrono;  // NOLINT
-=======
->>>>>>> b201d058
   steady_clock::time_point a = steady_clock::now();
   rclcpp::Duration max_dur = rclcpp::Duration::from_seconds(max_time);
 

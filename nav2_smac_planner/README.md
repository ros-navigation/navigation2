--- conflicted
+++ resolved
@@ -55,11 +55,7 @@
 
 The 2D A\* implementation also does not have any of the weird artifacts introduced by the gradient wavefront-based 2D A\* implementation in the NavFn Planner. While this 2D A\* planner is slightly slower, I believe it's well worth the increased quality in paths. Though the `SmacPlanner2D` is grid-based, any reasonable local trajectory planner - including those supported by Nav2 - will not have any issue with grid-based plans.
 
-<<<<<<< HEAD
-Note: In prior releases, a CG smoother largely implementing the original Hybrid-A\* paper's. However, this smoother failed to consistently provide useful results, took too much compute time, and was deprecated. While smoothing a path 95% of the time seems like a "good" solution, we need something far more reliable for practical use. Since we are working with mobile robots and not autonomous cars at 60 mph, we can take some different liberties in smoothing knowing that our local trajectory planners are pretty smart. If you are looking for it, it now lives in the `test/` directory in a depreciated folder. This smoother has been replaced by a B-Spline inspired solution which is faster, far more consistent, and simpler to understand. While this smoother is **not** cost-aware, we have added cost-aware penalty functions in the planners themselves to push the plans away from high-cost spaces and we do check for validity of smoothed sections to ensure feasibility.
-=======
 Note: In prior releases, a CG smoother largely implementing the original Hybrid-A\* paper's. However, this smoother failed to consistently provide useful results, took too much compute time, and was deprecated. While smoothing a path 95% of the time seems like a "good" solution, we need something far more reliable for practical use. Since we are working with mobile robots and not autonomous cars at 60 mph, we can take some different liberties in smoothing knowing that our local trajectory planners are pretty smart. If you are looking for it, it now lives in the `test/` directory in a depreciated folder. This smoother has been replaced by a simpler optimization inspired solution which is faster, far more consistent, and simpler to understand. While this smoother is **not** cost-aware, we have added cost-aware penalty functions in the planners themselves to push the plans away from high-cost spaces and we do check for validity of smoothed sections to ensure feasibility. It will through terminate when paths become in collision with the environment.
->>>>>>> 0f6f49a3
 
 ## Metrics
 
@@ -103,11 +99,6 @@
       max_planning_time: 3.5              # max time in s for planner to plan, smooth, and upsample. Will scale maximum smoothing and upsampling times based on remaining time after planning.
       motion_model_for_search: "DUBIN"    # 2D Moore, Von Neumann; Hybrid Dubin, Redds-Shepp; State Lattice set internally
       cost_travel_multiplier: 2.0         # For 2D: Cost multiplier to apply to search to steer away from high cost areas. Larger values will place in the center of aisles more exactly (if non-`FREE` cost potential field exists) but take slightly longer to compute. To optimize for speed, a value of 1.0 is reasonable. A reasonable tradeoff value is 2.0. A value of 0.0 effective disables steering away from obstacles and acts like a naive binary search A*.
-<<<<<<< HEAD
-      angle_quantization_bins: 64         # For Hybrid nodes: Number of angle bins for search, must be 1 for 2D node (no angle search)
-      minimum_turning_radius: 0.40        # For Hybrid nodes: minimum turning radius in m of path / vehicle
-=======
->>>>>>> 0f6f49a3
       angle_quantization_bins: 64         # For Hybrid/Lattice nodes: Number of angle bins for search, must be 1 for 2D node (no angle search)
       analytic_expansion_ratio: 3.5       # For Hybrid/Lattice nodes: The ratio to attempt analytic expansions during search for final approach.
       minimum_turning_radius: 0.40        # For Hybrid/Lattice nodes: minimum turning radius in m of path / vehicle
@@ -150,19 +141,11 @@
 So it is my recommendation in using this package, as well as all other cost-aware search planners available in ROS, to increase your inflation layer cost scale in order to adequately produce a smooth potential across the entire map. For very large open spaces, its fine to have 0-cost areas in the middle, but for halls, aisles, and similar; **please create a smooth potential to provide the best performance**. 
 
 ### Hybrid-A* Turning Radius'
-<<<<<<< HEAD
 
 A very reasonable and logical assumption would be to set the `minimum_turning_radius` to the kinematic limits of your vehicle. For an ackermann car, that's a physical quantity; while for differential or omni robots, its a bit of a dance around what kind of turns you'd like your robot to be able to make. Obviously setting this to something insanely small (like 20 cm) means you have alot of options, but also probably means the raw output plans won't be very straight and smooth when you have 2+ meter wide aisles to work in.
 
 I assert that you should also consider the environment you operate within when setting this. While you should **absolutely not** set this to be any smaller than the actual limits of your vehicle, there are some useful side effects of increasing this value in practical use. If you work in an area wider than the turning circle of your robot, you have some options that will ultimately improve the performance of the planner (in terms of CPU and compute time) as well as generate paths that are more "smooth" directly out of the planner -- not requiring any explicit path smoothing. 
 
-=======
-
-A very reasonable and logical assumption would be to set the `minimum_turning_radius` to the kinematic limits of your vehicle. For an ackermann car, that's a physical quantity; while for differential or omni robots, its a bit of a dance around what kind of turns you'd like your robot to be able to make. Obviously setting this to something insanely small (like 20 cm) means you have alot of options, but also probably means the raw output plans won't be very straight and smooth when you have 2+ meter wide aisles to work in.
-
-I assert that you should also consider the environment you operate within when setting this. While you should **absolutely not** set this to be any smaller than the actual limits of your vehicle, there are some useful side effects of increasing this value in practical use. If you work in an area wider than the turning circle of your robot, you have some options that will ultimately improve the performance of the planner (in terms of CPU and compute time) as well as generate paths that are more "smooth" directly out of the planner -- not requiring any explicit path smoothing. 
-
->>>>>>> 0f6f49a3
 By default, `0.4m` is the setting which I think is "reasonable" for the smaller scale industrial grade robots (think Simbe, the small Fetch, or Locus robots) resulting in faster plans and less "wobbly" motions that do not require post-smoothing -- further improving CPU performance. I selected `0.4m` as a trade off between practical robots mentioned above and hobbyist users with a tiny-little-turtlebot-3 which might still need to navigate around some smaller cavities.
 
 ### Costmap Resolutions

--- conflicted
+++ resolved
@@ -18,9 +18,6 @@
   ros-perception/vision_opencv:
     type: git
     url: https://github.com/ros-perception/vision_opencv.git
-<<<<<<< HEAD
-    version: 062ddf81182e5ee77215982fdae7630ad8e3d53f
-=======
     version: ros2
   ros/bond_core:
     type: git
@@ -29,5 +26,4 @@
   ompl/ompl:
     type: git
     url: https://github.com/ompl/ompl.git
-    version: 1.5.0
->>>>>>> d1ed5e46
+    version: 1.5.0
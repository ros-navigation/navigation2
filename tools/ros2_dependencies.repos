--- conflicted
+++ resolved
@@ -2,15 +2,8 @@
   BehaviorTree.CPP:
     type: git
     url: https://github.com/BehaviorTree/BehaviorTree.CPP.git
-<<<<<<< HEAD
-=======
-    version: ros2
-  angles:
-    type: git
-    url: https://github.com/ros/angles.git
     version: ros2
   gazebo_ros_pkgs:
     type: git
     url: https://github.com/ros-simulation/gazebo_ros_pkgs.git
->>>>>>> 4589b6f3
     version: ros2
--- conflicted
+++ resolved
@@ -1,26 +1,9 @@
 repositories:
   BehaviorTree.CPP:
     type: git
-<<<<<<< HEAD
-    url: https://github.com/intel/ros2_message_filters.git
-    version: master
-  ros2/launch:
-    type: git
-    url: https://github.com/crdelsey/launch.git
-    version: TimerActionWorkaround
-  behavior_tree_core:
-    type: git
-    url: https://github.com/mjeronimo/BehaviorTree.CPP
-    version: master
-=======
     url: https://github.com/BehaviorTree/BehaviorTree.CPP.git
-    version: ros2
-  angles:
-    type: git
-    url: https://github.com/ros/angles.git
     version: ros2
   gazebo_ros_pkgs:
     type: git
     url: https://github.com/ros-simulation/gazebo_ros_pkgs.git
-    version: 3.0.0
->>>>>>> 7f9d49d8
+    version: 3.0.0
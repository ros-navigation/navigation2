repositories:
  BehaviorTree.CPP:
    type: git
    url: https://github.com/BehaviorTree/BehaviorTree.CPP.git
<<<<<<< HEAD
    version: 5904431
=======
    version: ros2
  angles:
    type: git
    url: https://github.com/ros/angles.git
    version: ros2
>>>>>>> bee4beda
<|MERGE_RESOLUTION|>--- conflicted
+++ resolved
@@ -2,12 +2,4 @@
   BehaviorTree.CPP:
     type: git
     url: https://github.com/BehaviorTree/BehaviorTree.CPP.git
-<<<<<<< HEAD
-    version: 5904431
-=======
-    version: ros2
-  angles:
-    type: git
-    url: https://github.com/ros/angles.git
-    version: ros2
->>>>>>> bee4beda
+    version: ros2
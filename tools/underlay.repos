repositories:
<<<<<<< HEAD
  # BehaviorTree/BehaviorTree.CPP:
  #   type: git
  #   url: https://github.com/BehaviorTree/BehaviorTree.CPP.git
  #   version: master
  # ros/angles:
  #   type: git
  #   url: https://github.com/ros/angles.git
  #   version: ros2
  # ros-simulation/gazebo_ros_pkgs:
  #   type: git
  #   url: https://github.com/ros-simulation/gazebo_ros_pkgs.git
  #   version: ros2
  # ros-perception/vision_opencv:
  #   type: git
  #   url: https://github.com/ros-perception/vision_opencv.git
  #   version: ros2
  # ros/bond_core:
  #   type: git
  #   url: https://github.com/ros/bond_core.git
  #   version: ros2
  # ompl/ompl:
  #   type: git
  #   url: https://github.com/ompl/ompl.git
  #   version: main
=======
  BehaviorTree/BehaviorTree.CPP:
    type: git
    url: https://github.com/BehaviorTree/BehaviorTree.CPP.git
    version: master
  ros/angles:
    type: git
    url: https://github.com/ros/angles.git
    version: ros2
  ros-simulation/gazebo_ros_pkgs:
    type: git
    url: https://github.com/ros-simulation/gazebo_ros_pkgs.git
    version: ros2
  ros-perception/image_common:
    type: git
    url: https://github.com/ros-perception/image_common.git
    version: ros2
  ros-perception/vision_opencv:
    type: git
    url: https://github.com/ros-perception/vision_opencv.git
    version: ros2
  ros/bond_core:
    type: git
    url: https://github.com/ros/bond_core.git
    version: ros2
  ros/diagnostics:
    type: git
    url: https://github.com/ros/diagnostics.git
    version: ros2-devel   
  ros/geographic_info:
    type: git
    url: https://github.com/ros-geographic-info/geographic_info.git
    version: ros2      
  ompl/ompl:
    type: git
    url: https://github.com/ompl/ompl.git
    version: 1.5.0
  robot_localization/robot_localization:
    type: git
    url:  https://github.com/cra-ros-pkg/robot_localization.git
    version: foxy-devel
    
>>>>>>> 5fcfb835
<|MERGE_RESOLUTION|>--- conflicted
+++ resolved
@@ -1,30 +1,4 @@
 repositories:
-<<<<<<< HEAD
-  # BehaviorTree/BehaviorTree.CPP:
-  #   type: git
-  #   url: https://github.com/BehaviorTree/BehaviorTree.CPP.git
-  #   version: master
-  # ros/angles:
-  #   type: git
-  #   url: https://github.com/ros/angles.git
-  #   version: ros2
-  # ros-simulation/gazebo_ros_pkgs:
-  #   type: git
-  #   url: https://github.com/ros-simulation/gazebo_ros_pkgs.git
-  #   version: ros2
-  # ros-perception/vision_opencv:
-  #   type: git
-  #   url: https://github.com/ros-perception/vision_opencv.git
-  #   version: ros2
-  # ros/bond_core:
-  #   type: git
-  #   url: https://github.com/ros/bond_core.git
-  #   version: ros2
-  # ompl/ompl:
-  #   type: git
-  #   url: https://github.com/ompl/ompl.git
-  #   version: main
-=======
   BehaviorTree/BehaviorTree.CPP:
     type: git
     url: https://github.com/BehaviorTree/BehaviorTree.CPP.git
@@ -64,6 +38,5 @@
   robot_localization/robot_localization:
     type: git
     url:  https://github.com/cra-ros-pkg/robot_localization.git
-    version: foxy-devel
-    
->>>>>>> 5fcfb835
+    version: galactic
+    
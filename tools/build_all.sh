--- conflicted
+++ resolved
@@ -45,10 +45,6 @@
 if [ "$ENABLE_ROS1" = true ]; then
   cd ros1_dependencies_ws
   ROS1_SETUP_FILE=/opt/ros/$ROS1_DISTRO/setup.bash 
-<<<<<<< HEAD
-  sudo rosdep init && rosdep update && rosdep install -y --from-paths src --ignore-src --rosdistro $ROS1_DISTRO
-=======
->>>>>>> 43c2858f
   if [ ! -f $ROS1_SETUP_FILE ]; then
     echo "'$ROS1_SETUP_FILE' does not exist. Install ROS $ROS1_DISTRO"
     exit 1

--- conflicted
+++ resolved
@@ -43,12 +43,9 @@
     "rcl_interfaces.*",
     "std_msgs.*",
     "zmq.*",
-<<<<<<< HEAD
     "std_srvs.*",
-=======
     "graphviz.*",
     "transforms3d.*",
->>>>>>> 20b6fe58
 ]
 
 ignore_missing_imports = true
--- conflicted
+++ resolved
@@ -40,13 +40,9 @@
     "builtin_interfaces.*",
     "lifecycle_msgs.*",
     "geographic_msgs.*",
-<<<<<<< HEAD
-    "std_msgs.*",
-=======
     "rcl_interfaces.*",
     "std_msgs.*",
     "zmq.*",
->>>>>>> 068ba98a
 ]
 
 ignore_missing_imports = true
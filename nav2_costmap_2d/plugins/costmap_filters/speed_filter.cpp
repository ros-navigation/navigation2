/*********************************************************************
 *
 * Software License Agreement (BSD License)
 *
 *  Copyright (c) 2020 Samsung Research Russia
 *  All rights reserved.
 *
 *  Redistribution and use in source and binary forms, with or without
 *  modification, are permitted provided that the following conditions
 *  are met:
 *
 *   * Redistributions of source code must retain the above copyright
 *     notice, this list of conditions and the following disclaimer.
 *   * Redistributions in binary form must reproduce the above
 *     copyright notice, this list of conditions and the following
 *     disclaimer in the documentation and/or other materials provided
 *     with the distribution.
 *   * Neither the name of the <ORGANIZATION> nor the names of its
 *     contributors may be used to endorse or promote products derived
 *     from this software without specific prior written permission.
 *
 *  THIS SOFTWARE IS PROVIDED BY THE COPYRIGHT HOLDERS AND CONTRIBUTORS
 *  "AS IS" AND ANY EXPRESS OR IMPLIED WARRANTIES, INCLUDING, BUT NOT
 *  LIMITED TO, THE IMPLIED WARRANTIES OF MERCHANTABILITY AND FITNESS
 *  FOR A PARTICULAR PURPOSE ARE DISCLAIMED. IN NO EVENT SHALL THE
 *  COPYRIGHT OWNER OR CONTRIBUTORS BE LIABLE FOR ANY DIRECT, INDIRECT,
 *  INCIDENTAL, SPECIAL, EXEMPLARY, OR CONSEQUENTIAL DAMAGES (INCLUDING,
 *  BUT NOT LIMITED TO, PROCUREMENT OF SUBSTITUTE GOODS OR SERVICES;
 *  LOSS OF USE, DATA, OR PROFITS; OR BUSINESS INTERRUPTION) HOWEVER
 *  CAUSED AND ON ANY THEORY OF LIABILITY, WHETHER IN CONTRACT, STRICT
 *  LIABILITY, OR TORT (INCLUDING NEGLIGENCE OR OTHERWISE) ARISING IN
 *  ANY WAY OUT OF THE USE OF THIS SOFTWARE, EVEN IF ADVISED OF THE
 *  POSSIBILITY OF SUCH DAMAGE.
 *
 * Author: Alexey Merzlyakov
 *********************************************************************/

#include "nav2_costmap_2d/costmap_filters/speed_filter.hpp"

#include <cmath>
#include <utility>
#include <memory>
#include <string>

#include "nav2_costmap_2d/costmap_filters/filter_values.hpp"
#include "nav2_util/occ_grid_utils.hpp"

namespace nav2_costmap_2d
{

SpeedFilter::SpeedFilter()
: filter_info_sub_(nullptr), mask_sub_(nullptr),
  speed_limit_pub_(nullptr), filter_mask_(nullptr), global_frame_(""),
  speed_limit_(NO_SPEED_LIMIT), speed_limit_prev_(NO_SPEED_LIMIT)
{
}

void SpeedFilter::initializeFilter(
  const std::string & filter_info_topic)
{
  std::lock_guard<CostmapFilter::mutex_t> guard(*getMutex());

  nav2::LifecycleNode::SharedPtr node = node_.lock();
  if (!node) {
    throw std::runtime_error{"Failed to lock node"};
  }

  // Declare "speed_limit_topic" parameter specific to SpeedFilter only
  std::string speed_limit_topic;
  declareParameter("speed_limit_topic", rclcpp::ParameterValue("speed_limit"));
  node->get_parameter(name_ + "." + "speed_limit_topic", speed_limit_topic);
  speed_limit_topic = joinWithParentNamespace(speed_limit_topic);

  filter_info_topic_ = joinWithParentNamespace(filter_info_topic);
  // Setting new costmap filter info subscriber
  RCLCPP_INFO(
    logger_,
    "SpeedFilter: Subscribing to \"%s\" topic for filter info...",
    filter_info_topic_.c_str());
  filter_info_sub_ = node->create_subscription<nav2_msgs::msg::CostmapFilterInfo>(
    filter_info_topic_,
    std::bind(&SpeedFilter::filterInfoCallback, this, std::placeholders::_1),
    nav2::qos::LatchedSubscriptionQoS());

  // Get global frame required for speed limit publisher
  global_frame_ = layered_costmap_->getGlobalFrameID();

  // Create new speed limit publisher
  speed_limit_pub_ = node->create_publisher<nav2_msgs::msg::SpeedLimit>(
    speed_limit_topic);
  speed_limit_pub_->on_activate();

  // Reset speed conversion states
  base_ = BASE_DEFAULT;
  multiplier_ = MULTIPLIER_DEFAULT;
  percentage_ = false;
}

void SpeedFilter::filterInfoCallback(
  const nav2_msgs::msg::CostmapFilterInfo::SharedPtr msg)
{
  std::lock_guard<CostmapFilter::mutex_t> guard(*getMutex());

  nav2::LifecycleNode::SharedPtr node = node_.lock();
  if (!node) {
    throw std::runtime_error{"Failed to lock node"};
  }

  if (!mask_sub_) {
    RCLCPP_INFO(
      logger_,
      "SpeedFilter: Received filter info from %s topic.", filter_info_topic_.c_str());
  } else {
    RCLCPP_WARN(
      logger_,
      "SpeedFilter: New costmap filter info arrived from %s topic. Updating old filter info.",
      filter_info_topic_.c_str());
    // Resetting previous subscriber each time when new costmap filter information arrives
    mask_sub_.reset();
  }

  // Set base_/multiplier_ or use speed limit in % of maximum speed
  base_ = msg->base;
  multiplier_ = msg->multiplier;
  if (msg->type == SPEED_FILTER_PERCENT) {
    // Using speed limit in % of maximum speed
    percentage_ = true;
    RCLCPP_INFO(
      logger_,
      "SpeedFilter: Using expressed in a percent from maximum speed"
      "speed_limit = %f + filter_mask_data * %f",
      base_, multiplier_);
  } else if (msg->type == SPEED_FILTER_ABSOLUTE) {
    // Using speed limit in m/s
    percentage_ = false;
    RCLCPP_INFO(
      logger_,
      "SpeedFilter: Using absolute speed_limit = %f + filter_mask_data * %f",
      base_, multiplier_);
  } else {
    RCLCPP_ERROR(logger_, "SpeedFilter: Mode is not supported");
    return;
  }

  mask_topic_ = joinWithParentNamespace(msg->filter_mask_topic);

  // Setting new filter mask subscriber
  RCLCPP_INFO(
    logger_,
    "SpeedFilter: Subscribing to \"%s\" topic for filter mask...",
    mask_topic_.c_str());
  mask_sub_ = node->create_subscription<nav_msgs::msg::OccupancyGrid>(
    mask_topic_,
    std::bind(&SpeedFilter::maskCallback, this, std::placeholders::_1),
    nav2::qos::LatchedSubscriptionQoS());
}

void SpeedFilter::maskCallback(
  const nav_msgs::msg::OccupancyGrid::SharedPtr msg)
{
  std::lock_guard<CostmapFilter::mutex_t> guard(*getMutex());

  if (!filter_mask_) {
    RCLCPP_INFO(
      logger_,
      "SpeedFilter: Received filter mask from %s topic.", mask_topic_.c_str());
  } else {
    RCLCPP_WARN(
      logger_,
      "SpeedFilter: New filter mask arrived from %s topic. Updating old filter mask.",
      mask_topic_.c_str());
    filter_mask_.reset();
  }

  filter_mask_ = msg;
}

void SpeedFilter::process(
  nav2_costmap_2d::Costmap2D & /*master_grid*/,
  int /*min_i*/, int /*min_j*/, int /*max_i*/, int /*max_j*/,
  const geometry_msgs::msg::Pose & pose)
{
  std::lock_guard<CostmapFilter::mutex_t> guard(*getMutex());

  if (!filter_mask_) {
    // Show warning message every 2 seconds to not litter an output
    RCLCPP_WARN_THROTTLE(
      logger_, *(clock_), 2000,
      "SpeedFilter: Filter mask was not received");
    return;
  }

  geometry_msgs::msg::Pose mask_pose;  // robot coordinates in mask frame

  // Transforming robot pose from current layer frame to mask frame
  if (!transformPose(global_frame_, pose, filter_mask_->header.frame_id, mask_pose)) {
    return;
  }

  // Converting mask_pose robot position to filter_mask_ indexes (mask_robot_i, mask_robot_j)
  unsigned int mask_robot_i, mask_robot_j;
<<<<<<< HEAD
  if (!nav2_util::worldToMap(filter_mask_, mask_pose.position.x, mask_pose.position.y, mask_robot_i,
=======
  if (!worldToMask(filter_mask_, mask_pose.position.x, mask_pose.position.y, mask_robot_i,
>>>>>>> e8b18110
    mask_robot_j))
  {
    return;
  }

  // Getting filter_mask data from cell where the robot placed and
  // calculating speed limit value
  int8_t speed_mask_data = getMaskData(filter_mask_, mask_robot_i, mask_robot_j);
  if (speed_mask_data == SPEED_MASK_NO_LIMIT) {
    // Corresponding filter mask cell is free.
    // Setting no speed limit there.
    speed_limit_ = NO_SPEED_LIMIT;
  } else if (speed_mask_data == SPEED_MASK_UNKNOWN) {
    // Corresponding filter mask cell is unknown.
    // Do nothing.
    RCLCPP_ERROR(
      logger_,
      "SpeedFilter: Found unknown cell in filter_mask[%i, %i], "
      "which is invalid for this kind of filter",
      mask_robot_i, mask_robot_j);
    return;
  } else {
    // Normal case: speed_mask_data in range of [1..100]
    speed_limit_ = speed_mask_data * multiplier_ + base_;
    if (percentage_) {
      if (speed_limit_ < 0.0 || speed_limit_ > 100.0) {
        RCLCPP_WARN(
          logger_,
          "SpeedFilter: Speed limit in filter_mask[%i, %i] is %f%%, "
          "out of bounds of [0, 100]. Setting it to no-limit value.",
          mask_robot_i, mask_robot_j, speed_limit_);
        speed_limit_ = NO_SPEED_LIMIT;
      }
    } else {
      if (speed_limit_ < 0.0) {
        RCLCPP_WARN(
          logger_,
          "SpeedFilter: Speed limit in filter_mask[%i, %i] is less than 0 m/s, "
          "which can not be true. Setting it to no-limit value.",
          mask_robot_i, mask_robot_j);
        speed_limit_ = NO_SPEED_LIMIT;
      }
    }
  }

  if (speed_limit_ != speed_limit_prev_) {
    if (speed_limit_ != NO_SPEED_LIMIT) {
      RCLCPP_DEBUG(logger_, "SpeedFilter: Speed limit is set to %f", speed_limit_);
    } else {
      RCLCPP_DEBUG(logger_, "SpeedFilter: Speed limit is set to its default value");
    }

    // Forming and publishing new SpeedLimit message
    std::unique_ptr<nav2_msgs::msg::SpeedLimit> msg =
      std::make_unique<nav2_msgs::msg::SpeedLimit>();
    msg->header.frame_id = global_frame_;
    msg->header.stamp = clock_->now();
    msg->percentage = percentage_;
    msg->speed_limit = speed_limit_;
    speed_limit_pub_->publish(std::move(msg));

    speed_limit_prev_ = speed_limit_;
  }
}

void SpeedFilter::resetFilter()
{
  std::lock_guard<CostmapFilter::mutex_t> guard(*getMutex());

  filter_info_sub_.reset();
  mask_sub_.reset();
  if (speed_limit_pub_) {
    speed_limit_pub_->on_deactivate();
    speed_limit_pub_.reset();
  }
}

bool SpeedFilter::isActive()
{
  std::lock_guard<CostmapFilter::mutex_t> guard(*getMutex());

  if (filter_mask_) {
    return true;
  }
  return false;
}

}  // namespace nav2_costmap_2d

#include "pluginlib/class_list_macros.hpp"
PLUGINLIB_EXPORT_CLASS(nav2_costmap_2d::SpeedFilter, nav2_costmap_2d::Layer)<|MERGE_RESOLUTION|>--- conflicted
+++ resolved
@@ -199,12 +199,8 @@
 
   // Converting mask_pose robot position to filter_mask_ indexes (mask_robot_i, mask_robot_j)
   unsigned int mask_robot_i, mask_robot_j;
-<<<<<<< HEAD
-  if (!nav2_util::worldToMap(filter_mask_, mask_pose.position.x, mask_pose.position.y, mask_robot_i,
-=======
-  if (!worldToMask(filter_mask_, mask_pose.position.x, mask_pose.position.y, mask_robot_i,
->>>>>>> e8b18110
-    mask_robot_j))
+  if (!nav2_util::worldToMap(filter_mask_, mask_pose.position.x, mask_pose.position.y,
+    mask_robot_i, mask_robot_j))
   {
     return;
   }

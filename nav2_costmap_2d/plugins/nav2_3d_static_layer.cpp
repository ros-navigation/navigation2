--- conflicted
+++ resolved
@@ -19,7 +19,6 @@
 
 namespace nav2_costmap_2d
 {
-<<<<<<< HEAD
 StaticLayer3D::StaticLayer3D()
 {
   _map_2d = nav2_costmap_2d::Costmap2D();
@@ -29,17 +28,18 @@
 void
 StaticLayer3D::onInitialize()
 {
-  nav2_costmap_2d::ObstacleLayer::onInitialize();
   RCLCPP_INFO(
     logger_,
     "humuhumunukunukuapuaa is loading 3d static map"
   );
   declareParameter("enabled", rclcpp::ParameterValue(true));
   declareParameter("topic_name", rclcpp::ParameterValue("pc2_map"));
-  declareParameter("lethal_threshold", rclcpp::ParameterValue(0.5));
+  declareParameter("lethal_threshold", rclcpp::ParameterValue(2.0));
   declareParameter("voxel_leafsize", rclcpp::ParameterValue(0.2));
   declareParameter("min_z_height", rclcpp::ParameterValue(0.0));
   declareParameter("max_z_height", rclcpp::ParameterValue(3.0));
+
+  std::lock_guard<Costmap2D::mutex_t> guard(*getMutex());
 
   auto node = node_.lock();
   if (!node) {
@@ -56,6 +56,7 @@
   rolling_window_ = layered_costmap_->isRolling();
   default_value_ = NO_INFORMATION;
   global_frame_ = layered_costmap_->getGlobalFrameID();
+  map_received_ = false;
   /*
    * TODO:QoS part should be more specific
    * the observation function could be test when map server ready
@@ -69,66 +70,21 @@
   _subscription = node->create_subscription<sensor_msgs::msg::PointCloud2>(
     _topic_name, map_qos,
     std::bind(&StaticLayer3D::cloudCallback, this, std::placeholders::_1));
-=======
-    StaticLayer3D::StaticLayer3D() {
-    _map_2d = nav2_costmap_2d::Costmap2D();
-}
-    StaticLayer3D::~StaticLayer3D(){}
-
-void
-StaticLayer3D::onInitialize()
-{
-    nav2_costmap_2d::ObstacleLayer::onInitialize();
-    RCLCPP_INFO(
-            logger_,
-            "humuhumunukunukuapuaa is loading 3d static map"
-    );
-    declareParameter("enabled", rclcpp::ParameterValue(true));
-    declareParameter("topic_name", rclcpp::ParameterValue("pc2_map"));
-    declareParameter("lethal_threshold", rclcpp::ParameterValue(0.5));
-    declareParameter("voxel_leafsize", rclcpp::ParameterValue(0.2));
-    declareParameter("min_z_height", rclcpp::ParameterValue(0.0));
-    declareParameter("max_z_height", rclcpp::ParameterValue(3.0));
-
-    auto node = node_.lock();
-    if (!node) {
-        throw std::runtime_error{"Failed to lock node"};
-    }
-
-    node ->get_parameter(name_ + "." + "enabled", enabled_);
-    node ->get_parameter(name_ + "." + "topic_name", _topic_name);
-    node ->get_parameter(name_ + "." + "lethal_threshold", _lethal_threshold);
-    node ->get_parameter(name_ + "." + "voxel_leafsize", _voxel_leafsize);
-    node ->get_parameter(name_ + "." + "min_z_height", _min_z_height);
-    node ->get_parameter(name_ + "." + "max_z_height", _max_z_height);
-
-    rolling_window_ = layered_costmap_->isRolling();
-    default_value_ = NO_INFORMATION;
-    global_frame_ = layered_costmap_->getGlobalFrameID();
-    /*
-     * TODO:QoS part should be more specific
-     * the observation function could be test when map server ready
-     */
-    rclcpp::QoS map_qos(10);
-    map_qos.transient_local();
-    map_qos.reliable();
-    map_qos.keep_last(1);
-    std::shared_ptr<sensor_msgs::msg::PointCloud2> cloud_pc2(new sensor_msgs::msg::PointCloud2());
-
-    _subscription = node->create_subscription<sensor_msgs::msg::PointCloud2>(
-            _topic_name, map_qos,
-            std::bind(&StaticLayer3D::cloudCallback, this, std::placeholders::_1));
->>>>>>> 6fed84c0
 }
 
 
 void
 StaticLayer3D::cloudCallback(sensor_msgs::msg::PointCloud2::ConstSharedPtr pointcloud)
 {
-<<<<<<< HEAD
-  /*
-   *TODO: add observation part
-   */
+  std::lock_guard<Costmap2D::mutex_t> guard(*getMutex());
+  if(!map_received_)
+  {
+      map_received_ = true;
+      RCLCPP_INFO(
+              logger_,
+              "here"
+              );
+  }
   Costmap2D * master = layered_costmap_->getCostmap();
   _map_resolution = master->getResolution();
   _map_size_x = master->getSizeInMetersX() / _map_resolution;
@@ -148,38 +104,36 @@
     _map_size_x, _map_size_y, _map_resolution, origin_x_, origin_y_
   );
 
+  // filteredPoints(*pointcloud);
   fillCostMapFromPointCloud(pointcloud);
-=======
-    /*
-     *TODO: add observation part
-     */
-    Costmap2D * master = layered_costmap_->getCostmap();
-    _map_resolution = master->getResolution();
-    _map_size_x = master->getSizeInMetersX()/_map_resolution;
-    _map_size_y = master->getSizeInMetersY()/_map_resolution;
-    _origin_x = master->getOriginX();
-    _origin_y = master->getOriginY();
-
-    _map_2d = nav2_costmap_2d::Costmap2D(_map_size_x,
-                                         _map_size_y,
-                                         _map_resolution,
-                                         _origin_x,
-                                         _origin_y);
-    RCLCPP_INFO(
-            logger_,
-            "<<<<humuhumunukunukuapuaa>>>>created 2d map with size: %d X %d, resolution: %lf, origin: (%lf, %lf)",
-            _map_size_x, _map_size_y, _map_resolution, origin_x_, origin_y_
-            );
-
-    fillCostMapFromPointCloud(pointcloud);
->>>>>>> 6fed84c0
-
+
+}
+
+void
+StaticLayer3D::filteredPoints(sensor_msgs::msg::PointCloud2 cloud){
+  sensor_msgs::PointCloud2Iterator<float> iter_x(cloud, "x");
+  sensor_msgs::PointCloud2Iterator<float> iter_y(cloud, "y");
+  sensor_msgs::PointCloud2Iterator<float> iter_z(cloud, "z");
+  float scale = 0.1;
+  for (; iter_x != iter_x.end();){
+    for (; iter_y != iter_y.end(); ){
+      if (*iter_z >= lethal_threshold_){
+        unsigned int map_x = (unsigned int) (*iter_x) * scale;
+        unsigned int map_y = (unsigned int) (*iter_y) * scale;
+        if (map_2d_.getCost(map_x, map_y) != LETHAL_OBSTACLE){
+          map_2d_.setCost(map_x, map_y, LETHAL_OBSTACLE);
+        }
+      }
+      ++iter_z;
+      ++iter_y;
+      ++iter_x;
+    }
+  }
 }
 
 void
 StaticLayer3D::fillCostMapFromPointCloud(sensor_msgs::msg::PointCloud2::ConstSharedPtr cloud)
 {
-<<<<<<< HEAD
   pcl::PointCloud<pcl::PointXYZ>::Ptr cloud_xyz(new pcl::PointCloud<pcl::PointXYZ>);
   pcl::PCLPointCloud2::Ptr cloud_pcl(new pcl::PCLPointCloud2);
   pcl_conversions::toPCL(*cloud, *cloud_pcl);
@@ -234,66 +188,6 @@
           _map_2d.setCost(x, y, LETHAL_OBSTACLE);
         } else if (point_z < _lethal_threshold) {
           _map_2d.setCost(x, y, FREE_SPACE);
-=======
-    pcl::PointCloud<pcl::PointXYZ>::Ptr cloud_xyz(new pcl::PointCloud<pcl::PointXYZ>);
-    pcl::PCLPointCloud2::Ptr cloud_pcl(new pcl::PCLPointCloud2);
-    pcl_conversions::toPCL(*cloud, *cloud_pcl);
-    pcl::fromPCLPointCloud2(*cloud_pcl, *cloud_xyz);
-
-    pcl::PointCloud<pcl::PointXYZ>::Ptr filtered_cloud(new pcl::PointCloud<pcl::PointXYZ>);
-    pcl::VoxelGrid<pcl::PointXYZ> sor_voxelgrid;
-    sor_voxelgrid.setInputCloud(cloud_xyz);
-    sor_voxelgrid.setLeafSize(_voxel_leafsize, _voxel_leafsize, _voxel_leafsize);
-    sor_voxelgrid.setFilterFieldName("z");
-    sor_voxelgrid.setFilterLimits(_min_z_height, _max_z_height);
-    sor_voxelgrid.setFilterLimitsNegative(false);
-    sor_voxelgrid.filter(*filtered_cloud);
-
-    octomap::OcTree octotree (_map_resolution);
-
-    for (auto p:filtered_cloud->points)
-    {
-        octotree.updateNode(octomap::point3d(p.x, p.y, p.z), true);
-    }
-    octotree.updateInnerOccupancy();
-    for(octomap::OcTree::iterator it = octotree.begin(), end=octotree.end();
-    it != end; ++it){
-        if(octotree.isNodeOccupied(*it))
-        {
-            auto coord = it.getCoordinate();
-            /*
-             *
-             */
-            // TODO CPP recommends static_cast<int>
-            // TODO Be aware of the implicit accuracy loss
-            // TODO Make it clear why the forum is like this:
-            // Ref: https://github.com/ros-planning/navigation2/blob/main/nav2_costmap_2d/src/costmap_2d.cpp#L264
-            int point_x = (int) (coord.x() - (origin_x_ - 0.5) / _map_resolution);
-            int point_y = (int) (-(origin_y_ - 0.5) / _map_resolution - coord.y());
-            int point_z = (int) coord.z();
-
-            // TODO What does the implicit conversion means?
-            unsigned int x = point_x;
-            unsigned int y = point_y;
-            // TODO More conditions to validate the result?
-            if (x > _map_size_x || y > _map_size_y ){
-                // TODO If the map is invalid, make a warning or error
-                // then break
-                RCLCPP_INFO(
-                        logger_,
-                        "<<<<humuhumunukunukuapuaa  the world map coord transformation>>>>over: x: %lf,y: %lf",
-                        x,y
-                );
-                break;
-            }
-            else{
-                if (point_z > _lethal_threshold) {
-                    _map_2d.setCost(x,y,LETHAL_OBSTACLE);
-                }else if(point_z < _lethal_threshold){
-                    _map_2d.setCost(x,y,FREE_SPACE);
-                }
-            }
->>>>>>> 6fed84c0
         }
       }
     }
@@ -301,33 +195,9 @@
 }
 
 bool
-<<<<<<< HEAD
 StaticLayer3D::receivedMap()
 {
   if (map_received_) {
-=======
-StaticLayer3D::receivedMap(){
-    if(map_received_){
-        RCLCPP_INFO(
-                logger_,
-                "map has received"
-        );
-        return true;
-    }
-    else{
-        RCLCPP_INFO(
-                logger_,
-                "NOT received"
-        );
-        return false;
-    }
-}
-
-void
-StaticLayer3D::updateBounds(
-        double robot_x, double robot_y, double /*robot_yaw*/,
-        double * min_x, double * min_y, double * max_x, double * max_y) {
->>>>>>> 6fed84c0
     RCLCPP_INFO(
       logger_,
       "map has received"
@@ -338,7 +208,6 @@
       logger_,
       "NOT received"
     );
-<<<<<<< HEAD
     return false;
   }
 }
@@ -350,7 +219,7 @@
 {
   RCLCPP_INFO(
     logger_,
-    ">>>>>>>>>>>>>>>>>>>>>>>>>>>updateBounds"
+    "updating Bounds"
   );
   RCLCPP_INFO(
     logger_,
@@ -361,37 +230,22 @@
   /*
    *
    */
-  *min_x = -(size_x_ * _map_resolution);
-  *min_y = -(size_y_ * _map_resolution);
-  *max_x = size_x_ * _map_resolution;
-  *max_y = size_y_ * _map_resolution;
-=======
-    useExtraBounds(min_x, min_y, max_x, max_y);
-    /*
-     *
-     */
-    *min_x = - (size_x_ * _map_resolution);
-    *min_y = - (size_y_ * _map_resolution);
-    *max_x = size_x_ * _map_resolution;
-    *max_y = size_y_ * _map_resolution;
->>>>>>> 6fed84c0
+  *min_x = -(_map_size_x * _map_resolution);
+  *min_y = -(_map_size_y * _map_resolution);
+  *max_x = _map_size_x * _map_resolution;
+  *max_y = _map_size_y * _map_resolution;
 
 
 }
 
 void
 StaticLayer3D::updateCosts(
-<<<<<<< HEAD
   nav2_costmap_2d::Costmap2D & master_grid,
   int min_i, int min_j, int max_i, int max_j)
-=======
-        nav2_costmap_2d::Costmap2D & master_grid,
-        int min_i, int min_j, int max_i, int max_j)
->>>>>>> 6fed84c0
-{
-  RCLCPP_INFO(
-    logger_,
-    ">>>>>>>>>>>>>>>>>>>>>>>>>>>>>>>updateCosts"
+{
+  RCLCPP_INFO(
+    logger_,
+    "updating Costs"
   );
   RCLCPP_INFO(
     logger_,

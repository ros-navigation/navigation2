// Copyright (c) 2019 Intel Corporation
//
// Licensed under the Apache License, Version 2.0 (the "License");
// you may not use this file except in compliance with the License.
// You may obtain a copy of the License at
//
//     http://www.apache.org/licenses/LICENSE-2.0
//
// Unless required by applicable law or agreed to in writing, software
// distributed under the License is distributed on an "AS IS" BASIS,
// WITHOUT WARRANTIES OR CONDITIONS OF ANY KIND, either express or implied.
// See the License for the specific language governing permissions and
// limitations under the License.
//
// Modified by: Shivang Patel (shivaan14@gmail.com)

#include <memory>
#include <string>
#include <vector>
#include <algorithm>
#include <iostream>

#include "nav2_costmap_2d/costmap_topic_collision_checker.hpp"

#include "nav2_costmap_2d/cost_values.hpp"
#include "nav2_costmap_2d/exceptions.hpp"
#include "nav2_costmap_2d/footprint.hpp"
#include "nav2_util/line_iterator.hpp"

using namespace std::chrono_literals;

namespace nav2_costmap_2d
{

CostmapTopicCollisionChecker::CostmapTopicCollisionChecker(
  CostmapSubscriber & costmap_sub,
  FootprintSubscriber & footprint_sub,
  tf2_ros::Buffer & tf,
  std::string name,
  std::string global_frame,
<<<<<<< HEAD
  std::string robot_base_frame)
=======
  double transform_tolerance)
>>>>>>> 2dfa07b8
: name_(name),
  global_frame_(global_frame),
  robot_base_frame_(robot_base_frame),
  tf_(tf),
  costmap_sub_(costmap_sub),
  footprint_sub_(footprint_sub),
  transform_tolerance_(transform_tolerance),
  collision_checker_(nullptr)
{
}

bool CostmapTopicCollisionChecker::isCollisionFree(
  const geometry_msgs::msg::Pose2D & pose)
{
  try {
    if (scorePose(pose) >= LETHAL_OBSTACLE) {
      return false;
    }
    return true;
  } catch (const IllegalPoseException & e) {
    RCLCPP_ERROR(rclcpp::get_logger(name_), "%s", e.what());
    return false;
  } catch (const CollisionCheckerException & e) {
    RCLCPP_ERROR(rclcpp::get_logger(name_), "%s", e.what());
    return false;
  } catch (...) {
    RCLCPP_ERROR(rclcpp::get_logger(name_), "Failed to check pose score!");
    return false;
  }
}

double CostmapTopicCollisionChecker::scorePose(
  const geometry_msgs::msg::Pose2D & pose)
{
  try {
    collision_checker_.setCostmap(costmap_sub_.getCostmap());
  } catch (const std::runtime_error & e) {
    throw CollisionCheckerException(e.what());
  }

  unsigned int cell_x, cell_y;
  if (!collision_checker_.worldToMap(pose.x, pose.y, cell_x, cell_y)) {
    RCLCPP_DEBUG(rclcpp::get_logger(name_), "Map Cell: [%d, %d]", cell_x, cell_y);
    throw IllegalPoseException(name_, "Pose Goes Off Grid.");
  }

  return collision_checker_.footprintCost(getFootprint(pose));
}

Footprint CostmapTopicCollisionChecker::getFootprint(const geometry_msgs::msg::Pose2D & pose)
{
  Footprint footprint;
  if (!footprint_sub_.getFootprint(footprint)) {
    throw CollisionCheckerException("Current footprint not available.");
  }

  Footprint footprint_spec;
  unorientFootprint(footprint, footprint_spec);
  transformFootprint(pose.x, pose.y, pose.theta, footprint_spec, footprint);

  return footprint;
}

void CostmapTopicCollisionChecker::unorientFootprint(
  const std::vector<geometry_msgs::msg::Point> & oriented_footprint,
  std::vector<geometry_msgs::msg::Point> & reset_footprint)
{
  geometry_msgs::msg::PoseStamped current_pose;
<<<<<<< HEAD
  if (!nav2_util::getCurrentPose(current_pose, tf_, global_frame_, robot_base_frame_)) {
=======
  if (!nav2_util::getCurrentPose(
      current_pose, tf_, global_frame_, "base_link",
      transform_tolerance_))
  {
>>>>>>> 2dfa07b8
    throw CollisionCheckerException("Robot pose unavailable.");
  }

  double x = current_pose.pose.position.x;
  double y = current_pose.pose.position.y;
  double theta = tf2::getYaw(current_pose.pose.orientation);

  Footprint temp;
  transformFootprint(-x, -y, 0, oriented_footprint, temp);
  transformFootprint(0, 0, -theta, temp, reset_footprint);
}


}  // namespace nav2_costmap_2d<|MERGE_RESOLUTION|>--- conflicted
+++ resolved
@@ -38,11 +38,8 @@
   tf2_ros::Buffer & tf,
   std::string name,
   std::string global_frame,
-<<<<<<< HEAD
-  std::string robot_base_frame)
-=======
+  std::string robot_base_frame,
   double transform_tolerance)
->>>>>>> 2dfa07b8
 : name_(name),
   global_frame_(global_frame),
   robot_base_frame_(robot_base_frame),
@@ -111,14 +108,10 @@
   std::vector<geometry_msgs::msg::Point> & reset_footprint)
 {
   geometry_msgs::msg::PoseStamped current_pose;
-<<<<<<< HEAD
-  if (!nav2_util::getCurrentPose(current_pose, tf_, global_frame_, robot_base_frame_)) {
-=======
   if (!nav2_util::getCurrentPose(
-      current_pose, tf_, global_frame_, "base_link",
+      current_pose, tf_, global_frame_, robot_base_frame_,
       transform_tolerance_))
   {
->>>>>>> 2dfa07b8
     throw CollisionCheckerException("Robot pose unavailable.");
   }
 

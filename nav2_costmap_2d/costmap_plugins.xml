--- conflicted
+++ resolved
@@ -15,13 +15,11 @@
     <class type="nav2_costmap_2d::RangeSensorLayer" base_class_type="nav2_costmap_2d::Layer">
       <description>A range-sensor (sonar, IR) based obstacle layer for costmap_2d</description>
     </class>
-<<<<<<< HEAD
     <class type="nav2_costmap_2d::SemanticSegmentationLayer" base_class_type="nav2_costmap_2d::Layer">
       <description>A plugin for semantic segmentation data produced by RGBD cameras</description>
-=======
+    </class>
     <class type="nav2_costmap_2d::DenoiseLayer" base_class_type="nav2_costmap_2d::Layer">
       <description>Filters noise-induced freestanding obstacles or small obstacles groups</description>
->>>>>>> 11356496
     </class>
   </library>
 

// Copyright (c) 2018 Intel Corporation
// Copyright (c) 2018 Simbe Robotics
// Copyright (c) 2019 Samsung Research America
//
// Licensed under the Apache License, Version 2.0 (the "License");
// you may not use this file except in compliance with the License.
// You may obtain a copy of the License at
//
//     http://www.apache.org/licenses/LICENSE-2.0
//
// Unless required by applicable law or agreed to in writing, software
// distributed under the License is distributed on an "AS IS" BASIS,
// WITHOUT WARRANTIES OR CONDITIONS OF ANY KIND, either express or implied.
// See the License for the specific language governing permissions and
// limitations under the License.

// Navigation Strategy based on:
// Brock, O. and Oussama K. (1999). High-Speed Navigation Using
// the Global Dynamic Window Approach. IEEE.
// https://cs.stanford.edu/group/manips/publications/pdfs/Brock_1999_ICRA.pdf

// #define BENCHMARK_TESTING

#include "nav2_navfn_planner/navfn_planner.hpp"

#include <chrono>
#include <cmath>
#include <iomanip>
#include <iostream>
#include <limits>
#include <memory>
#include <string>
#include <vector>

#include "builtin_interfaces/msg/duration.hpp"
#include "nav2_navfn_planner/navfn.hpp"
#include "nav2_util/costmap.hpp"
#include "nav2_util/node_utils.hpp"
#include "nav2_costmap_2d/cost_values.hpp"
#include "nav2_msgs/msg/path_and_boundary.hpp"

using namespace std::chrono_literals;
using nav2_util::declare_parameter_if_not_declared;
using rcl_interfaces::msg::ParameterType;
using std::placeholders::_1;

namespace nav2_navfn_planner
{

<<<<<<< HEAD
  NavfnPlanner::NavfnPlanner()
      : tf_(nullptr), costmap_(nullptr)
  {
  }
=======
NavfnPlanner::NavfnPlanner()
: tf_(nullptr), costmap_(nullptr)
{
}

NavfnPlanner::~NavfnPlanner()
{
  RCLCPP_INFO(
    node_->get_logger(), "Destroying plugin %s of type NavfnPlanner",
    name_.c_str());
}

void
NavfnPlanner::configure(
  rclcpp_lifecycle::LifecycleNode::SharedPtr parent,
  std::string name, std::shared_ptr<tf2_ros::Buffer> tf,
  std::shared_ptr<nav2_costmap_2d::Costmap2DROS> costmap_ros)
{
  node_ = parent;
  tf_ = tf;
  name_ = name;
  costmap_ = costmap_ros->getCostmap();
  global_frame_ = costmap_ros->getGlobalFrameID();

  RCLCPP_INFO(
    node_->get_logger(), "Configuring plugin %s of type NavfnPlanner",
    name_.c_str());

  // Initialize parameters
  // Declare this plugin's parameters
  declare_parameter_if_not_declared(node_, name + ".tolerance", rclcpp::ParameterValue(0.5));
  node_->get_parameter(name + ".tolerance", tolerance_);
  declare_parameter_if_not_declared(node_, name + ".use_astar", rclcpp::ParameterValue(false));
  node_->get_parameter(name + ".use_astar", use_astar_);
  declare_parameter_if_not_declared(node_, name + ".allow_unknown", rclcpp::ParameterValue(true));
  node_->get_parameter(name + ".allow_unknown", allow_unknown_);

  // Create a planner based on the new costmap size
  planner_ = std::make_unique<NavFn>(
    costmap_->getSizeInCellsX(),
    costmap_->getSizeInCellsY());

  // Setup callback for changes to parameters.
  parameters_client_ = std::make_shared<rclcpp::AsyncParametersClient>(
    node_->get_node_base_interface(),
    node_->get_node_topics_interface(),
    node_->get_node_graph_interface(),
    node_->get_node_services_interface());

  parameter_event_sub_ = parameters_client_->on_parameter_event(
    std::bind(&NavfnPlanner::on_parameter_event_callback, this, _1));
}

void
NavfnPlanner::activate()
{
  RCLCPP_INFO(
    node_->get_logger(), "Activating plugin %s of type NavfnPlanner",
    name_.c_str());
}
>>>>>>> d1ed5e46

  NavfnPlanner::~NavfnPlanner()
  {
    RCLCPP_INFO(
        node_->get_logger(), "Destroying plugin %s of type NavfnPlanner",
        name_.c_str());
  }

<<<<<<< HEAD
  void
  NavfnPlanner::configure(
      rclcpp_lifecycle::LifecycleNode::SharedPtr parent,
      std::string name, std::shared_ptr<tf2_ros::Buffer> tf,
      std::shared_ptr<nav2_costmap_2d::Costmap2DROS> costmap_ros)
  {
    node_ = parent;
    tf_ = tf;
    name_ = name;
    costmap_ = costmap_ros->getCostmap();
    global_frame_ = costmap_ros->getGlobalFrameID();

    RCLCPP_INFO(
        node_->get_logger(), "Configuring plugin %s of type NavfnPlanner",
        name_.c_str());

    // Initialize parameters
    // Declare this plugin's parameters
    declare_parameter_if_not_declared(node_, name + ".tolerance", rclcpp::ParameterValue(0.5));
    node_->get_parameter(name + ".tolerance", tolerance_);
    declare_parameter_if_not_declared(node_, name + ".use_astar", rclcpp::ParameterValue(false));
    node_->get_parameter(name + ".use_astar", use_astar_);
    declare_parameter_if_not_declared(node_, name + ".allow_unknown", rclcpp::ParameterValue(true));
    node_->get_parameter(name + ".allow_unknown", allow_unknown_);

    // Create a planner based on the new costmap size
    planner_ = std::make_unique<NavFn>(
        costmap_->getSizeInCellsX(),
        costmap_->getSizeInCellsY());
=======
void
NavfnPlanner::cleanup()
{
  RCLCPP_INFO(
    node_->get_logger(), "Cleaning up plugin %s of type NavfnPlanner",
    name_.c_str());
  planner_.reset();
}

nav_msgs::msg::Path NavfnPlanner::createPlan(
  const geometry_msgs::msg::PoseStamped & start,
  const geometry_msgs::msg::PoseStamped & goal)
{
#ifdef BENCHMARK_TESTING
  steady_clock::time_point a = steady_clock::now();
#endif

  // Update planner based on the new costmap size
  if (isPlannerOutOfDate()) {
    planner_->setNavArr(
      costmap_->getSizeInCellsX(),
      costmap_->getSizeInCellsY());
>>>>>>> d1ed5e46
  }

  void
  NavfnPlanner::activate()
  {
    RCLCPP_INFO(
        node_->get_logger(), "Activating plugin %s of type NavfnPlanner",
        name_.c_str());
  }

  void
  NavfnPlanner::deactivate()
  {
    RCLCPP_INFO(
        node_->get_logger(), "Deactivating plugin %s of type NavfnPlanner",
        name_.c_str());
  }
<<<<<<< HEAD
=======

#ifdef BENCHMARK_TESTING
  steady_clock::time_point b = steady_clock::now();
  duration<double> time_span = duration_cast<duration<double>>(b - a);
  std::cout << "It took " << time_span.count() * 1000 <<
    " milliseconds with " << num_iterations << " iterations." << std::endl;
#endif

  return path;
}
>>>>>>> d1ed5e46

  void
  NavfnPlanner::cleanup()
  {
    RCLCPP_INFO(
        node_->get_logger(), "Cleaning up plugin %s of type NavfnPlanner",
        name_.c_str());
    planner_.reset();
  }

  nav2_msgs::msg::PathAndBoundary NavfnPlanner::createPlan(
      const geometry_msgs::msg::PoseStamped &start,
      const nav_msgs::msg::Path &goal,
      const int &robots)
  {
    (void)robots;
    nav2_msgs::msg::PathAndBoundary path_and_boundary;
    // Update planner based on the new costmap size
    if (isPlannerOutOfDate())
    {
      planner_->setNavArr(
          costmap_->getSizeInCellsX(),
          costmap_->getSizeInCellsY());
    }

    nav_msgs::msg::Path path;

    if (!makePlan(start.pose, goal.poses[0].pose, tolerance_, path))
    {
      RCLCPP_WARN(
          node_->get_logger(), "%s: failed to create plan with "
                               "tolerance %.2f.",
          name_.c_str(), tolerance_);
    }
    path_and_boundary.path_local.push_back(path);
    return path_and_boundary;
  }

  nav2_msgs::msg::PathAndBoundary NavfnPlanner::createPlan(
      const geographic_msgs::msg::GeoPoseStamped &start,
      const geographic_msgs::msg::GeoPath &goal,
      const int &robots)
  {
    (void)robots;
    (void)goal;
    (void)start;
    nav2_msgs::msg::PathAndBoundary path_and_boundary;
    return path_and_boundary;
  }

  bool
  NavfnPlanner::isPlannerOutOfDate()
  {
    if (!planner_.get() ||
        planner_->nx != static_cast<int>(costmap_->getSizeInCellsX()) ||
        planner_->ny != static_cast<int>(costmap_->getSizeInCellsY()))
    {
      return true;
    }
    return false;
  }

  bool
  NavfnPlanner::makePlan(
      const geometry_msgs::msg::Pose &start,
      const geometry_msgs::msg::Pose &goal, double tolerance,
      nav_msgs::msg::Path &plan)
  {
    // clear the plan, just in case
    plan.poses.clear();

    plan.header.stamp = node_->now();
    plan.header.frame_id = global_frame_;

    // TODO(orduno): add checks for start and goal reference frame -- should be in global frame

    double wx = start.position.x;
    double wy = start.position.y;

    RCLCPP_DEBUG(
        node_->get_logger(), "Making plan from (%.2f,%.2f) to (%.2f,%.2f)",
        start.position.x, start.position.y, goal.position.x, goal.position.y);

    unsigned int mx, my;
    if (!worldToMap(wx, wy, mx, my))
    {
      RCLCPP_WARN(
          node_->get_logger(),
          "Cannot create a plan: the robot's start position is off the global"
          " costmap. Planning will always fail, are you sure"
          " the robot has been properly localized?");
      return false;
    }

    // clear the starting cell within the costmap because we know it can't be an obstacle
    clearRobotCell(mx, my);

    std::unique_lock<nav2_costmap_2d::Costmap2D::mutex_t> lock(*(costmap_->getMutex()));

    // make sure to resize the underlying array that Navfn uses
    planner_->setNavArr(
        costmap_->getSizeInCellsX(),
        costmap_->getSizeInCellsY());

    planner_->setCostmap(costmap_->getCharMap(), true, allow_unknown_);

    lock.unlock();

    int map_start[2];
    map_start[0] = mx;
    map_start[1] = my;

    wx = goal.position.x;
    wy = goal.position.y;

    if (!worldToMap(wx, wy, mx, my))
    {
      RCLCPP_WARN(
          node_->get_logger(),
          "The goal sent to the planner is off the global costmap."
          " Planning will always fail to this goal.");
      return false;
    }

    int map_goal[2];
    map_goal[0] = mx;
    map_goal[1] = my;

    // TODO(orduno): Explain why we are providing 'map_goal' to setStart().
    //               Same for setGoal, seems reversed. Computing backwards?

    planner_->setStart(map_goal);
    planner_->setGoal(map_start);
    if (use_astar_)
    {
      planner_->calcNavFnAstar();
    }
    else
    {
      planner_->calcNavFnDijkstra(true);
    }

    double resolution = costmap_->getResolution();
    geometry_msgs::msg::Pose p, best_pose;

    bool found_legal = false;

    p = goal;
    double potential = getPointPotential(p.position);
    if (potential < POT_HIGH)
    {
      // Goal is reachable by itself
      best_pose = p;
      found_legal = true;
    }
    else
    {
      // Goal is not reachable. Trying to find nearest to the goal
      // reachable point within its tolerance region
      double best_sdist = std::numeric_limits<double>::max();

      p.position.y = goal.position.y - tolerance;
      while (p.position.y <= goal.position.y + tolerance)
      {
        p.position.x = goal.position.x - tolerance;
        while (p.position.x <= goal.position.x + tolerance)
        {
          potential = getPointPotential(p.position);
          double sdist = squared_distance(p, goal);
          if (potential < POT_HIGH && sdist < best_sdist)
          {
            best_sdist = sdist;
            best_pose = p;
            found_legal = true;
          }
          p.position.x += resolution;
        }
        p.position.y += resolution;
      }
    }

    if (found_legal)
    {
      // extract the plan
      if (getPlanFromPotential(best_pose, plan))
      {
        smoothApproachToGoal(best_pose, plan);
      }
      else
      {
        RCLCPP_ERROR(
            node_->get_logger(),
            "Failed to create a plan from potential when a legal"
            " potential was found. This shouldn't happen.");
      }
    }

    return !plan.poses.empty();
  }

  void
  NavfnPlanner::smoothApproachToGoal(
      const geometry_msgs::msg::Pose &goal,
      nav_msgs::msg::Path &plan)
  {
    // Replace the last pose of the computed path if it's actually further away
    // to the second to last pose than the goal pose.
    if (plan.poses.size() >= 2)
    {
      auto second_to_last_pose = plan.poses.end()[-2];
      auto last_pose = plan.poses.back();
      if (
          squared_distance(last_pose.pose, second_to_last_pose.pose) >
          squared_distance(goal, second_to_last_pose.pose))
      {
        plan.poses.back().pose = goal;
        return;
      }
    }
    geometry_msgs::msg::PoseStamped goal_copy;
    goal_copy.pose = goal;
    plan.poses.push_back(goal_copy);
  }

  bool
  NavfnPlanner::getPlanFromPotential(
      const geometry_msgs::msg::Pose &goal,
      nav_msgs::msg::Path &plan)
  {
    // clear the plan, just in case
    plan.poses.clear();

    // Goal should be in global frame
    double wx = goal.position.x;
    double wy = goal.position.y;

    // the potential has already been computed, so we won't update our copy of the costmap
    unsigned int mx, my;
    if (!worldToMap(wx, wy, mx, my))
    {
      RCLCPP_WARN(
          node_->get_logger(),
          "The goal sent to the navfn planner is off the global costmap."
          " Planning will always fail to this goal.");
      return false;
    }

    int map_goal[2];
    map_goal[0] = mx;
    map_goal[1] = my;

    planner_->setStart(map_goal);

<<<<<<< HEAD
    int path_len = planner_->calcPath(costmap_->getSizeInCellsX() * 4);
    if (path_len == 0)
    {
      return false;
    }
=======
  const int & max_cycles = (costmap_->getSizeInCellsX() >= costmap_->getSizeInCellsY()) ?
    (costmap_->getSizeInCellsX() * 4) : (costmap_->getSizeInCellsY() * 4);

  int path_len = planner_->calcPath(max_cycles);
  if (path_len == 0) {
    return false;
  }
>>>>>>> d1ed5e46

    auto cost = planner_->getLastPathCost();
    RCLCPP_DEBUG(node_->get_logger(), "Path found, %d steps, %f cost\n", path_len, cost);

    // extract the plan
    float *x = planner_->getPathX();
    float *y = planner_->getPathY();
    int len = planner_->getPathLen();

    for (int i = len - 1; i >= 0; --i)
    {
      // convert the plan to world coordinates
      double world_x, world_y;
      mapToWorld(x[i], y[i], world_x, world_y);

      geometry_msgs::msg::PoseStamped pose;
      pose.pose.position.x = world_x;
      pose.pose.position.y = world_y;
      pose.pose.position.z = 0.0;
      pose.pose.orientation.x = 0.0;
      pose.pose.orientation.y = 0.0;
      pose.pose.orientation.z = 0.0;
      pose.pose.orientation.w = 1.0;
      plan.poses.push_back(pose);
    }

    return !plan.poses.empty();
  }

  double
  NavfnPlanner::getPointPotential(const geometry_msgs::msg::Point &world_point)
  {
    unsigned int mx, my;
    if (!worldToMap(world_point.x, world_point.y, mx, my))
    {
      return std::numeric_limits<double>::max();
    }

    unsigned int index = my * planner_->nx + mx;
    return planner_->potarr[index];
  }

  // bool
  // NavfnPlanner::validPointPotential(const geometry_msgs::msg::Point & world_point)
  // {
  //   return validPointPotential(world_point, tolerance_);
  // }

  // bool
  // NavfnPlanner::validPointPotential(
  //   const geometry_msgs::msg::Point & world_point, double tolerance)
  // {
  //   const double resolution = costmap_->getResolution();

  //   geometry_msgs::msg::Point p = world_point;
  //   double potential = getPointPotential(p);
  //   if (potential < POT_HIGH) {
  //     // world_point is reachable by itself
  //     return true;
  //   } else {
  //     // world_point, is not reachable. Trying to find any
  //     // reachable point within its tolerance region
  //     p.y = world_point.y - tolerance;
  //     while (p.y <= world_point.y + tolerance) {
  //       p.x = world_point.x - tolerance;
  //       while (p.x <= world_point.x + tolerance) {
  //         potential = getPointPotential(p);
  //         if (potential < POT_HIGH) {
  //           return true;
  //         }
  //         p.x += resolution;
  //       }
  //       p.y += resolution;
  //     }
  //   }

  //   return false;
  // }

  bool
  NavfnPlanner::worldToMap(double wx, double wy, unsigned int &mx, unsigned int &my)
  {
    if (wx < costmap_->getOriginX() || wy < costmap_->getOriginY())
    {
      return false;
    }

    mx = static_cast<int>(
        std::round((wx - costmap_->getOriginX()) / costmap_->getResolution()));
    my = static_cast<int>(
        std::round((wy - costmap_->getOriginY()) / costmap_->getResolution()));

    if (mx < costmap_->getSizeInCellsX() && my < costmap_->getSizeInCellsY())
    {
      return true;
    }

    RCLCPP_ERROR(
        node_->get_logger(), "worldToMap failed: mx,my: %d,%d, size_x,size_y: %d,%d", mx, my,
        costmap_->getSizeInCellsX(), costmap_->getSizeInCellsY());

    return false;
  }

  void
  NavfnPlanner::mapToWorld(double mx, double my, double &wx, double &wy)
  {
    wx = costmap_->getOriginX() + mx * costmap_->getResolution();
    wy = costmap_->getOriginY() + my * costmap_->getResolution();
  }

  void
  NavfnPlanner::clearRobotCell(unsigned int mx, unsigned int my)
  {
    // TODO(orduno): check usage of this function, might instead be a request to
    //               world_model / map server
    costmap_->setCost(mx, my, nav2_costmap_2d::FREE_SPACE);
  }

<<<<<<< HEAD
} // namespace nav2_navfn_planner
=======
void
NavfnPlanner::on_parameter_event_callback(
  const rcl_interfaces::msg::ParameterEvent::SharedPtr event)
{
  for (auto & changed_parameter : event->changed_parameters) {
    const auto & type = changed_parameter.value.type;
    const auto & name = changed_parameter.name;
    const auto & value = changed_parameter.value;

    if (type == ParameterType::PARAMETER_DOUBLE) {
      if (name == name_ + ".tolerance") {
        tolerance_ = value.double_value;
      }
    } else if (type == ParameterType::PARAMETER_BOOL) {
      if (name == name_ + ".use_astar") {
        use_astar_ = value.bool_value;
      } else if (name == name_ + ".allow_unknown") {
        allow_unknown_ = value.bool_value;
      }
    }
  }
}

}  // namespace nav2_navfn_planner
>>>>>>> d1ed5e46

#include "pluginlib/class_list_macros.hpp"
PLUGINLIB_EXPORT_CLASS(nav2_navfn_planner::NavfnPlanner, nav2_core::GlobalPlanner)<|MERGE_RESOLUTION|>--- conflicted
+++ resolved
@@ -47,73 +47,10 @@
 namespace nav2_navfn_planner
 {
 
-<<<<<<< HEAD
   NavfnPlanner::NavfnPlanner()
       : tf_(nullptr), costmap_(nullptr)
   {
   }
-=======
-NavfnPlanner::NavfnPlanner()
-: tf_(nullptr), costmap_(nullptr)
-{
-}
-
-NavfnPlanner::~NavfnPlanner()
-{
-  RCLCPP_INFO(
-    node_->get_logger(), "Destroying plugin %s of type NavfnPlanner",
-    name_.c_str());
-}
-
-void
-NavfnPlanner::configure(
-  rclcpp_lifecycle::LifecycleNode::SharedPtr parent,
-  std::string name, std::shared_ptr<tf2_ros::Buffer> tf,
-  std::shared_ptr<nav2_costmap_2d::Costmap2DROS> costmap_ros)
-{
-  node_ = parent;
-  tf_ = tf;
-  name_ = name;
-  costmap_ = costmap_ros->getCostmap();
-  global_frame_ = costmap_ros->getGlobalFrameID();
-
-  RCLCPP_INFO(
-    node_->get_logger(), "Configuring plugin %s of type NavfnPlanner",
-    name_.c_str());
-
-  // Initialize parameters
-  // Declare this plugin's parameters
-  declare_parameter_if_not_declared(node_, name + ".tolerance", rclcpp::ParameterValue(0.5));
-  node_->get_parameter(name + ".tolerance", tolerance_);
-  declare_parameter_if_not_declared(node_, name + ".use_astar", rclcpp::ParameterValue(false));
-  node_->get_parameter(name + ".use_astar", use_astar_);
-  declare_parameter_if_not_declared(node_, name + ".allow_unknown", rclcpp::ParameterValue(true));
-  node_->get_parameter(name + ".allow_unknown", allow_unknown_);
-
-  // Create a planner based on the new costmap size
-  planner_ = std::make_unique<NavFn>(
-    costmap_->getSizeInCellsX(),
-    costmap_->getSizeInCellsY());
-
-  // Setup callback for changes to parameters.
-  parameters_client_ = std::make_shared<rclcpp::AsyncParametersClient>(
-    node_->get_node_base_interface(),
-    node_->get_node_topics_interface(),
-    node_->get_node_graph_interface(),
-    node_->get_node_services_interface());
-
-  parameter_event_sub_ = parameters_client_->on_parameter_event(
-    std::bind(&NavfnPlanner::on_parameter_event_callback, this, _1));
-}
-
-void
-NavfnPlanner::activate()
-{
-  RCLCPP_INFO(
-    node_->get_logger(), "Activating plugin %s of type NavfnPlanner",
-    name_.c_str());
-}
->>>>>>> d1ed5e46
 
   NavfnPlanner::~NavfnPlanner()
   {
@@ -122,7 +59,6 @@
         name_.c_str());
   }
 
-<<<<<<< HEAD
   void
   NavfnPlanner::configure(
       rclcpp_lifecycle::LifecycleNode::SharedPtr parent,
@@ -152,30 +88,6 @@
     planner_ = std::make_unique<NavFn>(
         costmap_->getSizeInCellsX(),
         costmap_->getSizeInCellsY());
-=======
-void
-NavfnPlanner::cleanup()
-{
-  RCLCPP_INFO(
-    node_->get_logger(), "Cleaning up plugin %s of type NavfnPlanner",
-    name_.c_str());
-  planner_.reset();
-}
-
-nav_msgs::msg::Path NavfnPlanner::createPlan(
-  const geometry_msgs::msg::PoseStamped & start,
-  const geometry_msgs::msg::PoseStamped & goal)
-{
-#ifdef BENCHMARK_TESTING
-  steady_clock::time_point a = steady_clock::now();
-#endif
-
-  // Update planner based on the new costmap size
-  if (isPlannerOutOfDate()) {
-    planner_->setNavArr(
-      costmap_->getSizeInCellsX(),
-      costmap_->getSizeInCellsY());
->>>>>>> d1ed5e46
   }
 
   void
@@ -193,19 +105,6 @@
         node_->get_logger(), "Deactivating plugin %s of type NavfnPlanner",
         name_.c_str());
   }
-<<<<<<< HEAD
-=======
-
-#ifdef BENCHMARK_TESTING
-  steady_clock::time_point b = steady_clock::now();
-  duration<double> time_span = duration_cast<duration<double>>(b - a);
-  std::cout << "It took " << time_span.count() * 1000 <<
-    " milliseconds with " << num_iterations << " iterations." << std::endl;
-#endif
-
-  return path;
-}
->>>>>>> d1ed5e46
 
   void
   NavfnPlanner::cleanup()
@@ -459,21 +358,11 @@
 
     planner_->setStart(map_goal);
 
-<<<<<<< HEAD
     int path_len = planner_->calcPath(costmap_->getSizeInCellsX() * 4);
     if (path_len == 0)
     {
       return false;
     }
-=======
-  const int & max_cycles = (costmap_->getSizeInCellsX() >= costmap_->getSizeInCellsY()) ?
-    (costmap_->getSizeInCellsX() * 4) : (costmap_->getSizeInCellsY() * 4);
-
-  int path_len = planner_->calcPath(max_cycles);
-  if (path_len == 0) {
-    return false;
-  }
->>>>>>> d1ed5e46
 
     auto cost = planner_->getLastPathCost();
     RCLCPP_DEBUG(node_->get_logger(), "Path found, %d steps, %f cost\n", path_len, cost);
@@ -593,9 +482,6 @@
     costmap_->setCost(mx, my, nav2_costmap_2d::FREE_SPACE);
   }
 
-<<<<<<< HEAD
-} // namespace nav2_navfn_planner
-=======
 void
 NavfnPlanner::on_parameter_event_callback(
   const rcl_interfaces::msg::ParameterEvent::SharedPtr event)
@@ -620,7 +506,6 @@
 }
 
 }  // namespace nav2_navfn_planner
->>>>>>> d1ed5e46
 
 #include "pluginlib/class_list_macros.hpp"
 PLUGINLIB_EXPORT_CLASS(nav2_navfn_planner::NavfnPlanner, nav2_core::GlobalPlanner)
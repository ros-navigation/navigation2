*NOTE: <> means plugin are namespaced by a name/id parameterization. The bracketed names may change due to your application configuration*

# bt_navigator

| Parameter | Default | Description |
| ----------| --------| ------------|
| default_bt_xml_filename | N/A | path to the default behavior tree XML description |
| plugin_lib_names | ["nav2_compute_path_to_pose_action_bt_node", "nav2_follow_path_action_bt_node", "nav2_back_up_action_bt_node", "nav2_spin_action_bt_node", "nav2_wait_action_bt_node", "nav2_clear_costmap_service_bt_node", "nav2_is_stuck_condition_bt_node", "nav2_goal_reached_condition_bt_node", "nav2_initial_pose_received_condition_bt_node", "nav2_goal_updated_condition_bt_node", "nav2_reinitialize_global_localization_service_bt_node", "nav2_rate_controller_bt_node", "nav2_distance_controller_bt_node", "nav2_recovery_node_bt_node", "nav2_pipeline_sequence_bt_node", "nav2_round_robin_node_bt_node", "nav2_transform_available_condition_bt_node"] | list of behavior tree node shared libraries |
| transform_tolerance | 0.1 | TF transform tolerance |
| global_frame | "map" | Reference frame |
| robot_base_frame | "base_link" | Robot base frame |
| odom_topic | "odom" | Odometry topic |

# costmaps

## Node: costmap_2d_ros

Namespace: /parent_ns/local_ns

| Parameter | Default | Description |
| ----------| --------| ------------|
| always_send_full_costmap | false | Whether to send full costmap every update, rather than updates |
| footprint_padding | 0.01 | Amount to pad footprint (m) |
| footprint | "[]" | Ordered set of footprint points, must be closed set |
| global_frame | "map" | Reference frame |
| height | 5 | Height of costmap (m) |
| width | 5 | Width of costmap (m) |
| lethal_cost_threshold | 100 | Minimum cost of an occupancy grid map to be considered a lethal obstacle |
| map_topic | "parent_namespace/map" | Topic of map from map_server or SLAM |
| observation_sources | [""] | List of sources of sensors, to be used if not specified in plugin specific configurations |
| origin_x | 0.0 | X origin of the costmap relative to width (m) |
| origin_y | 0.0 | Y origin of the costmap relative to height (m) |
| plugins | {"static_layer", "obstacle_layer", "inflation_layer"} | List of mapped plugin names for parameter namespaces and names |
| publish_frequency | 1.0 | Frequency to publish costmap to topic |
| resolution | 0.1 | Resolution of 1 pixel of the costmap, in meters |
| robot_base_frame | "base_link" | Robot base frame |
| robot_radius| 0.1 | Robot radius to use, if footprint coordinates not provided |
| rolling_window | false | Whether costmap should roll with robot base frame |
| track_unknown_space | false | If false, treats unknown space as free space, else as unknown space |
| transform_tolerance | 0.3 | TF transform tolerance |
| trinary_costmap | true | If occupancy grid map should be interpreted as only 3 values (free, occupied, unknown) or with its stored values |
| unknown_cost_value | 255 | Cost of unknown space if tracking it |
| update_frequency | 5.0 | Costmap update frequency |
| use_maximum | false | whether when combining costmaps to use the maximum cost or override |
| clearable_layers | ["obstacle_layer"] | Layers that may be cleared using the clearing service |

## static_layer plugin

* `<static layer>`: Name corresponding to the `nav2_costmap_2d::StaticLayer` plugin. This name gets defined in `plugin_names`, default value is `static_layer`

| Parameter | Default | Description |
| ----------| --------| ------------|
| `<static layer>`.plugin | "nav2_costmap_2d::StaticLayer" | Costmap layer plugin type |
| `<static layer>`.enabled | true | Whether it is enabled |
| `<static layer>`.subscribe_to_updates | false | Subscribe to static map updates after receiving first |
| `<static layer>`.map_subscribe_transient_local | true | QoS settings for map topic |
| `<static layer>`.transform_tolerance | 0.0 | TF tolerance |

## inflation_layer plugin

* `<inflation layer>`: Name corresponding to the `nav2_costmap_2d::InflationLayer` plugin. This name gets defined in `plugin_names`, default value is `inflation_layer`

| Parameter | Default | Description |
| ----------| --------| ------------|
| `<inflation layer>`.plugin | "nav2_costmap_2d::InflationLayer" | Costmap layer plugin type |
| `<inflation layer>`.enabled | true | Whether it is enabled |
| `<inflation layer>`.inflation_radius | 0.55 | Radius to inflate costmap around lethal obstacles |
| `<inflation layer>`.cost_scaling_factor | 10.0 | Exponential decay factor across inflation radius |
| `<inflation layer>`.inflate_unknown | false | Whether to inflate unknown cells as if lethal |
| `<inflation layer>`.inflate_around_unknown | false | Whether to inflate unknown cells  |

## obstacle_layer plugin

* `<obstacle layer>`: Name corresponding to the `nav2_costmap_2d::ObstacleLayer` plugin. This name gets defined in `plugin_names`, default value is `obstacle_layer`
* `<data source>`: Name of a source provided in ``<obstacle layer>`.observation_sources`

| Parameter | Default | Description |
| ----------| --------| ------------|
| `<obstacle layer>`.plugin | "nav2_costmap_2d::ObstacleLayer" | Costmap layer plugin type |
| `<obstacle layer>`.enabled | true | Whether it is enabled |
| `<obstacle layer>`.footprint_clearing_enabled | true | Clear any occupied cells under robot footprint |
| `<obstacle layer>`.max_obstacle_height | 2.0 | Maximum height to add return to occupancy grid |
| `<obstacle layer>`.combination_method | 1 | Enum for method to add data to master costmap, default to maximum |
| `<obstacle layer>`.observation_sources | "" | namespace of sources of data |
| `<data source>`.topic  | "" | Topic of data |
| `<data source>`.sensor_frame | "" | frame of sensor, to use if not provided by message |
| `<data source>`.observation_persistence | 0.0 | How long to store messages in a buffer to add to costmap before removing them (s) |
| `<data source>`.expected_update_rate | 0.0 | Expected rate to get new data from sensor |
| `<data source>`.data_type | "LaserScan" | Data type of input, LaserScan or PointCloud2 |
| `<data source>`.min_obstacle_height | 0.0 | Minimum height to add return to occupancy grid |
| `<data source>`.max_obstacle_height | 0.0 | Maximum height to add return to occupancy grid for this source |
| `<data source>`.inf_is_valid | false | Are infinite returns from laser scanners valid measurements |
| `<data source>`.marking | true | Whether source should mark in costmap |
| `<data source>`.clearing | false | Whether source should raytrace clear in costmap |
| `<data source>`.obstacle_range | 2.5 | Maximum range to mark obstacles in costmap |
| `<data source>`.raytrace_range | 3.0 | Maximum range to raytrace clear obstacles from costmap | 

## voxel_layer plugin

* `<voxel layer>`: Name corresponding to the `nav2_costmap_2d::VoxelLayer` plugin. This name gets defined in `plugin_names`
* `<data source>`: Name of a source provided in `<voxel layer>`.observation_sources`

*Note*: These parameters will only get declared if a `<voxel layer>` name such as `voxel_layer` is appended to `plugin_names` parameter and `"nav2_costmap_2d::VoxelLayer"` is appended to `plugin_types` parameter.

| Parameter | Default | Description |
| ----------| --------| ------------|
| `<voxel layer>`.plugin | "nav2_costmap_2d::VoxelLayer" | Costmap layer plugin type |
| `<voxel layer>`.enabled | true | Whether it is enabled |
| `<voxel layer>`.footprint_clearing_enabled | true | Clear any occupied cells under robot footprint |
| `<voxel layer>`.max_obstacle_height | 2.0 | Maximum height to add return to occupancy grid |
| `<voxel layer>`.z_voxels | 10 | Number of voxels high to mark, maximum 16|
| `<voxel layer>`.origin_z | 0.0 | Where to start marking voxels (m) |
| `<voxel layer>`.z_resolution | 0.2 | Resolution of voxels in height (m) |
| `<voxel layer>`.unknown_threshold | 15 | Minimum number of empty voxels in a column to mark as unknown in 2D occupancy grid |
| `<voxel layer>`.mark_threshold | 0 | Minimum number of voxels in a column to mark as occupied in 2D occupancy grid |
| `<voxel layer>`.combination_method | 1 | Enum for method to add data to master costmap, default to maximum |
| `<voxel layer>`.publish_voxel_map | false | Whether to publish 3D voxel grid, computationally expensive |
| `<voxel layer>`.observation_sources | "" | namespace of sources of data |
| `<data source>`.topic  | "" | Topic of data |
| `<data source>`.sensor_frame | "" | frame of sensor, to use if not provided by message |
| `<data source>`.observation_persistence | 0.0 | How long to store messages in a buffer to add to costmap before removing them (s) |
| `<data source>`.expected_update_rate | 0.0 | Expected rate to get new data from sensor |
| `<data source>`.data_type | "LaserScan" | Data type of input, LaserScan or PointCloud2 |
| `<data source>`.min_obstacle_height | 0.0 | Minimum height to add return to occupancy grid |
| `<data source>`.max_obstacle_height | 0.0 | Maximum height to add return to occupancy grid for this source |
| `<data source>`.inf_is_valid | false | Are infinite returns from laser scanners valid measurements |
| `<data source>`.marking | true | Whether source should mark in costmap |
| `<data source>`.clearing | false | Whether source should raytrace clear in costmap |
| `<data source>`.obstacle_range | 2.5 | Maximum range to mark obstacles in costmap |
| `<data source>`.raytrace_range | 3.0 | Maximum range to raytrace clear obstacles from costmap | 

# controller_server

| Parameter | Default | Description |
| ----------| --------| ------------|
| controller_frequency | 20.0 | Frequency to run controller |
| controller_plugins | ["FollowPath"] | List of mapped names for controller plugins for processing requests and parameters |
| min_x_velocity_threshold | 0.0001 | Minimum X velocity to use (m/s) |
| min_y_velocity_threshold | 0.0001 | Minimum Y velocity to use (m/s) |
| min_theta_velocity_threshold | 0.0001 | Minimum angular velocity to use (rad/s) |
| required_movement_radius | 0.5 | Minimum amount a robot must move to be progressing to goal (m) |
| movement_time_allowance | 10.0 | Maximum amount of time a robot has to move the minimum radius (s) |

# dwb_controller

* `<dwb plugin>`: DWB plugin name defined in `controller_plugin_ids` in the controller_server parameters

## dwb_local_planner

| Parameter | Default | Description |
| ----------| --------| ------------|
| `<dwb plugin>`.plugin | "dwb_core::DWBLocalPlanner" | Controller plugin type |
| `<dwb plugin>`.critics | N/A | List of critic plugins to use |
| `<dwb plugin>`.default_critic_namespaces | ["dwb_critics"] | Namespaces to load critics in |
| `<dwb plugin>`.prune_plan | true | Whether to prune the path of old, passed points |
| `<dwb plugin>`.prune_distance | 1.0 | Distance (m) to prune backward until |
| `<dwb plugin>`.debug_trajectory_details | false | Publish debug information |
| `<dwb plugin>`.trajectory_generator_name | "dwb_plugins::StandardTrajectoryGenerator" | Trajectory generator plugin name |
| `<dwb plugin>`.goal_checker_name | "dwb_plugins::SimpleGoalChecker" | Goal checker plugin name |
| `<dwb plugin>`.transform_tolerance | 0.1 | TF transform tolerance |
| `<dwb plugin>`.short_circuit_trajectory_evaluation | true | Stop evaluating scores after best score is found |
| `<dwb plugin>`.path_distance_bias | N/A | Old version of `PathAlign.scale`, use that instead |
| `<dwb plugin>`.goal_distance_bias | N/A | Old version of `GoalAlign.scale`, use that instead |
| `<dwb plugin>`.occdist_scale | N/A | Old version of `ObstacleFootprint.scale`, use that instead |
| `<dwb plugin>`.max_scaling_factor | N/A | Old version of `ObstacleFootprint.max_scaling_factor`, use that instead |
| `<dwb plugin>`.scaling_speed | N/A | Old version of `ObstacleFootprint.scaling_speed`, use that instead |
| `<dwb plugin>`.PathAlign.scale | 32.0 | Scale for path align critic, overriding local default |
| `<dwb plugin>`.GoalAlign.scale | 24.0 | Scale for goal align critic, overriding local default |
| `<dwb plugin>`.PathDist.scale | 32.0 | Scale for path distance critic, overriding local default |
| `<dwb plugin>`.GoalDist.scale | 24.0 | Scale for goal distance critic, overriding local default |

## publisher

| Parameter | Default | Description |
| ----------| --------| ------------|
| `<dwb plugin>`.publish_evaluation |true | Whether to publish the local plan evaluation |
| `<dwb plugin>`.publish_global_plan | true | Whether to publish the global plan |
| `<dwb plugin>`.publish_transformed_plan | true | Whether to publish the global plan in the odometry frame |
| `<dwb plugin>`.publish_local_plan | true | Whether to publish the local planner's plan |
| `<dwb plugin>`.publish_trajectories | true | Whether to publish debug trajectories |
| `<dwb plugin>`.publish_cost_grid_pc | false | Whether to publish the cost grid |
| `<dwb plugin>`.marker_lifetime | 0.1 | How long for the marker to remain |

## oscillation TrajectoryCritic

* `<name>`: oscillation critic name defined in `<dwb plugin>.critics`

| Parameter | Default | Description |
| ----------| --------| ------------|
| `<dwb plugin>`.`<name>`.oscillation_reset_dist | 0.05 | Minimum distance to move to reset oscillation watchdog (m) |
| `<dwb plugin>`.`<name>`.oscillation_reset_angle | 0.2 | Minimum angular distance to move to reset watchdog (rad) |
| `<dwb plugin>`.`<name>`.oscillation_reset_time | -1 | Duration when a reset may be called. If -1, cannot be reset. |
| `<dwb plugin>`.`<name>`.x_only_threshold | 0.05 | Threshold to check in the X velocity direction |
| `<dwb plugin>`.`<name>`.scale | 1.0 | Weighed scale for critic |

## kinematic_parameters 

| Parameter | Default | Description |
| ----------| --------| ------------|
| `<dwb plugin>`.max_vel_theta | 0.0 | Maximum angular velocity (rad/s) |
| `<dwb plugin>`.min_speed_xy | 0.0 | Minimum translational speed (m/s) |
| `<dwb plugin>`.max_speed_xy | 0.0 | Maximum translational speed (m/s) |
| `<dwb plugin>`.min_speed_theta | 0.0 | Minimum angular speed (rad/s) |
| `<dwb plugin>`.min_vel_x | 0.0 | Minimum velocity X (m/s) |
| `<dwb plugin>`.min_vel_y | 0.0 | Minimum velocity Y (m/s) |
| `<dwb plugin>`.max_vel_x | 0.0 | Maximum velocity X (m/s) |
| `<dwb plugin>`.max_vel_y | 0.0 | Maximum velocity Y (m/s) |
| `<dwb plugin>`.acc_lim_x | 0.0 | Maximum acceleration X (m/s^2) |
| `<dwb plugin>`.acc_lim_y | 0.0 | Maximum acceleration Y (m/s^2) |
| `<dwb plugin>`.acc_lim_theta | 0.0 | Maximum acceleration rotation (rad/s^2) |
| `<dwb plugin>`.decel_lim_x | 0.0 | Maximum deceleration X (m/s^2) |
| `<dwb plugin>`.decel_lim_y | 0.0 | Maximum deceleration Y (m/s^2) |
| `<dwb plugin>`.decel_lim_theta | 0.0 | Maximum deceleration rotation (rad/s^2) |

## xy_theta_iterator 

| Parameter | Default | Description |
| ----------| --------| ------------|
| `<dwb plugin>`.vx_samples | 20 | Number of  velocity samples in the X velocity direction |
| `<dwb plugin>`.vy_samples | 5 | Number of velocity samples in the Y velocity direction |
| `<dwb plugin>`.vtheta_samples | 20 | Number of velocity samples in the angular directions |

## base_obstacle TrajectoryCritic

* `<name>`: base_obstacle critic name defined in `<dwb plugin>.critics`

| Parameter | Default | Description |
| ----------| --------| ------------|
| `<dwb plugin>`.`<name>`.sum_scores | false | Whether to allow for scores to be sumed up |
| `<dwb plugin>`.`<name>`.scale | 1.0 | Weight scale |

## obstacle_footprint TrajectoryCritic

* `<name>`: obstacle_footprint critic name defined in `<dwb plugin>.critics`

| Parameter | Default | Description |
| ----------| --------| ------------|
| `<dwb plugin>`.`<name>`.sum_scores | false | Whether to allow for scores to be sumed up |
| `<dwb plugin>`.`<name>`.scale | 1.0 | Weight scale |

## prefer_forward TrajectoryCritic

* `<name>`: prefer_forward critic name defined in `<dwb plugin>.critics`

| Parameter | Default | Description |
| ----------| --------| ------------|
| `<dwb plugin>`.`<name>`.penalty | 1.0 | Penalty to apply to backward motion |
| `<dwb plugin>`.`<name>`.strafe_x | 0.1 | Minimum X velocity before penalty |
| `<dwb plugin>`.`<name>`.strafe_theta | 0.2 | Minimum angular velocity before penalty |
| `<dwb plugin>`.`<name>`.theta_scale | 10.0 | Weight for angular velocity component |
| `<dwb plugin>`.`<name>`.scale | 1.0 | Weight scale |

## twirling TrajectoryCritic

* `<name>`: twirling critic name defined in `<dwb plugin>.critics`

| Parameter | Default | Description |
| ----------| --------| ------------|
| `<dwb plugin>`.`<name>`.scale | 0.0 | Weight scale |

## goal_dist TrajectoryCritic

| `<dwb plugin>`.`<name>`.aggregation_type | "last" | last, sum, or product combination methods |
| `<dwb plugin>`.`<name>`.scale | 1.0 | Weight scale |

## goal_align TrajectoryCritic

* `<name>`: goal_align critic name defined in `<dwb plugin>.critics`

| Parameter | Default | Description |
| ----------| --------| ------------|
| `<dwb plugin>`.`<name>`.forward_point_distance | 0.325 | Point in front of robot to look ahead to compute angular change from |
| `<dwb plugin>`.`<name>`.scale | 1.0 | Weight scale |
| `<dwb plugin>`.`<name>`.aggregation_type | "last" | last, sum, or product combination methods |

## map_grid TrajectoryCritic

* `<name>`: map_grid critic name defined in `<dwb plugin>.critics`

| Parameter | Default | Description |
| ----------| --------| ------------|
| `<dwb plugin>`.`<name>`.aggregation_type | "last" | last, sum, or product combination methods |
| `<dwb plugin>`.`<name>`.scale | 1.0 | Weight scale |

## path_dist TrajectoryCritic

* `<name>`: path_dist critic name defined in `<dwb plugin>.critics`

| Parameter | Default | Description |
| ----------| --------| ------------|
| `<dwb plugin>`.`<name>`.aggregation_type | "last" | last, sum, or product combination methods |
| `<dwb plugin>`.`<name>`.scale | 1.0 | Weight scale |

## path_align TrajectoryCritic

* `<name>`: path_align critic name defined in `<dwb plugin>.critics`

| Parameter | Default | Description |
| ----------| --------| ------------|
| `<dwb plugin>`.`<name>`.forward_point_distance | 0.325 | Point in front of robot to look ahead to compute angular change from |
| `<dwb plugin>`.`<name>`.scale | 1.0 | Weight scale |
| `<dwb plugin>`.`<name>`.aggregation_type | "last" | last, sum, or product combination methods |

## rotate_to_goal TrajectoryCritic

* `<name>`: rotate_to_goal critic name defined in `<dwb plugin>.critics`

| Parameter | Default | Description |
| ----------| --------| ------------|
| `<dwb plugin>`.xy_goal_tolerance | 0.25 | Tolerance to meet goal completion criteria (m) |
| `<dwb plugin>`.trans_stopped_velocity | 0.25 | Velocity below is considered to be stopped at tolerance met (rad/s) |
| `<dwb plugin>`.slowing_factor | 5.0 | Factor to slow robot motion by while rotating to goal |
| `<dwb plugin>`.lookahead_time | -1 | If > 0, amount of time to look forward for a collision for. |
| `<dwb plugin>`.`<name>`.scale | 1.0 | Weight scale |

## simple_goal_checker plugin

| Parameter | Default | Description |
| ----------| --------| ------------|
| `<dwb plugin>`.xy_goal_tolerance | 0.25 | Tolerance to meet goal completion criteria (m) |
| `<dwb plugin>`.yaw_goal_tolerance | 0.25 | Tolerance to meet goal completion criteria (rad) |
| `<dwb plugin>`.stateful | true | Whether to check for XY position tolerance after rotating to goal orientation in case of minor localization changes |

## standard_traj_generator plugin

| Parameter | Default | Description |
| ----------| --------| ------------|
| `<dwb plugin>`.sim_time | 1.7 | Time to simulate ahead by (s) |
| `<dwb plugin>`.discretize_by_time | false | If true, forward simulate by time. If False, forward simulate by linear and angular granularity |
| `<dwb plugin>`.time_granularity | 0.5 | Time ahead to project |
| `<dwb plugin>`.linear_granularity | 0.5 | Linear distance forward to project |
| `<dwb plugin>`.angular_granularity | 0.025 | Angular distance to project |
| `<dwb plugin>`.include_last_point | true | Whether to include the last pose in the trajectory |

## limited_accel_generator plugin

| Parameter | Default | Description |
| ----------| --------| ------------|
| `<dwb plugin>`.sim_time | N/A | Time to simulate ahead by (s) |

## stopped_goal_checker plugin

| Parameter | Default | Description |
| ----------| --------| ------------|
| `<dwb plugin>`.rot_stopped_velocity | 0.25 | Velocity below is considered to be stopped at tolerance met (rad/s) |
| `<dwb plugin>`.trans_stopped_velocity | 0.25 | Velocity below is considered to be stopped at tolerance met (m/s) |

# lifecycle_manager

| Parameter | Default | Description |
| ----------| --------| ------------|
| node_names | N/A | Ordered list of node names to bringup through lifecycle transition |
| autostart | false | Whether to transition nodes to active state on startup |

# map_server

## map_server

| Parameter | Default | Description |
| ----------| --------| ------------|
| save_map_timeout | 2000 | Timeout to attempt to save map with (ms) |
| free_thresh_default | 0.25 | Free space maximum threshold for occupancy grid |
| occupied_thresh_default | 0.65 | Occupied space minimum threshhold for occupancy grid |

## map_server

| Parameter | Default | Description |
| ----------| --------| ------------|
| yaml_filename | N/A | Path to map yaml file |
| topic_name | "map" | topic  to publish loaded map to |
| frame_id | "map" | Frame to publish loaded map in |

# planner_server

| Parameter | Default | Description |
| ----------| --------| ------------|
<<<<<<< HEAD
| planner_plugins | ["GridBased"] | List of Mapped plugin names for parameters and processing requests |
=======
| planner_plugin_ids | ["GridBased"] | List of Mapped plugin names for parameters and processing requests |
| planner_plugin_types | ["nav2_navfn_planner/NavfnPlanner"] | List of registered pluginlib planner types to load |
| expected_planner_frequency | 20.0 | Expected planner frequency. If the current frequency is less than the expected frequency, display the warning message |
>>>>>>> 0fa309a2

# navfn_planner

* `<name>`: Corresponding planner plugin ID for this type

| Parameter | Default | Description |
| ----------| --------| ------------|
| `<name>`.plugin  | "nav2_navfn_planner/NavfnPlanner" | Planner plugin type |
| `<name>`.tolerance  | 0.5 | Tolerance in meters between requested goal pose and end of path |
| `<name>`.use_astar | false | Whether to use A*, if false, uses Dijstra's expansion |
| `<name>`.allow_unknown | true | Whether to allow planning in unknown space |

# waypoint_follower

| Parameter | Default | Description |
| ----------| --------| ------------|
| stop_on_failure | true | Whether to fail action task if a single waypoint fails. If false, will continue to next waypoint. |
| loop_rate | 20 | Rate to check for results from current navigation task |

# recoveries

## recovery_server

| Parameter | Default | Description |
| ----------| --------| ------------|
| costmap_topic | "local_costmap/costmap_raw" | Raw costmap topic for collision checking |
| footprint_topic | "local_costmap/published_footprint" | Topic for footprint in the costmap frame |
| cycle_frequency | 10.0 | Frequency to run recovery plugins |
| transform_tolerance | 0.1 | TF transform tolerance |
| global_frame | "odom" | Reference frame |
| robot_base_frame | "base_link" | Robot base frame |
| recovery_plugins | {"spin", "backup", "wait"}| List of plugin names to use, also matches action server names |

## spin plugin

* `<name>`: Corresponding plugin ID for this type

| Parameter | Default | Description |
| ----------| --------| ------------|
| `<name>`.plugin | "nav2_recoveries/Spin" | Recovery plugin type |
| simulate_ahead_time | 2.0 | Time to look ahead for collisions (s) |
| max_rotational_vel | 1.0 | Maximum rotational velocity (rad/s) |
| min_rotational_vel | 0.4 | Minimum rotational velocity (rad/s) |
| rotational_acc_lim | 3.2 | maximum rotational acceleration (rad/s^2) |

## backup plugin

* `<name>`: Corresponding plugin ID for this type

| Parameter | Default | Description |
| ----------| --------| ------------|
| `<name>`.plugin | "nav2_recoveries/BackUp" | Recovery plugin type |
| simulate_ahead_time | 2.0 | Time to look ahead for collisions (s) |

## wait plugin

* `<name>`: Corresponding plugin ID for this type

| Parameter | Default | Description |
| ----------| --------| ------------|
| `<name>`.plugin | "nav2_recoveries/Wait" | Recovery plugin type |

# AMCL

| Parameter | Default | Description |
| ----------| --------| ------------|
| alpha1 | 0.2 | Expected process noise in odometry's rotation estimate from rotation |
| alpha2 | 0.2 | Expected process noise in odometry's rotation estimate from translation |
| alpha3 | 0.2 | Expected process noise in odometry's translation estimate from translation |
| alpha4 | 0.2 | Expected process noise in odometry's translation estimate from rotation |
| alpha5 | 0.2 | For Omni models only: translation noise |
| base_frame_id | "base_footprint" | Base frame |
| beam_skip_distance | 0.5 | Ignore beams that most particles disagree with in Likelihood field model. Maximum distance to consider skipping for (m) |
| beam_skip_error_threshold | 0.9 | Percentage of beams after not matching map to force full update due to bad convergance |
| beam_skip_threshold | 0.3 | Percentage of beams required to skip |
| do_beamskip | false | Whether to do beam skipping in Likelihood field model. |
| global_frame_id | "map" | The name of the coordinate frame published by the localization system |
| lambda_short | 0.1 | Exponential decay parameter for z_short part of model |
| laser_likelihood_max_dist | 2.0 | Maximum distance to do obstacle inflation on map, for use in likelihood_field model |
| laser_max_range | 100.0 | Maximum scan range to be considered, -1.0 will cause the laser's reported maximum range to be used |
| laser_min_range | -1 | Minimum scan range to be considered, -1.0 will cause the laser's reported minimum range to be used |
| laser_model_type | "likelihood_field" | Which model to use, either beam, likelihood_field, or likelihood_field_prob. Same as likelihood_field but incorporates the beamskip feature, if enabled |
| set_initial_pose | false | Causes AMCL to set initial pose from the initial_pose* parameters instead of waiting for the initial_pose message |
| initial_pose.x | 0.0 | X coordinate of the initial robot pose in the map frame |
| initial_pose.y | 0.0 | Y coordinate of the initial robot pose in the map frame |
| initial_pose.z | 0.0 | Z coordinate of the initial robot pose in the map frame |
| initial_pose.yaw | 0.0 | Yaw of the initial robot pose in the map frame |
| max_beams | 60 | How many evenly-spaced beams in each scan to be used when updating the filter |
| max_particles | 2000 | Maximum allowed number of particles |
| min_particles | 500 | Minimum allowed number of particles |
| odom_frame_id | "odom" | Which frame to use for odometry |
| pf_err | 0.05 | Particle Filter population error |
| pf_z | 0.99 | Particle filter population density |
| recovery_alpha_fast | 0.0 | Exponential decay rate for the slow average weight filter, used in deciding when to recover by adding random poses. A good value might be 0.001|
| resample_interval | 1 | Number of filter updates required before resampling |
| robot_model_type | "differential" | |
| save_pose_rate | 0.5 | Maximum rate (Hz) at which to store the last estimated pose and covariance to the parameter server, in the variables ~initial_pose_* and ~initial_cov_*. This saved pose will be used on subsequent runs to initialize the filter (-1.0 to disable) |
| sigma_hit | 0.2 | Standard deviation for Gaussian model used in z_hit part of the model. |
| tf_broadcast | true | Set this to false to prevent amcl from publishing the transform between the global frame and the odometry frame |
| transform_tolerance | 1.0 |  Time with which to post-date the transform that is published, to indicate that this transform is valid into the future |
| update_min_a | 0.2 | Rotational movement required before performing a filter update |
| update_min_d | 0.25 | Translational movement required before performing a filter update |
| z_hit | 0.5 | Mixture weight for z_hit part of model, sum of all used z weight must be 1. Beam uses all 4, likelihood model uses z_hit and z_rand. |
| z_max | 0.05 | Mixture weight for z_max part of model, sum of all used z weight must be 1. Beam uses all 4, likelihood model uses z_hit and z_rand. |
| z_rand | 0.5 | Mixture weight for z_rand part of model, sum of all used z weight must be 1. Beam uses all 4, likelihood model uses z_hit and z_rand. |
| z_short | 0.05 | Mixture weight for z_short part of model, sum of all used z weight must be 1. Beam uses all 4, likelihood model uses z_hit and z_rand. |
| always_reset_initial_pose | false | Requires that AMCL is provided an initial pose either via topic or initial_pose* parameter (with parameter set_initial_pose: true) when reset. Otherwise, by default AMCL will use the last known pose to initialize |

---

# Behavior Tree Nodes

## Actions

### BT Node BackUp

| Input Port | Default | Description |
| ---------- | ------- | ----------- |
| backup_dist | -0.15 | Total distance to backup |
| backup_speed | 0.025 | Backup speed |
| server_name | N/A | Action server name |
| server_timeout | 10 | Action server timeout (ms) |

### BT Node ClearEntireCostmap

| Input Port | Default | Description |
| ---------- | ------- | ----------- |
| service_name | N/A | Server name |
| server_timeout | 10 | Action server timeout (ms) |

### BT Node ComputePathToPose

| Input Port | Default | Description |
| ---------- | ------- | ----------- |
| goal | N/A | Goal pose |
| planner_id | N/A | Mapped name to the planner plugin type to use, e.g. GridBased |
| server_name | N/A | Action server name |
| server_timeout | 10 | Action server timeout (ms) |

| Output Port | Default | Description |
| ----------- | ------- | ----------- |
| path | N/A | Path created by action server |

### BT Node FollowPath

| Input Port | Default | Description |
| ---------- | ------- | ----------- |
| path | N/A | Path to follow |
| controller_id | N/A | Mapped name of the controller plugin type to use, e.g. FollowPath |
| server_name | N/A | Action server name |
| server_timeout | 10 | Action server timeout (ms) |

### BT Node NavigateToPose

| Input Port | Default | Description |
| ---------- | ------- | ----------- |
| position | N/A | Position |
| orientation | N/A | Orientation |
| server_name | N/A | Action server name |
| server_timeout | 10 | Action server timeout (ms) |

### BT Node ReinitializeGlobalLocalization

| Input Port | Default | Description |
| ---------- | ------- | ----------- |
| service_name | N/A | Server name |
| server_timeout | 10 | Action server timeout (ms) |

### BT Node Spin

| Input Port | Default | Description |
| ---------- | ------- | ----------- |
| spin_dist | 1.57 | Spin distance (radians) |
| server_name | N/A | Action server name |
| server_timeout | 10 | Action server timeout (ms) |

### BT Node Wait

| Input Port | Default | Description |
| ---------- | ------- | ----------- |
| wait_duration | 1 | Wait time (s) |
| server_name | N/A | Action server name |
| server_timeout | 10 | Action server timeout (ms) |

## Conditions

### BT Node GoalReached

| Input Port | Default | Description |
| ---------- | ------- | ----------- |
| goal | N/A | Destination to check |
| global_frame | "map" | Reference frame |
| robot_base_frame | "base_link" | Robot base frame |

### BT Node TransformAvailable (condition)

| Input Port | Default | Description |
| ---------- | ------- | ----------- |
| child | "" | Child frame for transform |
| parent | "" | parent frame for transform |

## Controls

### BT Node RecoveryNode

| Input Port | Default | Description |
| ---------- | ------- | ----------- |
| number_of_retries | 1 | Number of retries |

## Decorators

### BT Node DistanceController

| Input Port | Default | Description |
| ---------- | ------- | ----------- |
| distance | 1.0 | Distance (m) |
| global_frame | "map" | Reference frame |
| robot_base_frame | "base_link" | Robot base frame |

### BT Node RateController

| Input Port | Default | Description |
| ---------- | ------- | ----------- |
| hz | 10.0 | Rate to throttle |

### BT Node SpeedController

| Input Port | Default | Description |
| ---------- | ------- | ----------- |
| min_rate | 0.1 | Minimum rate (hz) |
| max_rate | 1.0 | Maximum rate (hz) |
| min_speed | 0.0 | Minimum speed (m/s) |
| max_speed | 0.5 | Maximum speed (m/s) |
| filter_duration | 0.3 | Duration (secs) for velocity smoothing filter |<|MERGE_RESOLUTION|>--- conflicted
+++ resolved
@@ -374,13 +374,8 @@
 
 | Parameter | Default | Description |
 | ----------| --------| ------------|
-<<<<<<< HEAD
 | planner_plugins | ["GridBased"] | List of Mapped plugin names for parameters and processing requests |
-=======
-| planner_plugin_ids | ["GridBased"] | List of Mapped plugin names for parameters and processing requests |
-| planner_plugin_types | ["nav2_navfn_planner/NavfnPlanner"] | List of registered pluginlib planner types to load |
 | expected_planner_frequency | 20.0 | Expected planner frequency. If the current frequency is less than the expected frequency, display the warning message |
->>>>>>> 0fa309a2
 
 # navfn_planner
 

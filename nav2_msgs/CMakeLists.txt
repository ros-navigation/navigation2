--- conflicted
+++ resolved
@@ -32,28 +32,22 @@
   "msg/Particle.msg"
   "msg/ParticleCloud.msg"
   "msg/MissedWaypoint.msg"
-<<<<<<< HEAD
   "msg/Route.msg"
   "msg/RouteNode.msg"
   "msg/EdgeCost.msg"
-=======
   "srv/GetCosts.srv"
->>>>>>> c7a5cc56
   "srv/GetCostmap.srv"
   "srv/IsPathValid.srv"
   "srv/ClearCostmapExceptRegion.srv"
   "srv/ClearCostmapAroundRobot.srv"
   "srv/ClearEntireCostmap.srv"
   "srv/ManageLifecycleNodes.srv"
-  "srv/SetRouteGraph.srv"
   "srv/LoadMap.srv"
   "srv/SaveMap.srv"
-<<<<<<< HEAD
-  "srv/AdjustEdges.srv"
-=======
   "srv/SetInitialPose.srv"
   "srv/ReloadDockDatabase.srv"
->>>>>>> c7a5cc56
+  "srv/SetRouteGraph.srv"
+  "srv/AdjustEdges.srv"
   "action/AssistedTeleop.action"
   "action/BackUp.action"
   "action/ComputePathToPose.action"
@@ -66,12 +60,12 @@
   "action/Wait.action"
   "action/Spin.action"
   "action/DummyBehavior.action"
-  "action/ComputeRoute.action"
-  "action/ComputeAndTrackRoute.action"
   "action/FollowWaypoints.action"
   "action/FollowGPSWaypoints.action"
   "action/DockRobot.action"
   "action/UndockRobot.action"
+  "action/ComputeRoute.action"
+  "action/ComputeAndTrackRoute.action"
   DEPENDENCIES builtin_interfaces geometry_msgs std_msgs action_msgs nav_msgs geographic_msgs
 )
 

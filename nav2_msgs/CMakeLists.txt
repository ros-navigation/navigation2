--- conflicted
+++ resolved
@@ -26,10 +26,7 @@
   "action/NavigateToPose.action"
   "action/Spin.action"
   "action/DummyRecovery.action"
-<<<<<<< HEAD
-=======
   "action/RandomCrawl.action"
->>>>>>> b629f552
   DEPENDENCIES builtin_interfaces geometry_msgs std_msgs action_msgs
 )
 

# Error codes
<<<<<<< HEAD
int16 INVALID=0
int16 UNKNOWN=1
int16 START_OCCUPIED=2
int16 GOAL_OCCUPIED=3
int16 NO_VALID_PATH=4
int16 TIMEOUT=5
=======
# Note: The expected priority order of the errors should match the message order
int16 NONE=0
int16 UNKNOWN=1
int16 TF_ERROR=2
int16 START_OUTSIDE_MAP=3
int16 GOAL_OUTSIDE_MAP=4
int16 START_OCCUPIED=5
int16 GOAL_OCCUPIED=6
int16 TIMEOUT=7
int16 NO_VALID_PATH=8
>>>>>>> 7be609e6

#goal definition
geometry_msgs/PoseStamped goal
geometry_msgs/PoseStamped start
string planner_id
bool use_start # If false, use current robot pose as path start, if true, use start above instead
---
#result definition
nav_msgs/Path path
builtin_interfaces/Duration planning_time
int16 error_code
---
#feedback definition<|MERGE_RESOLUTION|>--- conflicted
+++ resolved
@@ -1,12 +1,4 @@
 # Error codes
-<<<<<<< HEAD
-int16 INVALID=0
-int16 UNKNOWN=1
-int16 START_OCCUPIED=2
-int16 GOAL_OCCUPIED=3
-int16 NO_VALID_PATH=4
-int16 TIMEOUT=5
-=======
 # Note: The expected priority order of the errors should match the message order
 int16 NONE=0
 int16 UNKNOWN=1
@@ -17,7 +9,6 @@
 int16 GOAL_OCCUPIED=6
 int16 TIMEOUT=7
 int16 NO_VALID_PATH=8
->>>>>>> 7be609e6
 
 #goal definition
 geometry_msgs/PoseStamped goal

--- conflicted
+++ resolved
@@ -202,21 +202,6 @@
       return;
     }
 
-<<<<<<< HEAD
-    // Log a message every second
-    {
-      auto node = node_.lock();
-      if (!node) {
-        throw std::runtime_error{"Failed to lock node"};
-      }
-
-      auto timer = node->create_wall_timer(
-        1s,
-        [&]()
-        {RCLCPP_INFO(logger_, "%s running...", behavior_name_.c_str());});
-    }
-=======
->>>>>>> 0e287c1c
     auto start_time = steady_clock_.now();
 
     // Initialize the ActionT result

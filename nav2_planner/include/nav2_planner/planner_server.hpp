--- conflicted
+++ resolved
@@ -115,12 +115,8 @@
   // Planner
   PlannerMap planners_;
   pluginlib::ClassLoader<nav2_core::GlobalPlanner> gp_loader_;
-<<<<<<< HEAD
   std::vector<std::string> planner_ids_;
-=======
-  std::vector<std::string> plugin_ids_, plugin_types_;
   double max_planner_duration_;
->>>>>>> 0fa309a2
   std::string planner_ids_concat_;
 
   // TF buffer

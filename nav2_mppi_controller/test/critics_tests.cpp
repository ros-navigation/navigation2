--- conflicted
+++ resolved
@@ -113,15 +113,9 @@
   costs = Eigen::ArrayXf::Zero(1000);
 
   // Now with ackermann, all in constraint so no costs to score
-<<<<<<< HEAD
   state.vx = 0.40 * Eigen::ArrayXXf::Ones(1000, 30);
   state.wz = 1.5 * Eigen::ArrayXXf::Ones(1000, 30);
-  data.motion_model = std::make_shared<AckermannMotionModel>(&param_handler);
-=======
-  state.vx = 0.40 * xt::ones<float>({1000, 30});
-  state.wz = 1.5 * xt::ones<float>({1000, 30});
   data.motion_model = std::make_shared<AckermannMotionModel>(&param_handler, node->get_name());
->>>>>>> 7eb47d84
   critic.score(data);
   EXPECT_NEAR(costs.sum(), 0, 1e-6);
 

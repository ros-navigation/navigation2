--- conflicted
+++ resolved
@@ -74,12 +74,8 @@
   models::ControlSequence control_sequence;
   models::Trajectories generated_trajectories;
   models::Path path;
-<<<<<<< HEAD
-  Eigen::ArrayXf costs = Eigen::ArrayXf::Zero(1000);
-=======
-  geometry_msgs::msg::Pose goal;
-  xt::xtensor<float, 1> costs = xt::zeros<float>({1000});
->>>>>>> 694a222e
+  geometry_msgs::msg::Pose goal;
+  Eigen::ArrayXf costs = Eigen::ArrayXf::Zero(1000);
   float model_dt = 0.1;
   CriticData data =
   {state, generated_trajectories, path, goal, costs, model_dt,
@@ -145,13 +141,9 @@
   models::Trajectories generated_trajectories;
   generated_trajectories.reset(1000, 30);
   models::Path path;
-<<<<<<< HEAD
+  geometry_msgs::msg::Pose goal;
   path.reset(10);
   Eigen::ArrayXf costs = Eigen::ArrayXf::Zero(1000);
-=======
-  geometry_msgs::msg::Pose goal;
-  xt::xtensor<float, 1> costs = xt::zeros<float>({1000});
->>>>>>> 694a222e
   float model_dt = 0.1;
   CriticData data =
   {state, generated_trajectories, path, goal, costs, model_dt,
@@ -203,13 +195,9 @@
   models::Trajectories generated_trajectories;
   generated_trajectories.reset(1000, 30);
   models::Path path;
-<<<<<<< HEAD
+  geometry_msgs::msg::Pose goal;
   path.reset(10);
   Eigen::ArrayXf costs = Eigen::ArrayXf::Zero(1000);
-=======
-  geometry_msgs::msg::Pose goal;
-  xt::xtensor<float, 1> costs = xt::zeros<float>({1000});
->>>>>>> 694a222e
   float model_dt = 0.1;
   CriticData data =
   {state, generated_trajectories, path, goal, costs, model_dt,
@@ -260,13 +248,9 @@
   models::Trajectories generated_trajectories;
   generated_trajectories.reset(1000, 30);
   models::Path path;
-<<<<<<< HEAD
+  geometry_msgs::msg::Pose goal;
   path.reset(10);
   Eigen::ArrayXf costs = Eigen::ArrayXf::Zero(1000);
-=======
-  geometry_msgs::msg::Pose goal;
-  xt::xtensor<float, 1> costs = xt::zeros<float>({1000});
->>>>>>> 694a222e
   float model_dt = 0.1;
   CriticData data =
   {state, generated_trajectories, path, goal, costs, model_dt,
@@ -382,13 +366,9 @@
   models::Trajectories generated_trajectories;
   generated_trajectories.reset(1000, 30);
   models::Path path;
-<<<<<<< HEAD
+  geometry_msgs::msg::Pose goal;
   path.reset(10);
   Eigen::ArrayXf costs = Eigen::ArrayXf::Zero(1000);
-=======
-  geometry_msgs::msg::Pose goal;
-  xt::xtensor<float, 1> costs = xt::zeros<float>({1000});
->>>>>>> 694a222e
   float model_dt = 0.1;
   CriticData data =
   {state, generated_trajectories, path, goal, costs, model_dt,
@@ -414,12 +394,8 @@
 
   // provide state pose and path close to trigger behavior but with all forward motion
   path.x(9) = 0.15;
-<<<<<<< HEAD
+  goal.position.x = 0.15;
   state.vx.setOnes();
-=======
-  goal.position.x = 0.15;
-  state.vx = xt::ones<float>({1000, 30});
->>>>>>> 694a222e
   critic.score(data);
   EXPECT_NEAR(costs.sum(), 0.0f, 1e-6f);
 
@@ -446,13 +422,9 @@
   models::Trajectories generated_trajectories;
   generated_trajectories.reset(1000, 30);
   models::Path path;
-<<<<<<< HEAD
+  geometry_msgs::msg::Pose goal;
   path.reset(10);
   Eigen::ArrayXf costs = Eigen::ArrayXf::Zero(1000);
-=======
-  geometry_msgs::msg::Pose goal;
-  xt::xtensor<float, 1> costs = xt::zeros<float>({1000});
->>>>>>> 694a222e
   float model_dt = 0.1;
   CriticData data =
   {state, generated_trajectories, path, goal, costs, model_dt,
@@ -479,12 +451,8 @@
 
   // provide state pose and path close to trigger behavior but with no angular variation
   path.x(9) = 0.15;
-<<<<<<< HEAD
+  goal.position.x = 0.15;
   state.wz.setZero();
-=======
-  goal.position.x = 0.15;
-  state.wz = xt::zeros<float>({1000, 30});
->>>>>>> 694a222e
   critic.score(data);
   EXPECT_NEAR(costs.sum(), 0.0, 1e-6);
 
@@ -518,13 +486,9 @@
   models::Trajectories generated_trajectories;
   generated_trajectories.reset(1000, 30);
   models::Path path;
-<<<<<<< HEAD
+  geometry_msgs::msg::Pose goal;
   path.reset(6);
   Eigen::ArrayXf costs = Eigen::ArrayXf::Zero(1000);
-=======
-  geometry_msgs::msg::Pose goal;
-  xt::xtensor<float, 1> costs = xt::zeros<float>({1000});
->>>>>>> 694a222e
   float model_dt = 0.1;
   CriticData data =
   {state, generated_trajectories, path, goal, costs, model_dt,
@@ -544,13 +508,8 @@
 
   // provide state poses and goal close within positional tolerances
   state.pose.pose.position.x = 2.0;
-<<<<<<< HEAD
-  path.x(5) = 1.7;
-=======
-  path.reset(6);
   path.x(5) = 1.8;
   goal.position.x = 1.8;
->>>>>>> 694a222e
   critic.score(data);
   EXPECT_NEAR(costs.sum(), 0.0, 1e-6);
 
@@ -578,13 +537,9 @@
   models::Trajectories generated_trajectories;
   generated_trajectories.reset(1000, 30);
   models::Path path;
-<<<<<<< HEAD
+  geometry_msgs::msg::Pose goal;
   path.reset(10);
   Eigen::ArrayXf costs = Eigen::ArrayXf::Zero(1000);
-=======
-  geometry_msgs::msg::Pose goal;
-  xt::xtensor<float, 1> costs = xt::zeros<float>({1000});
->>>>>>> 694a222e
   float model_dt = 0.1;
   CriticData data =
   {state, generated_trajectories, path, goal, costs, model_dt,
@@ -651,12 +606,8 @@
   path.x(19) = 0.9;
   path.x(20) = 0.9;
   path.x(21) = 0.9;
-<<<<<<< HEAD
+  goal.position.x = 0.9;
   generated_trajectories.x.setConstant(0.66f);
-=======
-  goal.position.x = 0.9;
-  generated_trajectories.x = 0.66 * xt::ones<float>({1000, 30});
->>>>>>> 694a222e
   critic.score(data);
   // 0.66 * 1000 * 10 weight * 6 num pts eval / 6 normalization term
   EXPECT_NEAR(costs.sum(), 6600.0, 1e-2);
@@ -672,16 +623,10 @@
   }
 
   data.path_pts_valid.reset();  // Recompute on new path
-<<<<<<< HEAD
   costs.setZero();
   path.x.setConstant(1.5f);
   path.y.setConstant(1.5f);
-=======
-  costs = xt::zeros<float>({1000});
-  path.x = 1.5 * xt::ones<float>({22});
-  path.y = 1.5 * xt::ones<float>({22});
   goal.position.x = 1.5;
->>>>>>> 694a222e
   critic.score(data);
   EXPECT_NEAR(costs.sum(), 0.0, 1e-6);
 }
@@ -704,12 +649,8 @@
   models::ControlSequence control_sequence;
   models::Trajectories generated_trajectories;
   models::Path path;
-<<<<<<< HEAD
-  Eigen::ArrayXf costs = Eigen::ArrayXf::Zero(1000);
-=======
-  geometry_msgs::msg::Pose goal;
-  xt::xtensor<float, 1> costs = xt::zeros<float>({1000});
->>>>>>> 694a222e
+  geometry_msgs::msg::Pose goal;
+  Eigen::ArrayXf costs = Eigen::ArrayXf::Zero(1000);
   float model_dt = 0.1;
   CriticData data =
   {state, generated_trajectories, path, goal, costs, model_dt,

// Copyright (c) 2022 Samsung Research America, @artofnothingness Alexey Budyakov
//
// Licensed under the Apache License, Version 2.0 (the "License");
// you may not use this file except in compliance with the License.
// You may obtain a copy of the License at
//
//     http://www.apache.org/licenses/LICENSE-2.0
//
// Unless required by applicable law or agreed to in writing, software
// distributed under the License is distributed on an "AS IS" BASIS,
// WITHOUT WARRANTIES OR CONDITIONS OF ANY KIND, either express or implied.
// See the License for the specific language governing permissions and
// limitations under the License.

#include <chrono>
#include <thread>
#include <random>

#include "gtest/gtest.h"
#include "rclcpp/rclcpp.hpp"
#include "nav2_mppi_controller/tools/utils.hpp"
#include "nav2_mppi_controller/models/path.hpp"

// Tests noise generator object

using namespace mppi::utils;  // NOLINT
using namespace mppi;  // NOLINT

class TestGoalChecker : public nav2_core::GoalChecker
{
public:
  TestGoalChecker() {}

  virtual void initialize(
    const nav2::LifecycleNode::WeakPtr & /*parent*/,
    const std::string & /*plugin_name*/,
    const std::shared_ptr<nav2_costmap_2d::Costmap2DROS>/*costmap_ros*/) {}

  virtual void reset() {}

  virtual bool isGoalReached(
    const geometry_msgs::msg::Pose & /*query_pose*/,
    const geometry_msgs::msg::Pose & /*goal_pose*/,
<<<<<<< HEAD
    const std::optional<geometry_msgs::msg::Pose> & /*before_goal_pose*/,
    const geometry_msgs::msg::Twist & /*velocity*/) {return false;}
=======
    const geometry_msgs::msg::Twist & /*velocity*/,
    const nav_msgs::msg::Path & /*transformed_global_plan*/) {return false;}
>>>>>>> 14515654

  virtual bool getTolerances(
    geometry_msgs::msg::Pose & pose_tolerance,
    geometry_msgs::msg::Twist & /*vel_tolerance*/)
  {
    pose_tolerance.position.x = 0.25;
    pose_tolerance.position.y = 0.25;
    return true;
  }
};

TEST(UtilsTests, MarkerPopulationUtils)
{
  auto pose = createPose(1.0, 2.0, 3.0);
  EXPECT_EQ(pose.position.x, 1.0);
  EXPECT_EQ(pose.position.y, 2.0);
  EXPECT_EQ(pose.position.z, 3.0);
  EXPECT_EQ(pose.orientation.w, 1.0);

  auto scale = createScale(1.0, 2.0, 3.0);
  EXPECT_EQ(scale.x, 1.0);
  EXPECT_EQ(scale.y, 2.0);
  EXPECT_EQ(scale.z, 3.0);

  auto color = createColor(1.0, 2.0, 3.0, 0.0);
  EXPECT_EQ(color.r, 1.0);
  EXPECT_EQ(color.g, 2.0);
  EXPECT_EQ(color.b, 3.0);
  EXPECT_EQ(color.a, 0.0);

  auto marker = createMarker(999, pose, scale, color, "map", "ns");
  EXPECT_EQ(marker.header.frame_id, "map");
  EXPECT_EQ(marker.id, 999);
  EXPECT_EQ(marker.pose, pose);
  EXPECT_EQ(marker.scale, scale);
  EXPECT_EQ(marker.color, color);
  EXPECT_EQ(marker.ns, "ns");
}

TEST(UtilsTests, ConversionTests)
{
  geometry_msgs::msg::TwistStamped output;
  builtin_interfaces::msg::Time time;

  // Check population is correct
  output = toTwistStamped(0.5, 0.3, time, "map");
  EXPECT_NEAR(output.twist.linear.x, 0.5, 1e-6);
  EXPECT_NEAR(output.twist.linear.y, 0.0, 1e-6);
  EXPECT_NEAR(output.twist.angular.z, 0.3, 1e-6);
  EXPECT_EQ(output.header.frame_id, "map");
  EXPECT_EQ(output.header.stamp, time);

  output = toTwistStamped(0.5, 0.4, 0.3, time, "map");
  EXPECT_NEAR(output.twist.linear.x, 0.5, 1e-6);
  EXPECT_NEAR(output.twist.linear.y, 0.4, 1e-6);
  EXPECT_NEAR(output.twist.angular.z, 0.3, 1e-6);
  EXPECT_EQ(output.header.frame_id, "map");
  EXPECT_EQ(output.header.stamp, time);

  nav_msgs::msg::Path path;
  path.poses.resize(5);
  path.poses[2].pose.position.x = 5;
  path.poses[2].pose.position.y = 50;
  models::Path path_t = toTensor(path);

  // Check population is correct
  EXPECT_EQ(path_t.x.rows(), 5u);
  EXPECT_EQ(path_t.y.rows(), 5u);
  EXPECT_EQ(path_t.yaws.rows(), 5u);
  EXPECT_EQ(path_t.x(2), 5);
  EXPECT_EQ(path_t.y(2), 50);
  EXPECT_NEAR(path_t.yaws(2), 0.0, 1e-6);
}

TEST(UtilsTests, AnglesTests)
{
  // Test angle normalization by creating insane angles
  Eigen::ArrayXf angles(100);
  angles.setConstant(1.0f);

  for (unsigned int i = 0; i != angles.size(); i++) {
    angles(i) = i * i;
    if (i % 2 == 0) {
      angles(i) *= -1;
    }
  }

  auto norm_ang = normalize_angles(angles).eval();
  for (unsigned int i = 0; i != norm_ang.size(); i++) {
    EXPECT_TRUE((norm_ang(i) >= -M_PIF) && (norm_ang(i) <= M_PIF));
  }

  // Test shortest angular distance
  Eigen::ArrayXf zero_angles(100);
  zero_angles.setZero();
  auto ang_dist = shortest_angular_distance(angles, zero_angles).eval();
  for (unsigned int i = 0; i != ang_dist.size(); i++) {
    EXPECT_TRUE((ang_dist(i) >= -M_PIF) && (ang_dist(i) <= M_PIF));
  }

  // Test point-pose angle
  geometry_msgs::msg::Pose pose;
  pose.position.x = 0.0;
  pose.position.y = 0.0;
  pose.orientation.w = 1.0;
  double point_x = 1.0, point_y = 0.0;
  bool forward_preference = true;
  EXPECT_NEAR(posePointAngle(pose, point_x, point_y, forward_preference), 0.0, 1e-6);
  forward_preference = false;
  EXPECT_NEAR(posePointAngle(pose, point_x, point_y, forward_preference), 0.0, 1e-6);
  point_x = -1.0;
  EXPECT_NEAR(posePointAngle(pose, point_x, point_y, forward_preference), 0.0, 1e-6);
  forward_preference = true;
  EXPECT_NEAR(posePointAngle(pose, point_x, point_y, forward_preference), M_PI, 1e-6);

  // Test point-pose angle with goal yaws
  point_x = 1.0;
  double point_yaw = 0.0;
  EXPECT_NEAR(posePointAngle(pose, point_x, point_y, point_yaw), 0.0, 1e-6);
  point_yaw = M_PI;
  EXPECT_NEAR(posePointAngle(pose, point_x, point_y, point_yaw), M_PI, 1e-6);
  point_yaw = 0.1;
  EXPECT_NEAR(posePointAngle(pose, point_x, point_y, point_yaw), 0.0, 1e-3);
  point_yaw = 3.04159;
  EXPECT_NEAR(posePointAngle(pose, point_x, point_y, point_yaw), M_PI, 1e-3);
}

TEST(UtilsTests, FurthestAndClosestReachedPoint)
{
  models::State state;
  models::Trajectories generated_trajectories;
  generated_trajectories.reset(100, 2);
  models::Path path;
  geometry_msgs::msg::Pose goal;
  path.reset(10);
  Eigen::ArrayXf costs;
  float model_dt = 0.1;

  CriticData data =
  {state, generated_trajectories, path, goal, costs, model_dt, false, nullptr, nullptr,
    std::nullopt, std::nullopt};  /// Caution, keep references

  // Attempt to set furthest point if notionally set, should not change
  data.furthest_reached_path_point = 99999;
  setPathFurthestPointIfNotSet(data);
  EXPECT_EQ(data.furthest_reached_path_point, 99999);

  // Attempt to set if not set already with no other information, should fail
  CriticData data2 =
  {state, generated_trajectories, path, goal, costs, model_dt, false, nullptr, nullptr,
    std::nullopt, std::nullopt};  /// Caution, keep references
  setPathFurthestPointIfNotSet(data2);
  EXPECT_EQ(data2.furthest_reached_path_point, 0);

  // Test the actual computation of the path point reached
  generated_trajectories.x = Eigen::ArrayXXf::Ones(100, 2);
  generated_trajectories.y = Eigen::ArrayXXf::Zero(100, 2);
  generated_trajectories.yaws = Eigen::ArrayXXf::Zero(100, 2);

  nav_msgs::msg::Path plan;
  plan.poses.resize(10);
  for (unsigned int i = 0; i != plan.poses.size(); i++) {
    plan.poses[i].pose.position.x = 0.2 * i;
    plan.poses[i].pose.position.y = 0.0;
  }
  path = toTensor(plan);

  CriticData data3 =
  {state, generated_trajectories, path, goal, costs, model_dt, false, nullptr, nullptr,
    std::nullopt, std::nullopt};  /// Caution, keep references
  EXPECT_EQ(findPathFurthestReachedPoint(data3), 5);
}

TEST(UtilsTests, findPathCosts)
{
  models::State state;
  models::Trajectories generated_trajectories;
  models::Path path;
  geometry_msgs::msg::Pose goal;
  path.reset(50);
  Eigen::ArrayXf costs;
  float model_dt = 0.1;

  CriticData data =
  {state, generated_trajectories, path, goal, costs, model_dt, false, nullptr, nullptr,
    std::nullopt, std::nullopt};  /// Caution, keep references

  // Test not set if already set, should not change
  data.path_pts_valid = std::vector<bool>(10, false);
  for (unsigned int i = 0; i != 10; i++) {
    (*data.path_pts_valid)[i] = false;
  }
  EXPECT_TRUE(data.path_pts_valid);
  setPathCostsIfNotSet(data, nullptr);
  EXPECT_EQ(data.path_pts_valid->size(), 10u);

  CriticData data3 =
  {state, generated_trajectories, path, goal, costs, model_dt, false, nullptr, nullptr,
    std::nullopt, std::nullopt};  /// Caution, keep references

  auto costmap_ros = std::make_shared<nav2_costmap_2d::Costmap2DROS>(
    "dummy_costmap", "", true);
  rclcpp_lifecycle::State lstate;
  costmap_ros->on_configure(lstate);
  auto * costmap = costmap_ros->getCostmap();
  // island in the middle of lethal cost to cross. Costmap defaults to size 5x5 @ 10cm resolution
  for (unsigned int i = 10; i <= 30; ++i) {  // 1m-3m
    for (unsigned int j = 10; j <= 30; ++j) {  // 1m-3m
      costmap->setCost(i, j, 254);
    }
  }
  for (unsigned int i = 40; i <= 45; ++i) {  // 4m-4.5m
    for (unsigned int j = 45; j <= 45; ++j) {  // 4m-4.5m
      costmap->setCost(i, j, 253);
    }
  }

  path.x(1) = 999999999;  // OFF COSTMAP
  path.y(1) = 999999999;
  path.x(10) = 1.5;  // IN LETHAL
  path.y(10) = 1.5;
  path.x(20) = 4.2;  // IN INFLATED
  path.y(20) = 4.2;

  // This should be evaluated and have real outputs now
  setPathCostsIfNotSet(data3, costmap_ros);
  EXPECT_TRUE(data3.path_pts_valid.has_value());
  for (unsigned int i = 0; i != path.x.size() - 1; i++) {
    if (i == 1 || i == 10) {
      EXPECT_FALSE((*data3.path_pts_valid)[i]);
    } else {
      EXPECT_TRUE((*data3.path_pts_valid)[i]);
    }
  }
}

TEST(UtilsTests, SmootherTest)
{
  models::ControlSequence noisey_sequence, sequence_init;
  noisey_sequence.vx = 0.2 * Eigen::ArrayXf::Ones(30);
  noisey_sequence.vy = 0.0 * Eigen::ArrayXf::Ones(30);
  noisey_sequence.wz = 0.3 * Eigen::ArrayXf::Ones(30);

  // Make the sequence noisy
  std::mt19937 engine;
  std::normal_distribution<float> normal_dist = std::normal_distribution(0.0f, 0.2f);
  auto noises = Eigen::ArrayXf::NullaryExpr(
    30, [&]() {return normal_dist(engine);});
  noisey_sequence.vx += noises;
  noisey_sequence.vy += noises;
  noisey_sequence.wz += noises;
  sequence_init = noisey_sequence;

  std::array<mppi::models::Control, 4> history, history_init;
  history[3].vx = 0.1;
  history[3].vy = 0.0;
  history[3].wz = 0.3;
  history[2].vx = 0.1;
  history[2].vy = 0.0;
  history[2].wz = 0.3;
  history[1].vx = 0.1;
  history[1].vy = 0.0;
  history[1].wz = 0.3;
  history[0].vx = 0.0;
  history[0].vy = 0.0;
  history[0].wz = 0.0;
  history_init = history;

  models::OptimizerSettings settings;
  settings.shift_control_sequence = false;  // so result stores 0th value in history

  savitskyGolayFilter(noisey_sequence, history, settings);

  // Check history is propagated backward
  EXPECT_NEAR(history_init[3].vx, history[2].vx, 0.02);
  EXPECT_NEAR(history_init[3].vy, history[2].vy, 0.02);
  EXPECT_NEAR(history_init[3].wz, history[2].wz, 0.02);

  // Check history element is updated for first command
  EXPECT_NEAR(history[3].vx, 0.2, 0.05);
  EXPECT_NEAR(history[3].vy, 0.0, 0.035);
  EXPECT_NEAR(history[3].wz, 0.23, 0.02);

  // Check that path is smoother
  float smoothed_val{0}, original_val{0};
  for (unsigned int i = 1; i != noisey_sequence.vx.size() - 1; i++) {
    smoothed_val += fabs(noisey_sequence.vx(i) - 0.2);
    smoothed_val += fabs(noisey_sequence.vy(i) - 0.0);
    smoothed_val += fabs(noisey_sequence.wz(i) - 0.3);

    original_val += fabs(sequence_init.vx(i) - 0.2);
    original_val += fabs(sequence_init.vy(i) - 0.0);
    original_val += fabs(sequence_init.wz(i) - 0.3);
  }

  EXPECT_LT(smoothed_val, original_val);
}

TEST(UtilsTests, ShiftColumnsByOnePlaceTest)
{
  // Try with scalar value
  Eigen::ArrayXf scalar_val(1);
  scalar_val(0) = 5;
  utils::shiftColumnsByOnePlace(scalar_val, 1);
  EXPECT_EQ(scalar_val.size(), 1);
  EXPECT_EQ(scalar_val(0), 5);

  // Try with one dimensional array, shift right
  Eigen::ArrayXf array_1d(4);
  array_1d << 1, 2, 3, 4;
  utils::shiftColumnsByOnePlace(array_1d, 1);
  EXPECT_EQ(array_1d.size(), 4);
  EXPECT_EQ(array_1d(0), 1);
  EXPECT_EQ(array_1d(1), 1);
  EXPECT_EQ(array_1d(2), 2);
  EXPECT_EQ(array_1d(3), 3);

  // Try with one dimensional array, shift left
  array_1d(1) = 5;
  utils::shiftColumnsByOnePlace(array_1d, -1);
  EXPECT_EQ(array_1d.size(), 4);
  EXPECT_EQ(array_1d(0), 5);
  EXPECT_EQ(array_1d(1), 2);
  EXPECT_EQ(array_1d(2), 3);
  EXPECT_EQ(array_1d(2), 3);

  // Try with two dimensional array, shift right
  // 1 2 3 4        1 1 2 3
  // 5 6 7 8    ->  5 5 6 7
  // 9 10 11 12     9 9 10 11
  Eigen::ArrayXXf array_2d(3, 4);
  array_2d << 1, 2, 3, 4, 5, 6, 7, 8, 9, 10, 11, 12;
  utils::shiftColumnsByOnePlace(array_2d, 1);
  EXPECT_EQ(array_2d.rows(), 3);
  EXPECT_EQ(array_2d.cols(), 4);
  EXPECT_EQ(array_2d(0, 0), 1);
  EXPECT_EQ(array_2d(1, 0), 5);
  EXPECT_EQ(array_2d(2, 0), 9);
  EXPECT_EQ(array_2d(0, 1), 1);
  EXPECT_EQ(array_2d(1, 1), 5);
  EXPECT_EQ(array_2d(2, 1), 9);
  EXPECT_EQ(array_2d(0, 2), 2);
  EXPECT_EQ(array_2d(1, 2), 6);
  EXPECT_EQ(array_2d(2, 2), 10);
  EXPECT_EQ(array_2d(0, 3), 3);
  EXPECT_EQ(array_2d(1, 3), 7);
  EXPECT_EQ(array_2d(2, 3), 11);

  array_2d.col(0).setZero();

  // Try with two dimensional array, shift left
  // 0 1 2 3      1 2 3 3
  // 0 5 6 7   -> 5 6 7 7
  // 0 9 10 11    9 10 11 11
  utils::shiftColumnsByOnePlace(array_2d, -1);
  EXPECT_EQ(array_2d.rows(), 3);
  EXPECT_EQ(array_2d.cols(), 4);
  EXPECT_EQ(array_2d(0, 0), 1);
  EXPECT_EQ(array_2d(1, 0), 5);
  EXPECT_EQ(array_2d(2, 0), 9);
  EXPECT_EQ(array_2d(0, 1), 2);
  EXPECT_EQ(array_2d(1, 1), 6);
  EXPECT_EQ(array_2d(2, 1), 10);
  EXPECT_EQ(array_2d(0, 2), 3);
  EXPECT_EQ(array_2d(1, 2), 7);
  EXPECT_EQ(array_2d(2, 2), 11);
  EXPECT_EQ(array_2d(0, 3), 3);
  EXPECT_EQ(array_2d(1, 3), 7);
  EXPECT_EQ(array_2d(2, 3), 11);

  // Try with invalid direction value.
  EXPECT_THROW(utils::shiftColumnsByOnePlace(array_2d, -2), std::logic_error);
}

TEST(UtilsTests, NormalizeYawsBetweenPointsTest)
{
  Eigen::ArrayXf last_yaws(10);
  last_yaws.setZero();

  Eigen::ArrayXf yaw_between_points(10);
  yaw_between_points.setZero(10);

  // Try with both angles 0
  Eigen::ArrayXf yaws_between_points_corrected = utils::normalize_yaws_between_points(
    last_yaws,
    yaw_between_points);
  EXPECT_TRUE(yaws_between_points_corrected.isApprox(yaw_between_points));

  // Try with yaw between points as pi/4
  yaw_between_points.setConstant(M_PIF_2 / 2);
  yaws_between_points_corrected = utils::normalize_yaws_between_points(
    last_yaws,
    yaw_between_points);
  EXPECT_TRUE(yaws_between_points_corrected.isApprox(yaw_between_points));

  // Try with yaw between points as pi/2
  yaw_between_points.setConstant(M_PIF_2);
  yaws_between_points_corrected = utils::normalize_yaws_between_points(
    last_yaws,
    yaw_between_points);
  EXPECT_TRUE(yaws_between_points_corrected.isApprox(yaw_between_points));

  // Try with a few yaw between points  more than pi/2
  yaw_between_points[1] = 1.2 * M_PIF_2;
  yaws_between_points_corrected = utils::normalize_yaws_between_points(
    last_yaws,
    yaw_between_points);
  EXPECT_NEAR(yaws_between_points_corrected[1], -0.8 * M_PIF_2, 1e-3);
  EXPECT_NEAR(yaws_between_points_corrected[0], yaw_between_points[0], 1e-3);
  EXPECT_NEAR(yaws_between_points_corrected[9], yaw_between_points[9], 1e-3);

  // Try with goal angle 0
  float goal_angle = 0;
  yaws_between_points_corrected = utils::normalize_yaws_between_points(
    goal_angle,
    yaw_between_points);
  EXPECT_NEAR(yaws_between_points_corrected[1], -0.8 * M_PIF_2, 1e-3);
}

TEST(UtilsTests, toTrajectoryMsgTest)
{
  Eigen::ArrayXXf trajectory(5, 3);
  trajectory <<
    0.0, 0.0, 0.0,
    1.0, 1.0, 1.0,
    2.0, 2.0, 2.0,
    3.0, 3.0, 3.0,
    4.0, 4.0, 4.0;

  models::ControlSequence control_sequence;
  control_sequence.vx = Eigen::ArrayXf::Ones(5);
  control_sequence.wz = Eigen::ArrayXf::Ones(5);
  control_sequence.vy = Eigen::ArrayXf::Zero(5);

  std_msgs::msg::Header header;
  header.frame_id = "map";
  header.stamp = rclcpp::Time(100, 0, RCL_ROS_TIME);

  auto trajectory_msg = utils::toTrajectoryMsg(
    trajectory, control_sequence, 1.0, header);

  EXPECT_EQ(trajectory_msg->header.frame_id, "map");
  EXPECT_EQ(trajectory_msg->header.stamp, header.stamp);
  EXPECT_EQ(trajectory_msg->points.size(), 5u);
  EXPECT_EQ(trajectory_msg->points[0].pose.position.x, 0.0);
  EXPECT_EQ(trajectory_msg->points[0].pose.position.y, 0.0);
  EXPECT_EQ(trajectory_msg->points[1].pose.position.x, 1.0);
  EXPECT_EQ(trajectory_msg->points[1].pose.position.y, 1.0);
  EXPECT_EQ(trajectory_msg->points[2].pose.position.x, 2.0);
  EXPECT_EQ(trajectory_msg->points[2].pose.position.y, 2.0);
  EXPECT_EQ(trajectory_msg->points[3].pose.position.x, 3.0);
  EXPECT_EQ(trajectory_msg->points[3].pose.position.y, 3.0);
  EXPECT_EQ(trajectory_msg->points[4].pose.position.x, 4.0);
  EXPECT_EQ(trajectory_msg->points[4].pose.position.y, 4.0);

  EXPECT_EQ(trajectory_msg->points[0].velocity.linear.x, 1.0);
  EXPECT_EQ(trajectory_msg->points[0].velocity.linear.y, 0.0);
  EXPECT_EQ(trajectory_msg->points[0].velocity.angular.z, 1.0);
  EXPECT_EQ(trajectory_msg->points[1].velocity.linear.x, 1.0);
  EXPECT_EQ(trajectory_msg->points[1].velocity.linear.y, 0.0);
  EXPECT_EQ(trajectory_msg->points[1].velocity.angular.z, 1.0);
  EXPECT_EQ(trajectory_msg->points[2].velocity.linear.x, 1.0);
  EXPECT_EQ(trajectory_msg->points[2].velocity.linear.y, 0.0);
  EXPECT_EQ(trajectory_msg->points[2].velocity.angular.z, 1.0);
  EXPECT_EQ(trajectory_msg->points[3].velocity.linear.x, 1.0);
  EXPECT_EQ(trajectory_msg->points[3].velocity.linear.y, 0.0);
  EXPECT_EQ(trajectory_msg->points[3].velocity.angular.z, 1.0);
  EXPECT_EQ(trajectory_msg->points[4].velocity.linear.x, 1.0);
  EXPECT_EQ(trajectory_msg->points[4].velocity.linear.y, 0.0);
  EXPECT_EQ(trajectory_msg->points[4].velocity.angular.z, 1.0);

  EXPECT_EQ(trajectory_msg->points[0].time_from_start, rclcpp::Duration(0, 0));
  EXPECT_EQ(trajectory_msg->points[1].time_from_start, rclcpp::Duration(1, 0));
  EXPECT_EQ(trajectory_msg->points[2].time_from_start, rclcpp::Duration(2, 0));
  EXPECT_EQ(trajectory_msg->points[3].time_from_start, rclcpp::Duration(3, 0));
  EXPECT_EQ(trajectory_msg->points[4].time_from_start, rclcpp::Duration(4, 0));
}

TEST(UtilsTests, getLastPathPoseTest)
{
  nav_msgs::msg::Path path;
  path.poses.resize(10);
  path.poses[9].pose.position.x = 5.0;
  path.poses[9].pose.position.y = 50.0;
  path.poses[9].pose.orientation.x = 0.0;
  path.poses[9].pose.orientation.y = 0.0;
  path.poses[9].pose.orientation.z = 1.0;
  path.poses[9].pose.orientation.w = 0.0;

  models::Path path_t = toTensor(path);
  geometry_msgs::msg::Pose last_path_pose = utils::getLastPathPose(path_t);

  EXPECT_EQ(last_path_pose.position.x, 5);
  EXPECT_EQ(last_path_pose.position.y, 50);
  EXPECT_NEAR(last_path_pose.orientation.x, 0.0, 1e-3);
  EXPECT_NEAR(last_path_pose.orientation.y, 0.0, 1e-3);
  EXPECT_NEAR(last_path_pose.orientation.z, 1.0, 1e-3);
  EXPECT_NEAR(last_path_pose.orientation.w, 0.0, 1e-3);
}

int main(int argc, char ** argv)
{
  ::testing::InitGoogleTest(&argc, argv);

  rclcpp::init(0, nullptr);

  int result = RUN_ALL_TESTS();

  rclcpp::shutdown();

  return result;
}<|MERGE_RESOLUTION|>--- conflicted
+++ resolved
@@ -41,13 +41,8 @@
   virtual bool isGoalReached(
     const geometry_msgs::msg::Pose & /*query_pose*/,
     const geometry_msgs::msg::Pose & /*goal_pose*/,
-<<<<<<< HEAD
-    const std::optional<geometry_msgs::msg::Pose> & /*before_goal_pose*/,
-    const geometry_msgs::msg::Twist & /*velocity*/) {return false;}
-=======
     const geometry_msgs::msg::Twist & /*velocity*/,
     const nav_msgs::msg::Path & /*transformed_global_plan*/) {return false;}
->>>>>>> 14515654
 
   virtual bool getTolerances(
     geometry_msgs::msg::Pose & pose_tolerance,

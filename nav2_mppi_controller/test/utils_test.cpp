--- conflicted
+++ resolved
@@ -233,13 +233,9 @@
   models::Trajectories generated_trajectories;
   generated_trajectories.reset(100, 2);
   models::Path path;
-<<<<<<< HEAD
+  geometry_msgs::msg::Pose goal;
   path.reset(10);
   Eigen::ArrayXf costs;
-=======
-  geometry_msgs::msg::Pose goal;
-  xt::xtensor<float, 1> costs;
->>>>>>> 694a222e
   float model_dt = 0.1;
 
   CriticData data =
@@ -282,13 +278,9 @@
   models::State state;
   models::Trajectories generated_trajectories;
   models::Path path;
-<<<<<<< HEAD
+  geometry_msgs::msg::Pose goal;
   path.reset(50);
   Eigen::ArrayXf costs;
-=======
-  geometry_msgs::msg::Pose goal;
-  xt::xtensor<float, 1> costs;
->>>>>>> 694a222e
   float model_dt = 0.1;
 
   CriticData data =

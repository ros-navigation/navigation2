// Copyright (c) 2022 Samsung Research America, @artofnothingness Alexey Budyakov
//
// Licensed under the Apache License, Version 2.0 (the "License");
// you may not use this file except in compliance with the License.
// You may obtain a copy of the License at
//
//     http://www.apache.org/licenses/LICENSE-2.0
//
// Unless required by applicable law or agreed to in writing, software
// distributed under the License is distributed on an "AS IS" BASIS,
// WITHOUT WARRANTIES OR CONDITIONS OF ANY KIND, either express or implied.
// See the License for the specific language governing permissions and
// limitations under the License.

#include <chrono>
#include <thread>

#include "gtest/gtest.h"
#include "rclcpp/rclcpp.hpp"
#include "nav2_mppi_controller/critic_manager.hpp"

// Tests critic manager

class RosLockGuard
{
public:
  RosLockGuard() {rclcpp::init(0, nullptr);}
  ~RosLockGuard() {rclcpp::shutdown();}
};
RosLockGuard g_rclcpp;

using namespace mppi;  // NOLINT
using namespace mppi::critics;  // NOLINT

class DummyCritic : public CriticFunction
{
public:
  virtual void initialize() {initialized_ = true;}
  virtual void score(CriticData & /*data*/) {scored_ = true;}
  bool initialized_{false}, scored_{false};
};

class CriticManagerWrapper : public CriticManager
{
public:
  CriticManagerWrapper()
  : CriticManager() {}

  virtual ~CriticManagerWrapper() = default;

  virtual void loadCritics()
  {
    critics_.clear();
    auto instance = std::unique_ptr<critics::CriticFunction>(new DummyCritic);
    critics_.push_back(std::move(instance));
    critics_.back()->on_configure(
      parent_, name_, name_ + "." + "DummyCritic", costmap_ros_,
      parameters_handler_);
  }

  std::string getFullNameWrapper(const std::string & name)
  {
    return getFullName(name);
  }

  bool getDummyCriticInitialized()
  {
    const auto critic = critics_[0].get();
    if (critic == nullptr) {
      return false;
    }
    const auto dummy_critic = dynamic_cast<DummyCritic *>(critic);
    return dummy_critic == nullptr ? false : dummy_critic->initialized_;
  }

  bool getDummyCriticScored()
  {
    const auto critic = critics_[0].get();
    if (critic == nullptr) {
      return false;
    }
    const auto dummy_critic = dynamic_cast<DummyCritic *>(critic);
    return dummy_critic == nullptr ? false : dummy_critic->scored_;
  }
};

class CriticManagerWrapperEnum : public CriticManager
{
public:
  CriticManagerWrapperEnum()
  : CriticManager() {}

  virtual ~CriticManagerWrapperEnum() = default;

  unsigned int getCriticNum()
  {
    return critics_.size();
  }
};

TEST(CriticManagerTests, BasicCriticOperations)
{
  auto node = std::make_shared<rclcpp_lifecycle::LifecycleNode>("my_node");
  auto costmap_ros = std::make_shared<nav2_costmap_2d::Costmap2DROS>(
    "dummy_costmap", "", true);
  ParametersHandler param_handler(node);
  rclcpp_lifecycle::State lstate;
  costmap_ros->on_configure(lstate);

  // Configuration should get parameters and initialize critic functions
  CriticManagerWrapper critic_manager;
  critic_manager.on_configure(node, "critic_manager", costmap_ros, &param_handler);
  EXPECT_TRUE(critic_manager.getDummyCriticInitialized());

  // Evaluation of critics should score them, but only if failure flag is not set
  models::State state;
  models::ControlSequence control_sequence;
  models::Trajectories generated_trajectories;
  models::Path path;
<<<<<<< HEAD
  Eigen::ArrayXf costs;
=======
  geometry_msgs::msg::Pose goal;
  xt::xtensor<float, 1> costs;
>>>>>>> 694a222e
  float model_dt = 0.1;
  CriticData data =
  {state, generated_trajectories, path, goal, costs, model_dt, false, nullptr, nullptr,
    std::nullopt, std::nullopt};

  data.fail_flag = true;
  EXPECT_FALSE(critic_manager.getDummyCriticScored());
  data.fail_flag = false;
  critic_manager.evalTrajectoriesScores(data);
  EXPECT_TRUE(critic_manager.getDummyCriticScored());

  // This should get the full namespaced name of the critics
  EXPECT_EQ(critic_manager.getFullNameWrapper("name"), std::string("mppi::critics::name"));
}

TEST(CriticManagerTests, CriticLoadingTest)
{
  auto node = std::make_shared<rclcpp_lifecycle::LifecycleNode>("my_node");
  node->declare_parameter(
    "critic_manager.critics",
    rclcpp::ParameterValue(std::vector<std::string>{"ConstraintCritic", "PreferForwardCritic"}));
  auto costmap_ros = std::make_shared<nav2_costmap_2d::Costmap2DROS>(
    "dummy_costmap", "", true);
  ParametersHandler param_handler(node);
  rclcpp_lifecycle::State state;
  costmap_ros->on_configure(state);

  // This should grab the critics parameter and load the 2 requested plugins
  CriticManagerWrapperEnum critic_manager;
  critic_manager.on_configure(node, "critic_manager", costmap_ros, &param_handler);
  EXPECT_EQ(critic_manager.getCriticNum(), 2u);
}<|MERGE_RESOLUTION|>--- conflicted
+++ resolved
@@ -117,12 +117,8 @@
   models::ControlSequence control_sequence;
   models::Trajectories generated_trajectories;
   models::Path path;
-<<<<<<< HEAD
+  geometry_msgs::msg::Pose goal;
   Eigen::ArrayXf costs;
-=======
-  geometry_msgs::msg::Pose goal;
-  xt::xtensor<float, 1> costs;
->>>>>>> 694a222e
   float model_dt = 0.1;
   CriticData data =
   {state, generated_trajectories, path, goal, costs, model_dt, false, nullptr, nullptr,

--- conflicted
+++ resolved
@@ -88,13 +88,8 @@
     return;
   }
 
-<<<<<<< HEAD
-  float dist_sq = 0, dx = 0, dy = 0, dyaw = 0, summed_dist = 0;
+  float dist_sq = 0.0f, dx = 0.0f, dy = 0.0f, dyaw = 0.0f, summed_dist = 0.0f;
   float min_dist_sq = std::numeric_limits<float>::max();
-=======
-  float dist_sq = 0.0f, dx = 0.0f, dy = 0.0f, dyaw = 0.0f, summed_dist = 0.0f;
-  double min_dist_sq = std::numeric_limits<float>::max();
->>>>>>> 4baede34
   size_t min_s = 0;
 
   for (size_t t = 0; t < batch_size; ++t) {

// Copyright (c) 2022 Samsung Research America, @artofnothingness Alexey Budyakov
//
// Licensed under the Apache License, Version 2.0 (the "License");
// you may not use this file except in compliance with the License.
// You may obtain a copy of the License at
//
//     http://www.apache.org/licenses/LICENSE-2.0
//
// Unless required by applicable law or agreed to in writing, software
// distributed under the License is distributed on an "AS IS" BASIS,
// WITHOUT WARRANTIES OR CONDITIONS OF ANY KIND, either express or implied.
// See the License for the specific language governing permissions and
// limitations under the License.

#include <memory>
#include "nav2_mppi_controller/tools/trajectory_visualizer.hpp"

namespace mppi
{

void TrajectoryVisualizer::on_configure(
  rclcpp_lifecycle::LifecycleNode::WeakPtr parent, const std::string & name,
  const std::string & frame_id, ParametersHandler * parameters_handler)
{
  auto node = parent.lock();
  logger_ = node->get_logger();
  frame_id_ = frame_id;
  trajectories_publisher_ =
    node->create_publisher<visualization_msgs::msg::MarkerArray>("/trajectories", 1);
  transformed_path_pub_ = node->create_publisher<nav_msgs::msg::Path>("transformed_global_plan", 1);
  parameters_handler_ = parameters_handler;

  auto getParam = parameters_handler->getParamGetter(name + ".TrajectoryVisualizer");

  getParam(trajectory_step_, "trajectory_step", 5);
  getParam(time_step_, "time_step", 3);

  reset();
}

void TrajectoryVisualizer::on_cleanup()
{
  trajectories_publisher_.reset();
  transformed_path_pub_.reset();
}

void TrajectoryVisualizer::on_activate()
{
  trajectories_publisher_->on_activate();
  transformed_path_pub_->on_activate();
}

void TrajectoryVisualizer::on_deactivate()
{
  trajectories_publisher_->on_deactivate();
  transformed_path_pub_->on_deactivate();
}

<<<<<<< HEAD
void TrajectoryVisualizer::add(const xt::xtensor<float, 2> & trajectory, const std::string & marker_namespace)
=======
void TrajectoryVisualizer::add(
  const xt::xtensor<float, 2> & trajectory, const std::string & marker_namespace)
>>>>>>> 0f826150
{
  auto & size = trajectory.shape()[0];
  if (!size) {
    return;
  }

  auto add_marker = [&](auto i) {
      float component = static_cast<float>(i) / static_cast<float>(size);

      auto pose = utils::createPose(trajectory(i, 0), trajectory(i, 1), 0.06);
      auto scale =
        i != size - 1 ?
        utils::createScale(0.03, 0.03, 0.07) :
        utils::createScale(0.07, 0.07, 0.09);
      auto color = utils::createColor(0, component, component, 1);
<<<<<<< HEAD
      auto marker = utils::createMarker(marker_id_++, pose, scale, color, frame_id_, marker_namespace);
=======
      auto marker = utils::createMarker(
        marker_id_++, pose, scale, color, frame_id_, marker_namespace);
>>>>>>> 0f826150
      points_->markers.push_back(marker);
    };

  for (size_t i = 0; i < size; i++) {
    add_marker(i);
  }
}

void TrajectoryVisualizer::add(
  const models::Trajectories & trajectories, const std::string & marker_namespace)
{
  auto & shape = trajectories.x.shape();
  const float shape_1 = static_cast<float>(shape[1]);
  points_->markers.reserve(floor(shape[0] / trajectory_step_) * floor(shape[1] * time_step_));

  for (size_t i = 0; i < shape[0]; i += trajectory_step_) {
    for (size_t j = 0; j < shape[1]; j += time_step_) {
      const float j_flt = static_cast<float>(j);
      float blue_component = 1.0f - j_flt / shape_1;
      float green_component = j_flt / shape_1;

      auto pose = utils::createPose(trajectories.x(i, j), trajectories.y(i, j), 0.03);
      auto scale = utils::createScale(0.03, 0.03, 0.03);
      auto color = utils::createColor(0, green_component, blue_component, 1);
<<<<<<< HEAD
      auto marker = utils::createMarker(marker_id_++, pose, scale, color, frame_id_, marker_namespace);
=======
      auto marker = utils::createMarker(
        marker_id_++, pose, scale, color, frame_id_, marker_namespace);
>>>>>>> 0f826150

      points_->markers.push_back(marker);
    }
  }
}

void TrajectoryVisualizer::reset()
{
  marker_id_ = 0;
  points_ = std::make_unique<visualization_msgs::msg::MarkerArray>();
}

void TrajectoryVisualizer::visualize(const nav_msgs::msg::Path & plan)
{
  if (trajectories_publisher_->get_subscription_count() > 0) {
    trajectories_publisher_->publish(std::move(points_));
  }

  reset();

  if (transformed_path_pub_->get_subscription_count() > 0) {
    auto plan_ptr = std::make_unique<nav_msgs::msg::Path>(plan);
    transformed_path_pub_->publish(std::move(plan_ptr));
  }
}

}  // namespace mppi<|MERGE_RESOLUTION|>--- conflicted
+++ resolved
@@ -56,12 +56,8 @@
   transformed_path_pub_->on_deactivate();
 }
 
-<<<<<<< HEAD
-void TrajectoryVisualizer::add(const xt::xtensor<float, 2> & trajectory, const std::string & marker_namespace)
-=======
 void TrajectoryVisualizer::add(
   const xt::xtensor<float, 2> & trajectory, const std::string & marker_namespace)
->>>>>>> 0f826150
 {
   auto & size = trajectory.shape()[0];
   if (!size) {
@@ -77,12 +73,8 @@
         utils::createScale(0.03, 0.03, 0.07) :
         utils::createScale(0.07, 0.07, 0.09);
       auto color = utils::createColor(0, component, component, 1);
-<<<<<<< HEAD
-      auto marker = utils::createMarker(marker_id_++, pose, scale, color, frame_id_, marker_namespace);
-=======
       auto marker = utils::createMarker(
         marker_id_++, pose, scale, color, frame_id_, marker_namespace);
->>>>>>> 0f826150
       points_->markers.push_back(marker);
     };
 
@@ -107,12 +99,8 @@
       auto pose = utils::createPose(trajectories.x(i, j), trajectories.y(i, j), 0.03);
       auto scale = utils::createScale(0.03, 0.03, 0.03);
       auto color = utils::createColor(0, green_component, blue_component, 1);
-<<<<<<< HEAD
-      auto marker = utils::createMarker(marker_id_++, pose, scale, color, frame_id_, marker_namespace);
-=======
       auto marker = utils::createMarker(
         marker_id_++, pose, scale, color, frame_id_, marker_namespace);
->>>>>>> 0f826150
 
       points_->markers.push_back(marker);
     }

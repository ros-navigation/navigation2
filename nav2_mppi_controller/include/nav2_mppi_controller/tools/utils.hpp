// Copyright (c) 2022 Samsung Research America, @artofnothingness Alexey Budyakov
// Copyright (c) 2023 Open Navigation LLC
//
// Licensed under the Apache License, Version 2.0 (the "License");
// you may not use this file except in compliance with the License.
// You may obtain a copy of the License at
//
//     http://www.apache.org/licenses/LICENSE-2.0
//
// Unless required by applicable law or agreed to in writing, software
// distributed under the License is distributed on an "AS IS" BASIS,
// WITHOUT WARRANTIES OR CONDITIONS OF ANY KIND, either express or implied.
// See the License for the specific language governing permissions and
// limitations under the License.

#ifndef NAV2_MPPI_CONTROLLER__TOOLS__UTILS_HPP_
#define NAV2_MPPI_CONTROLLER__TOOLS__UTILS_HPP_

#include <Eigen/Dense>

#include <algorithm>
#include <chrono>
#include <string>
#include <limits>
#include <memory>
#include <vector>

#include "angles/angles.h"

#include "tf2/utils.hpp"
#include "tf2_geometry_msgs/tf2_geometry_msgs.hpp"

#include "geometry_msgs/msg/twist_stamped.hpp"
#include "nav_msgs/msg/path.hpp"
#include "visualization_msgs/msg/marker_array.hpp"

#include "rclcpp/rclcpp.hpp"
#include "rclcpp_lifecycle/lifecycle_node.hpp"

#include "nav2_util/node_utils.hpp"
#include "nav2_core/goal_checker.hpp"

#include "nav2_mppi_controller/models/optimizer_settings.hpp"
#include "nav2_mppi_controller/models/control_sequence.hpp"
#include "nav2_mppi_controller/models/path.hpp"
#include "builtin_interfaces/msg/time.hpp"
#include "nav2_mppi_controller/critic_data.hpp"

#define M_PIF 3.141592653589793238462643383279502884e+00F
#define M_PIF_2 1.5707963267948966e+00F

namespace mppi::utils
{
/**
 * @brief Convert data into pose
 * @param x X position
 * @param y Y position
 * @param z Z position
 * @return Pose object
 */
inline geometry_msgs::msg::Pose createPose(double x, double y, double z)
{
  geometry_msgs::msg::Pose pose;
  pose.position.x = x;
  pose.position.y = y;
  pose.position.z = z;
  pose.orientation.w = 1;
  pose.orientation.x = 0;
  pose.orientation.y = 0;
  pose.orientation.z = 0;
  return pose;
}

/**
 * @brief Convert data into scale
 * @param x X scale
 * @param y Y scale
 * @param z Z scale
 * @return Scale object
 */
inline geometry_msgs::msg::Vector3 createScale(double x, double y, double z)
{
  geometry_msgs::msg::Vector3 scale;
  scale.x = x;
  scale.y = y;
  scale.z = z;
  return scale;
}

/**
 * @brief Convert data into color
 * @param r Red component
 * @param g Green component
 * @param b Blue component
 * @param a Alpha component (transparency)
 * @return Color object
 */
inline std_msgs::msg::ColorRGBA createColor(float r, float g, float b, float a)
{
  std_msgs::msg::ColorRGBA color;
  color.r = r;
  color.g = g;
  color.b = b;
  color.a = a;
  return color;
}

/**
 * @brief Convert data into a Maarker
 * @param id Marker ID
 * @param pose Marker pose
 * @param scale Marker scale
 * @param color Marker color
 * @param frame Reference frame to use
 * @return Visualization Marker
 */
inline visualization_msgs::msg::Marker createMarker(
  int id, const geometry_msgs::msg::Pose & pose, const geometry_msgs::msg::Vector3 & scale,
  const std_msgs::msg::ColorRGBA & color, const std::string & frame_id, const std::string & ns)
{
  using visualization_msgs::msg::Marker;
  Marker marker;
  marker.header.frame_id = frame_id;
  marker.header.stamp = rclcpp::Time(0, 0);
  marker.ns = ns;
  marker.id = id;
  marker.type = Marker::SPHERE;
  marker.action = Marker::ADD;

  marker.pose = pose;
  marker.scale = scale;
  marker.color = color;
  return marker;
}

/**
 * @brief Convert data into TwistStamped
 * @param vx X velocity
 * @param wz Angular velocity
 * @param stamp Timestamp
 * @param frame Reference frame to use
 */
inline geometry_msgs::msg::TwistStamped toTwistStamped(
  float vx, float wz, const builtin_interfaces::msg::Time & stamp, const std::string & frame)
{
  geometry_msgs::msg::TwistStamped twist;
  twist.header.frame_id = frame;
  twist.header.stamp = stamp;
  twist.twist.linear.x = vx;
  twist.twist.angular.z = wz;

  return twist;
}

/**
 * @brief Convert data into TwistStamped
 * @param vx X velocity
 * @param vy Y velocity
 * @param wz Angular velocity
 * @param stamp Timestamp
 * @param frame Reference frame to use
 */
inline geometry_msgs::msg::TwistStamped toTwistStamped(
  float vx, float vy, float wz, const builtin_interfaces::msg::Time & stamp,
  const std::string & frame)
{
  auto twist = toTwistStamped(vx, wz, stamp, frame);
  twist.twist.linear.y = vy;

  return twist;
}

/**
 * @brief Convert path to a tensor
 * @param path Path to convert
 * @return Path tensor
 */
inline models::Path toTensor(const nav_msgs::msg::Path & path)
{
  auto result = models::Path{};
  result.reset(path.poses.size());

  for (size_t i = 0; i < path.poses.size(); ++i) {
    result.x(i) = path.poses[i].pose.position.x;
    result.y(i) = path.poses[i].pose.position.y;
    result.yaws(i) = tf2::getYaw(path.poses[i].pose.orientation);
  }

  return result;
}

/**
 * @brief Check if the robot pose is within the Goal Checker's tolerances to goal
 * @param global_checker Pointer to the goal checker
 * @param robot Pose of robot
 * @param goal Goal pose
 * @return bool If robot is within goal checker tolerances to the goal
 */
inline bool withinPositionGoalTolerance(
  nav2_core::GoalChecker * goal_checker,
  const geometry_msgs::msg::Pose & robot,
  const geometry_msgs::msg::Pose & goal)
{
<<<<<<< HEAD
  const auto goal_idx = path.x.size() - 1;
  const auto goal_x = path.x(goal_idx);
  const auto goal_y = path.y(goal_idx);

=======
>>>>>>> 694a222e
  if (goal_checker) {
    geometry_msgs::msg::Pose pose_tolerance;
    geometry_msgs::msg::Twist velocity_tolerance;
    goal_checker->getTolerances(pose_tolerance, velocity_tolerance);

    const auto pose_tolerance_sq = pose_tolerance.position.x * pose_tolerance.position.x;

    auto dx = robot.position.x - goal.position.x;
    auto dy = robot.position.y - goal.position.y;

    auto dist_sq = dx * dx + dy * dy;

    if (dist_sq < pose_tolerance_sq) {
      return true;
    }
  }

  return false;
}

/**
 * @brief Check if the robot pose is within tolerance to the goal
 * @param pose_tolerance Pose tolerance to use
 * @param robot Pose of robot
 * @param goal Goal pose
 * @return bool If robot is within tolerance to the goal
 */
inline bool withinPositionGoalTolerance(
  float pose_tolerance,
  const geometry_msgs::msg::Pose & robot,
  const geometry_msgs::msg::Pose & goal)
{
<<<<<<< HEAD
  const auto goal_idx = path.x.size() - 1;
  const float goal_x = path.x(goal_idx);
  const float goal_y = path.y(goal_idx);
=======
  const double & dist_sq =
    std::pow(goal.position.x - robot.position.x, 2) +
    std::pow(goal.position.y - robot.position.y, 2);
>>>>>>> 694a222e

  const float pose_tolerance_sq = pose_tolerance * pose_tolerance;

  if (dist_sq < pose_tolerance_sq) {
    return true;
  }

  return false;
}

/**
  * @brief normalize
  * Normalizes the angle to be -M_PIF circle to +M_PIF circle
  * It takes and returns radians.
  * @param angles Angles to normalize
  * @return normalized angles
  */
template<typename T>
auto normalize_angles(const T & angles)
{
  return (angles + M_PIF).unaryExpr([&](const float x) {
             float remainder = std::fmod(x, 2.0f * M_PIF);
             return remainder < 0.0f ? remainder + M_PIF : remainder - M_PIF;
             });
}

/**
  * @brief shortest_angular_distance
  *
  * Given 2 angles, this returns the shortest angular
  * difference.  The inputs and outputs are of course radians.
  *
  * The result
  * would always be -pi <= result <= pi.  Adding the result
  * to "from" will always get you an equivalent angle to "to".
  * @param from Start angle
  * @param to End angle
  * @return Shortest distance between angles
  */
template<typename F, typename T>
auto shortest_angular_distance(
  const F & from,
  const T & to)
{
  return normalize_angles(to - from);
}

/**
 * @brief Evaluate furthest point idx of data.path which is
 * nearest to some trajectory in data.trajectories
 * @param data Data to use
 * @return Idx of furthest path point reached by a set of trajectories
 */
inline size_t findPathFurthestReachedPoint(const CriticData & data)
{
  int traj_cols = data.trajectories.x.cols();
  const auto traj_x = data.trajectories.x.col(traj_cols - 1);
  const auto traj_y = data.trajectories.y.col(traj_cols - 1);

  const auto dx = (data.path.x.transpose()).replicate(traj_x.rows(), 1).colwise() - traj_x;
  const auto dy = (data.path.y.transpose()).replicate(traj_y.rows(), 1).colwise() - traj_y;

  const auto dists = dx * dx + dy * dy;

  int max_id_by_trajectories = 0, min_id_by_path = 0;
  float min_distance_by_path = std::numeric_limits<float>::max();
  size_t n_rows = dists.rows();
  size_t n_cols = dists.cols();
  for (size_t i = 0; i != n_rows; i++) {
    min_id_by_path = 0;
    min_distance_by_path = std::numeric_limits<float>::max();
    for (size_t j = max_id_by_trajectories; j != n_cols; j++) {
      const float cur_dist = dists(i, j);
      if (cur_dist < min_distance_by_path) {
        min_distance_by_path = cur_dist;
        min_id_by_path = j;
      }
    }
    max_id_by_trajectories = std::max(max_id_by_trajectories, min_id_by_path);
  }
  return max_id_by_trajectories;
}

/**
 * @brief evaluate path furthest point if it is not set
 * @param data Data to use
 */
inline void setPathFurthestPointIfNotSet(CriticData & data)
{
  if (!data.furthest_reached_path_point) {
    data.furthest_reached_path_point = findPathFurthestReachedPoint(data);
  }
}

/**
 * @brief evaluate path costs
 * @param data Data to use
 */
inline void findPathCosts(
  CriticData & data,
  std::shared_ptr<nav2_costmap_2d::Costmap2DROS> costmap_ros)
{
  auto * costmap = costmap_ros->getCostmap();
  unsigned int map_x, map_y;
  const size_t path_segments_count = data.path.x.size() - 1;
  data.path_pts_valid = std::vector<bool>(path_segments_count, false);
  const bool tracking_unknown = costmap_ros->getLayeredCostmap()->isTrackingUnknown();
  for (unsigned int idx = 0; idx < path_segments_count; idx++) {
    if (!costmap->worldToMap(data.path.x(idx), data.path.y(idx), map_x, map_y)) {
      (*data.path_pts_valid)[idx] = false;
      continue;
    }

    switch (costmap->getCost(map_x, map_y)) {
      case (nav2_costmap_2d::LETHAL_OBSTACLE):
        (*data.path_pts_valid)[idx] = false;
        continue;
      case (nav2_costmap_2d::INSCRIBED_INFLATED_OBSTACLE):
        (*data.path_pts_valid)[idx] = false;
        continue;
      case (nav2_costmap_2d::NO_INFORMATION):
        (*data.path_pts_valid)[idx] = tracking_unknown ? true : false;
        continue;
    }

    (*data.path_pts_valid)[idx] = true;
  }
}

/**
 * @brief evaluate path costs if it is not set
 * @param data Data to use
 */
inline void setPathCostsIfNotSet(
  CriticData & data,
  std::shared_ptr<nav2_costmap_2d::Costmap2DROS> costmap_ros)
{
  if (!data.path_pts_valid) {
    findPathCosts(data, costmap_ros);
  }
}

/**
 * @brief evaluate angle from pose (have angle) to point (no angle)
 * @param pose pose
 * @param point_x Point to find angle relative to X axis
 * @param point_y Point to find angle relative to Y axis
 * @param forward_preference If reversing direction is valid
 * @return Angle between two points
 */
inline float posePointAngle(
  const geometry_msgs::msg::Pose & pose, double point_x, double point_y, bool forward_preference)
{
  float pose_x = pose.position.x;
  float pose_y = pose.position.y;
  float pose_yaw = tf2::getYaw(pose.orientation);

  float yaw = atan2f(point_y - pose_y, point_x - pose_x);

  // If no preference for forward, return smallest angle either in heading or 180 of heading
  if (!forward_preference) {
    return std::min(
      fabs(angles::shortest_angular_distance(yaw, pose_yaw)),
      fabs(angles::shortest_angular_distance(yaw, angles::normalize_angle(pose_yaw + M_PIF))));
  }

  return fabs(angles::shortest_angular_distance(yaw, pose_yaw));
}

/**
 * @brief evaluate angle from pose (have angle) to point (no angle)
 * @param pose pose
 * @param point_x Point to find angle relative to X axis
 * @param point_y Point to find angle relative to Y axis
 * @param point_yaw Yaw of the point to consider along Z axis
 * @return Angle between two points
 */
inline float posePointAngle(
  const geometry_msgs::msg::Pose & pose,
  double point_x, double point_y, double point_yaw)
{
  float pose_x = static_cast<float>(pose.position.x);
  float pose_y = static_cast<float>(pose.position.y);
  float pose_yaw = static_cast<float>(tf2::getYaw(pose.orientation));

  float yaw = atan2f(static_cast<float>(point_y) - pose_y, static_cast<float>(point_x) - pose_x);

  if (fabs(angles::shortest_angular_distance(yaw, static_cast<float>(point_yaw))) > M_PIF_2) {
    yaw = angles::normalize_angle(yaw + M_PIF);
  }

  return fabs(angles::shortest_angular_distance(yaw, pose_yaw));
}

/**
 * @brief Apply Savisky-Golay filter to optimal trajectory
 * @param control_sequence Sequence to apply filter to
 * @param control_history Recent set of controls for edge-case handling
 * @param Settings Settings to use
 */
inline void savitskyGolayFilter(
  models::ControlSequence & control_sequence,
  std::array<mppi::models::Control, 4> & control_history,
  const models::OptimizerSettings & settings)
{
  // Savitzky-Golay Quadratic, 9-point Coefficients
  Eigen::Array<float, 9, 1> filter = {-21.0f, 14.0f, 39.0f, 54.0f, 59.0f, 54.0f, 39.0f, 14.0f,
    -21.0f};
  filter /= 231.0f;

  // Too short to smooth meaningfully
  const unsigned int num_sequences = control_sequence.vx.size() - 1;
  if (num_sequences < 20) {
    return;
  }

  auto applyFilter = [&](const Eigen::Array<float, 9, 1> & data) -> float {
      return (data * filter).eval().sum();
    };

  auto applyFilterOverAxis =
    [&](Eigen::ArrayXf & sequence, const Eigen::ArrayXf & initial_sequence,
    const float hist_0, const float hist_1, const float hist_2, const float hist_3) -> void
    {
      float pt_m4 = hist_0;
      float pt_m3 = hist_1;
      float pt_m2 = hist_2;
      float pt_m1 = hist_3;
      float pt = initial_sequence(0);
      float pt_p1 = initial_sequence(1);
      float pt_p2 = initial_sequence(2);
      float pt_p3 = initial_sequence(3);
      float pt_p4 = initial_sequence(4);

      for (unsigned int idx = 0; idx != num_sequences; idx++) {
        sequence(idx) = applyFilter({pt_m4, pt_m3, pt_m2, pt_m1, pt, pt_p1, pt_p2, pt_p3, pt_p4});
        pt_m4 = pt_m3;
        pt_m3 = pt_m2;
        pt_m2 = pt_m1;
        pt_m1 = pt;
        pt = pt_p1;
        pt_p1 = pt_p2;
        pt_p2 = pt_p3;
        pt_p3 = pt_p4;

        if (idx + 5 < num_sequences) {
          pt_p4 = initial_sequence(idx + 5);
        } else {
          // Return the last point
          pt_p4 = initial_sequence(num_sequences);
        }
      }
    };

  // Filter trajectories
  const models::ControlSequence initial_control_sequence = control_sequence;
  applyFilterOverAxis(
    control_sequence.vx, initial_control_sequence.vx, control_history[0].vx,
    control_history[1].vx, control_history[2].vx, control_history[3].vx);
  applyFilterOverAxis(
    control_sequence.vy, initial_control_sequence.vy, control_history[0].vy,
    control_history[1].vy, control_history[2].vy, control_history[3].vy);
  applyFilterOverAxis(
    control_sequence.wz, initial_control_sequence.wz, control_history[0].wz,
    control_history[1].wz, control_history[2].wz, control_history[3].wz);

  // Update control history
  unsigned int offset = settings.shift_control_sequence ? 1 : 0;
  control_history[0] = control_history[1];
  control_history[1] = control_history[2];
  control_history[2] = control_history[3];
  control_history[3] = {
    control_sequence.vx(offset),
    control_sequence.vy(offset),
    control_sequence.wz(offset)};
}

/**
 * @brief Find the iterator of the first pose at which there is an inversion on the path,
 * @param path to check for inversion
 * @return the first point after the inversion found in the path
 */
inline unsigned int findFirstPathInversion(nav_msgs::msg::Path & path)
{
  // At least 3 poses for a possible inversion
  if (path.poses.size() < 3) {
    return path.poses.size();
  }

  // Iterating through the path to determine the position of the path inversion
  for (unsigned int idx = 1; idx < path.poses.size() - 1; ++idx) {
    // We have two vectors for the dot product OA and AB. Determining the vectors.
    float oa_x = path.poses[idx].pose.position.x -
      path.poses[idx - 1].pose.position.x;
    float oa_y = path.poses[idx].pose.position.y -
      path.poses[idx - 1].pose.position.y;
    float ab_x = path.poses[idx + 1].pose.position.x -
      path.poses[idx].pose.position.x;
    float ab_y = path.poses[idx + 1].pose.position.y -
      path.poses[idx].pose.position.y;

    // Checking for the existence of cusp, in the path, using the dot product.
    float dot_product = (oa_x * ab_x) + (oa_y * ab_y);
    if (dot_product < 0.0f) {
      return idx + 1;
    }
  }

  return path.poses.size();
}

/**
 * @brief Find and remove poses after the first inversion in the path
 * @param path to check for inversion
 * @return The location of the inversion, return 0 if none exist
 */
inline unsigned int removePosesAfterFirstInversion(nav_msgs::msg::Path & path)
{
  nav_msgs::msg::Path cropped_path = path;
  const unsigned int first_after_inversion = findFirstPathInversion(cropped_path);
  if (first_after_inversion == path.poses.size()) {
    return 0u;
  }

  cropped_path.poses.erase(
    cropped_path.poses.begin() + first_after_inversion, cropped_path.poses.end());
  path = cropped_path;
  return first_after_inversion;
}

/**
 * @brief Compare to trajectory points to find closest path point along integrated distances
 * @param vec Vect to check
 * @return dist Distance to look for
 * @return init Starting index to indec from
 */
inline unsigned int findClosestPathPt(
  const std::vector<float> & vec, const float dist, const unsigned int init = 0u)
{
  float distim1 = init != 0u ? vec[init] : 0.0f;  // First is 0, no accumulated distance yet
  float disti = 0.0f;
  const unsigned int size = vec.size();
  for (unsigned int i = init + 1; i != size; i++) {
    disti = vec[i];
    if (disti > dist) {
      if (i > 0 && dist - distim1 < disti - dist) {
        return i - 1;
      }
      return i;
    }
    distim1 = disti;
  }
  return size - 1;
}

// A struct to hold pose data in floating point resolution
struct Pose2D
{
  float x, y, theta;
};

/**
 * @brief Shift the columns of a 2D Eigen Array or scalar values of
 *    1D Eigen Array by 1 place.
 * @param e Eigen Array
 * @param direction direction in which Array will be shifted.
 *     1 for shift in right direction and -1 for left direction.
 */
inline void shiftColumnsByOnePlace(Eigen::Ref<Eigen::ArrayXXf> e, int direction)
{
  int size = e.size();
  if(size == 1) {return;}
  if(abs(direction) != 1) {
    throw std::logic_error("Invalid direction, only 1 and -1 are valid values.");
  }

  if((e.cols() == 1 || e.rows() == 1) && size > 1) {
    auto start_ptr = direction == 1 ? e.data() + size - 2 : e.data() + 1;
    auto end_ptr = direction == 1 ? e.data() : e.data() + size - 1;
    while(start_ptr != end_ptr) {
      *(start_ptr + direction) = *start_ptr;
      start_ptr -= direction;
    }
    *(start_ptr + direction) = *start_ptr;
  } else {
    auto start_ptr = direction == 1 ? e.data() + size - 2 * e.rows() : e.data() + e.rows();
    auto end_ptr = direction == 1 ? e.data() : e.data() + size - e.rows();
    auto span = e.rows();
    while(start_ptr != end_ptr) {
      std::copy(start_ptr, start_ptr + span, start_ptr + direction * span);
      start_ptr -= (direction * span);
    }
    std::copy(start_ptr, start_ptr + span, start_ptr + direction * span);
  }
}

/**
 * @brief Normalize the yaws between points on the basis of final yaw angle
 *    of the trajectory.
 * @param last_yaws Final yaw angles of the trajectories.
 * @param yaw_between_points Yaw angles calculated between x and y co-ordinates of the trajectories.
 * @return Normalized yaw between points.
 */
inline auto normalize_yaws_between_points(
  const Eigen::Ref<const Eigen::ArrayXf> & last_yaws,
  const Eigen::Ref<const Eigen::ArrayXf> & yaw_between_points)
{
  Eigen::ArrayXf yaws = utils::shortest_angular_distance(
          last_yaws, yaw_between_points).abs();
  int size = yaws.size();
  Eigen::ArrayXf yaws_between_points_corrected(size);
  for(int i = 0; i != size; i++) {
    const float & yaw_between_point = yaw_between_points[i];
    yaws_between_points_corrected[i] = yaws[i] < M_PIF_2 ?
      yaw_between_point : angles::normalize_angle(yaw_between_point + M_PIF);
  }
  return yaws_between_points_corrected;
}

/**
 * @brief Normalize the yaws between points on the basis of goal angle.
 * @param goal_yaw Goal yaw angle.
 * @param yaw_between_points Yaw angles calculated between x and y co-ordinates of the trajectories.
 * @return Normalized yaw between points
 */
inline auto normalize_yaws_between_points(
  const float goal_yaw, const Eigen::Ref<const Eigen::ArrayXf> & yaw_between_points)
{
  int size = yaw_between_points.size();
  Eigen::ArrayXf yaws_between_points_corrected(size);
  for(int i = 0; i != size; i++) {
    const float & yaw_between_point = yaw_between_points[i];
    yaws_between_points_corrected[i] = fabs(
      angles::normalize_angle(yaw_between_point - goal_yaw)) < M_PIF_2 ?
      yaw_between_point : angles::normalize_angle(yaw_between_point + M_PIF);
  }
  return yaws_between_points_corrected;
}

/**
 * @brief Clamps the input between the given lower and upper bounds.
 * @param lower_bound Lower bound.
 * @param upper_bound Upper bound.
 * @return Clamped output.
 */
inline float clamp(
  const float lower_bound, const float upper_bound, const float input)
{
  return std::min(upper_bound, std::max(input, lower_bound));
}

}  // namespace mppi::utils

#endif  // NAV2_MPPI_CONTROLLER__TOOLS__UTILS_HPP_<|MERGE_RESOLUTION|>--- conflicted
+++ resolved
@@ -201,13 +201,10 @@
   const geometry_msgs::msg::Pose & robot,
   const geometry_msgs::msg::Pose & goal)
 {
-<<<<<<< HEAD
   const auto goal_idx = path.x.size() - 1;
   const auto goal_x = path.x(goal_idx);
   const auto goal_y = path.y(goal_idx);
 
-=======
->>>>>>> 694a222e
   if (goal_checker) {
     geometry_msgs::msg::Pose pose_tolerance;
     geometry_msgs::msg::Twist velocity_tolerance;
@@ -240,15 +237,9 @@
   const geometry_msgs::msg::Pose & robot,
   const geometry_msgs::msg::Pose & goal)
 {
-<<<<<<< HEAD
-  const auto goal_idx = path.x.size() - 1;
-  const float goal_x = path.x(goal_idx);
-  const float goal_y = path.y(goal_idx);
-=======
   const double & dist_sq =
     std::pow(goal.position.x - robot.position.x, 2) +
     std::pow(goal.position.y - robot.position.y, 2);
->>>>>>> 694a222e
 
   const float pose_tolerance_sq = pose_tolerance * pose_tolerance;
 

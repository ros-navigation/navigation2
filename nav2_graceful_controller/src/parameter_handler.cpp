// Copyright (c) 2023 Alberto J. Tudela Roldán
//
// Licensed under the Apache License, Version 2.0 (the "License");
// you may not use this file except in compliance with the License.
// You may obtain a copy of the License at
//
//     http://www.apache.org/licenses/LICENSE-2.0
//
// Unless required by applicable law or agreed to in writing, software
// distributed under the License is distributed on an "AS IS" BASIS,
// WITHOUT WARRANTIES OR CONDITIONS OF ANY KIND, either express or implied.
// See the License for the specific language governing permissions and
// limitations under the License.

#include <algorithm>
#include <string>
#include <limits>
#include <memory>
#include <vector>
#include <utility>

#include "nav2_graceful_controller/parameter_handler.hpp"

namespace nav2_graceful_controller
{

using nav2::declare_parameter_if_not_declared;
using rcl_interfaces::msg::ParameterType;

ParameterHandler::ParameterHandler(
<<<<<<< HEAD
  nav2::LifecycleNode::SharedPtr node, std::string & plugin_name,
  rclcpp::Logger & logger)
=======
  const nav2::LifecycleNode::SharedPtr & node, std::string & plugin_name,
  rclcpp::Logger & logger, const double costmap_size_x)
: nav2_util::ParameterHandler<Parameters>(node, logger)
>>>>>>> 9f435454
{
  plugin_name_ = plugin_name;
  declare_parameter_if_not_declared(
    node, plugin_name_ + ".min_lookahead", rclcpp::ParameterValue(0.25));
  declare_parameter_if_not_declared(
    node, plugin_name_ + ".max_lookahead", rclcpp::ParameterValue(1.0));
  declare_parameter_if_not_declared(node, plugin_name_ + ".k_phi", rclcpp::ParameterValue(2.0));
  declare_parameter_if_not_declared(node, plugin_name_ + ".k_delta", rclcpp::ParameterValue(1.0));
  declare_parameter_if_not_declared(node, plugin_name_ + ".beta", rclcpp::ParameterValue(0.4));
  declare_parameter_if_not_declared(node, plugin_name_ + ".lambda", rclcpp::ParameterValue(2.0));
  declare_parameter_if_not_declared(
    node, plugin_name_ + ".v_linear_min", rclcpp::ParameterValue(0.1));
  declare_parameter_if_not_declared(
    node, plugin_name_ + ".v_linear_max", rclcpp::ParameterValue(0.5));
  declare_parameter_if_not_declared(
    node, plugin_name_ + ".v_angular_max", rclcpp::ParameterValue(1.0));
  declare_parameter_if_not_declared(
    node, plugin_name_ + ".v_angular_min_in_place", rclcpp::ParameterValue(0.25));
  declare_parameter_if_not_declared(
    node, plugin_name_ + ".slowdown_radius", rclcpp::ParameterValue(1.5));
  declare_parameter_if_not_declared(
    node, plugin_name_ + ".initial_rotation", rclcpp::ParameterValue(true));
  declare_parameter_if_not_declared(
    node, plugin_name_ + ".initial_rotation_tolerance", rclcpp::ParameterValue(0.75));
  declare_parameter_if_not_declared(
    node, plugin_name_ + ".prefer_final_rotation", rclcpp::ParameterValue(true));
  declare_parameter_if_not_declared(
    node, plugin_name_ + ".rotation_scaling_factor", rclcpp::ParameterValue(0.5));
  declare_parameter_if_not_declared(
    node, plugin_name_ + ".allow_backward", rclcpp::ParameterValue(false));
  declare_parameter_if_not_declared(
    node, plugin_name_ + ".in_place_collision_resolution", rclcpp::ParameterValue(0.1));
  declare_parameter_if_not_declared(
    node, plugin_name_ + ".use_collision_detection", rclcpp::ParameterValue(true));

  node->get_parameter(plugin_name_ + ".min_lookahead", params_.min_lookahead);
  node->get_parameter(plugin_name_ + ".max_lookahead", params_.max_lookahead);

  node->get_parameter(plugin_name_ + ".k_phi", params_.k_phi);
  node->get_parameter(plugin_name_ + ".k_delta", params_.k_delta);
  node->get_parameter(plugin_name_ + ".beta", params_.beta);
  node->get_parameter(plugin_name_ + ".lambda", params_.lambda);
  node->get_parameter(plugin_name_ + ".v_linear_min", params_.v_linear_min);
  node->get_parameter(plugin_name_ + ".v_linear_max", params_.v_linear_max);
  params_.v_linear_max_initial = params_.v_linear_max;
  node->get_parameter(plugin_name_ + ".v_angular_max", params_.v_angular_max);
  params_.v_angular_max_initial = params_.v_angular_max;
  node->get_parameter(
    plugin_name_ + ".v_angular_min_in_place", params_.v_angular_min_in_place);
  node->get_parameter(plugin_name_ + ".slowdown_radius", params_.slowdown_radius);
  node->get_parameter(plugin_name_ + ".initial_rotation", params_.initial_rotation);
  node->get_parameter(
    plugin_name_ + ".initial_rotation_tolerance", params_.initial_rotation_tolerance);
  node->get_parameter(plugin_name_ + ".prefer_final_rotation", params_.prefer_final_rotation);
  node->get_parameter(plugin_name_ + ".rotation_scaling_factor", params_.rotation_scaling_factor);
  node->get_parameter(plugin_name_ + ".allow_backward", params_.allow_backward);
  node->get_parameter(
    plugin_name_ + ".in_place_collision_resolution", params_.in_place_collision_resolution);
  node->get_parameter(
    plugin_name_ + ".use_collision_detection", params_.use_collision_detection);

  if (params_.initial_rotation && params_.allow_backward) {
    RCLCPP_WARN(
      logger_, "Initial rotation and allow backward parameters are both true, "
      "setting allow backward to false.");
    params_.allow_backward = false;
  }
}

rcl_interfaces::msg::SetParametersResult ParameterHandler::validateParameterUpdatesCallback(
  const std::vector<rclcpp::Parameter> & parameters)
{
  rcl_interfaces::msg::SetParametersResult result;
  result.successful = true;
  for (const auto & parameter : parameters) {
    const auto & param_type = parameter.get_type();
    const auto & param_name = parameter.get_name();
    if (param_name.find(plugin_name_ + ".") != 0) {
      continue;
    }
    if (param_type == ParameterType::PARAMETER_DOUBLE) {
      if (parameter.as_double() < 0.0) {
        RCLCPP_WARN(
          logger_, "The value of parameter '%s' is incorrectly set to %f, "
          "it should be >=0. Ignoring parameter update.",
          param_name.c_str(), parameter.as_double());
        result.successful = false;
      }
    } else if (param_type == ParameterType::PARAMETER_BOOL) {
      if (param_name == plugin_name_ + ".allow_backward") {
        if (params_.initial_rotation && parameter.as_bool()) {
          RCLCPP_WARN(
            logger_, "Initial rotation and allow backward parameters are both true, "
            "rejecting parameter change.");
          result.successful = false;
        }
      } else if (param_name == plugin_name_ + ".initial_rotation") {
        if (parameter.as_bool() && params_.allow_backward) {
          RCLCPP_WARN(
            logger_, "Initial rotation and allow backward parameters are both true, "
            "rejecting parameter change.");
          result.successful = false;
        }
      }
    }
  }
  return result;
}
void
ParameterHandler::updateParametersCallback(
  const std::vector<rclcpp::Parameter> & parameters)
{
  std::lock_guard<std::mutex> lock_reinit(mutex_);

  for (const auto & parameter : parameters) {
    const auto & param_type = parameter.get_type();
    const auto & param_name = parameter.get_name();
    if (param_name.find(plugin_name_ + ".") != 0) {
      continue;
    }
    if (param_type == ParameterType::PARAMETER_DOUBLE) {
      if (param_name == plugin_name_ + ".min_lookahead") {
        params_.min_lookahead = parameter.as_double();
      } else if (param_name == plugin_name_ + ".max_lookahead") {
        params_.max_lookahead = parameter.as_double();
      } else if (param_name == plugin_name_ + ".k_phi") {
        params_.k_phi = parameter.as_double();
      } else if (param_name == plugin_name_ + ".k_delta") {
        params_.k_delta = parameter.as_double();
      } else if (param_name == plugin_name_ + ".beta") {
        params_.beta = parameter.as_double();
      } else if (param_name == plugin_name_ + ".lambda") {
        params_.lambda = parameter.as_double();
      } else if (param_name == plugin_name_ + ".v_linear_min") {
        params_.v_linear_min = parameter.as_double();
      } else if (param_name == plugin_name_ + ".v_linear_max") {
        params_.v_linear_max = parameter.as_double();
        params_.v_linear_max_initial = params_.v_linear_max;
      } else if (param_name == plugin_name_ + ".v_angular_max") {
        params_.v_angular_max = parameter.as_double();
        params_.v_angular_max_initial = params_.v_angular_max;
      } else if (param_name == plugin_name_ + ".v_angular_min_in_place") {
        params_.v_angular_min_in_place = parameter.as_double();
      } else if (param_name == plugin_name_ + ".slowdown_radius") {
        params_.slowdown_radius = parameter.as_double();
      } else if (param_name == plugin_name_ + ".initial_rotation_tolerance") {
        params_.initial_rotation_tolerance = parameter.as_double();
      } else if (param_name == plugin_name_ + ".rotation_scaling_factor") {
        params_.rotation_scaling_factor = parameter.as_double();
      } else if (param_name == plugin_name_ + ".in_place_collision_resolution") {
        params_.in_place_collision_resolution = parameter.as_double();
      }
    } else if (param_type == ParameterType::PARAMETER_BOOL) {
      if (param_name == plugin_name_ + ".initial_rotation") {
        params_.initial_rotation = parameter.as_bool();
      } else if (param_name == plugin_name_ + ".prefer_final_rotation") {
        params_.prefer_final_rotation = parameter.as_bool();
      } else if (param_name == plugin_name_ + ".allow_backward") {
        params_.allow_backward = parameter.as_bool();
      } else if (param_name == plugin_name_ + ".use_collision_detection") {
        params_.use_collision_detection = parameter.as_bool();
      }
    }
  }
}

}  // namespace nav2_graceful_controller<|MERGE_RESOLUTION|>--- conflicted
+++ resolved
@@ -28,14 +28,9 @@
 using rcl_interfaces::msg::ParameterType;
 
 ParameterHandler::ParameterHandler(
-<<<<<<< HEAD
-  nav2::LifecycleNode::SharedPtr node, std::string & plugin_name,
-  rclcpp::Logger & logger)
-=======
   const nav2::LifecycleNode::SharedPtr & node, std::string & plugin_name,
   rclcpp::Logger & logger, const double costmap_size_x)
 : nav2_util::ParameterHandler<Parameters>(node, logger)
->>>>>>> 9f435454
 {
   plugin_name_ = plugin_name;
   declare_parameter_if_not_declared(

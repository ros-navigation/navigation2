--- conflicted
+++ resolved
@@ -32,59 +32,11 @@
 : nav2_util::ParameterHandler<Parameters>(node, logger)
 {
   plugin_name_ = plugin_name;
-<<<<<<< HEAD
-  declare_parameter_if_not_declared(
-    node, plugin_name_ + ".min_lookahead", rclcpp::ParameterValue(0.25));
-  declare_parameter_if_not_declared(
-    node, plugin_name_ + ".max_lookahead", rclcpp::ParameterValue(1.0));
-  declare_parameter_if_not_declared(node, plugin_name_ + ".k_phi", rclcpp::ParameterValue(2.0));
-  declare_parameter_if_not_declared(node, plugin_name_ + ".k_delta", rclcpp::ParameterValue(1.0));
-  declare_parameter_if_not_declared(node, plugin_name_ + ".beta", rclcpp::ParameterValue(0.4));
-  declare_parameter_if_not_declared(node, plugin_name_ + ".lambda", rclcpp::ParameterValue(2.0));
-  declare_parameter_if_not_declared(
-    node, plugin_name_ + ".v_linear_min", rclcpp::ParameterValue(0.1));
-  declare_parameter_if_not_declared(
-    node, plugin_name_ + ".v_linear_max", rclcpp::ParameterValue(0.5));
-  declare_parameter_if_not_declared(
-    node, plugin_name_ + ".v_angular_max", rclcpp::ParameterValue(1.0));
-  declare_parameter_if_not_declared(
-    node, plugin_name_ + ".v_angular_min_in_place", rclcpp::ParameterValue(0.25));
-  declare_parameter_if_not_declared(
-    node, plugin_name_ + ".slowdown_radius", rclcpp::ParameterValue(1.5));
-  declare_parameter_if_not_declared(
-    node, plugin_name_ + ".initial_rotation", rclcpp::ParameterValue(true));
-  declare_parameter_if_not_declared(
-    node, plugin_name_ + ".initial_rotation_tolerance", rclcpp::ParameterValue(0.75));
-  declare_parameter_if_not_declared(
-    node, plugin_name_ + ".prefer_final_rotation", rclcpp::ParameterValue(true));
-  declare_parameter_if_not_declared(
-    node, plugin_name_ + ".rotation_scaling_factor", rclcpp::ParameterValue(0.5));
-  declare_parameter_if_not_declared(
-    node, plugin_name_ + ".allow_backward", rclcpp::ParameterValue(false));
-  declare_parameter_if_not_declared(
-    node, plugin_name_ + ".in_place_collision_resolution", rclcpp::ParameterValue(0.1));
-  declare_parameter_if_not_declared(
-    node, plugin_name_ + ".use_collision_detection", rclcpp::ParameterValue(true));
 
-  node->get_parameter(plugin_name_ + ".min_lookahead", params_.min_lookahead);
-  node->get_parameter(plugin_name_ + ".max_lookahead", params_.max_lookahead);
-=======
-
-  params_.transform_tolerance = node->declare_or_get_parameter(
-    plugin_name_ + ".transform_tolerance", 0.1);
   params_.min_lookahead = node->declare_or_get_parameter(
     plugin_name_ + ".min_lookahead", 0.25);
   params_.max_lookahead = node->declare_or_get_parameter(
     plugin_name_ + ".max_lookahead", 1.0);
-  params_.max_robot_pose_search_dist = node->declare_or_get_parameter(
-    plugin_name_ + ".max_robot_pose_search_dist", costmap_size_x / 2.0);
-  if (params_.max_robot_pose_search_dist < 0.0) {
-    RCLCPP_WARN(
-      logger_, "Max robot search distance is negative, setting to max to search"
-      " every point on path for the closest value.");
-    params_.max_robot_pose_search_dist = std::numeric_limits<double>::max();
-  }
->>>>>>> 5c44278d
 
   params_.k_phi = node->declare_or_get_parameter(
     plugin_name_ + ".k_phi", 2.0);

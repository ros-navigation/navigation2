// Copyright (c) 2018 Intel Corporation
//
// Licensed under the Apache License, Version 2.0 (the "License");
// you may not use this file except in compliance with the License.
// You may obtain a copy of the License at
//
//     http://www.apache.org/licenses/LICENSE-2.0
//
// Unless required by applicable law or agreed to in writing, software
// distributed under the License is distributed on an "AS IS" BASIS,
// WITHOUT WARRANTIES OR CONDITIONS OF ANY KIND, either express or implied.
// See the License for the specific language governing permissions and
// limitations under the License.

#include <cmath>
#include <chrono>
#include <ctime>
#include <thread>
#include <algorithm>
#include <memory>

#include "nav2_motion_primitives/spin.hpp"
#pragma GCC diagnostic ignored "-Wpedantic"
#include "tf2/utils.h"
#pragma GCC diagnostic pop
#include "tf2/LinearMath/Quaternion.h"
#include "tf2_geometry_msgs/tf2_geometry_msgs.h"

using namespace std::chrono_literals;

namespace nav2_motion_primitives
{

Spin::Spin(rclcpp::Node::SharedPtr & node)
: MotionPrimitive<SpinAction>(node, "Spin")
{
  // TODO(orduno) #378 Pull values from the robot
  max_rotational_vel_ = 1.0;
  min_rotational_vel_ = 0.4;
  rotational_acc_lim_ = 3.2;
  goal_tolerance_angle_ = 0.10;
  start_yaw_ = 0.0;
}

Spin::~Spin()
{
}

Status Spin::onRun(const std::shared_ptr<const SpinAction::Goal> command)
{
  double yaw, pitch, roll;
<<<<<<< HEAD
  tf2::getEulerYPR(command->target.quaternion, yaw, pitch, roll);
=======
  tf2::getEulerYPR(command->goal.quaternion, yaw, pitch, roll);
>>>>>>> 90ab26e7

  if (roll != 0.0 || pitch != 0.0) {
    RCLCPP_INFO(node_->get_logger(), "Spinning on Y and X not supported, "
      "will only spin in Z.");
  }

  RCLCPP_INFO(node_->get_logger(), "Currently only supported spinning by a fixed amount");

  start_time_ = std::chrono::system_clock::now();

  return Status::SUCCEEDED;
}

Status Spin::onCycleUpdate()
{
  // Currently only an open-loop time-based controller is implemented
  // The closed-loop version 'controlledSpin()' has not been fully tested
  return timedSpin();
}

Status Spin::timedSpin()
{
  // Output control command
  geometry_msgs::msg::Twist cmd_vel;

  // TODO(orduno) #423 fixed speed
  cmd_vel.linear.x = 0.0;
  cmd_vel.linear.y = 0.0;
  cmd_vel.angular.z = 0.5;
  robot_->sendVelocity(cmd_vel);

  // TODO(orduno) #423 fixed time
  auto current_time = std::chrono::system_clock::now();
  if (current_time - start_time_ >= 4s) {
    // Stop the robot
    cmd_vel.angular.z = 0.0;
    robot_->sendVelocity(cmd_vel);

    return Status::SUCCEEDED;
  }

  return Status::RUNNING;
}

Status Spin::controlledSpin()
{
  // TODO(orduno) #423 Test and tune controller
  //              check it doesn't abruptly start and stop
  //              or cause massive wheel slippage when accelerating

  // Get current robot orientation
  auto current_pose = std::make_shared<geometry_msgs::msg::PoseWithCovarianceStamped>();
  if (!robot_->getCurrentPose(current_pose)) {
    RCLCPP_ERROR(node_->get_logger(), "Current robot pose is not available.");
    return Status::FAILED;
  }

  double current_yaw = tf2::getYaw(current_pose->pose.pose.orientation);

  double current_angle = current_yaw - start_yaw_;

  double dist_left = M_PI - current_angle;

  // TODO(orduno) #379 forward simulation to check if future position is feasible

  // compute the velocity that will let us stop by the time we reach the goal
  // v_f^2 == v_i^2 + 2 * a * d
  // solving for v_i if v_f = 0
  double vel = sqrt(2 * rotational_acc_lim_ * dist_left);

  // limit velocity
  vel = std::min(std::max(vel, min_rotational_vel_), max_rotational_vel_);

  geometry_msgs::msg::Twist cmd_vel;
  cmd_vel.linear.x = 0.0;
  cmd_vel.linear.y = 0.0;
  cmd_vel.angular.z = vel;

  robot_->sendVelocity(cmd_vel);

  // check if we are done
  if (dist_left >= (0.0 - goal_tolerance_angle_)) {
    return Status::SUCCEEDED;
  }

  return Status::RUNNING;
}

}  // namespace nav2_motion_primitives<|MERGE_RESOLUTION|>--- conflicted
+++ resolved
@@ -49,11 +49,7 @@
 Status Spin::onRun(const std::shared_ptr<const SpinAction::Goal> command)
 {
   double yaw, pitch, roll;
-<<<<<<< HEAD
   tf2::getEulerYPR(command->target.quaternion, yaw, pitch, roll);
-=======
-  tf2::getEulerYPR(command->goal.quaternion, yaw, pitch, roll);
->>>>>>> 90ab26e7
 
   if (roll != 0.0 || pitch != 0.0) {
     RCLCPP_INFO(node_->get_logger(), "Spinning on Y and X not supported, "

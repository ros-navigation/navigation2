--- conflicted
+++ resolved
@@ -38,19 +38,13 @@
 
 Status BackUp::onRun(const std::shared_ptr<const BackUpAction::Goal> command)
 {
-<<<<<<< HEAD
   if (command->target.y != 0.0 || command->target.z != 0.0) {
     RCLCPP_INFO(node_->get_logger(), "Backing up in Y and Z not supported, "
       "will only move in X.");
   }
+  
   command_x_ = command->target.x;
-=======
-  if (command->target_location.y != 0.0 || command->target_location.z != 0.0) {
-    RCLCPP_INFO(node_->get_logger(), "Backing up in Y and Z not supported, "
-      "will only move in X.");
-  }
-  command_x_ = command->target_location.x;
->>>>>>> 90ab26e7
+
   if (!robot_->getOdometry(initial_pose_)) {
     RCLCPP_ERROR(node_->get_logger(), "initial robot odom pose is not available.");
     return Status::FAILED;

// Copyright (c) 2018 Intel Corporation
//
// Licensed under the Apache License, Version 2.0 (the "License");
// you may not use this file except in compliance with the License.
// You may obtain a copy of the License at
//
//     http://www.apache.org/licenses/LICENSE-2.0
//
// Unless required by applicable law or agreed to in writing, software
// distributed under the License is distributed on an "AS IS" BASIS,
// WITHOUT WARRANTIES OR CONDITIONS OF ANY KIND, either express or implied.
// See the License for the specific language governing permissions and
// limitations under the License.

#ifndef NAV2_MOTION_PRIMITIVES__MOTION_PRIMITIVE_HPP_
#define NAV2_MOTION_PRIMITIVES__MOTION_PRIMITIVE_HPP_

#include <memory>
#include <string>
#include <cmath>
#include <chrono>
#include <ctime>
#include <thread>

#include "rclcpp/rclcpp.hpp"
#include "geometry_msgs/msg/twist.hpp"
#include "nav2_util/simple_action_server.hpp"
#include "nav2_robot/robot.hpp"

namespace nav2_motion_primitives
{

enum class Status : int8_t
{
  SUCCEEDED = 1,
  FAILED = 2,
  RUNNING = 3,
};

using namespace std::chrono_literals;  //NOLINT

template<typename ActionT>
class MotionPrimitive
{
public:
  using GoalHandle = rclcpp_action::ServerGoalHandle<ActionT>;
  using ActionServer = nav2_util::SimpleActionServer<ActionT>;

  explicit MotionPrimitive(rclcpp::Node::SharedPtr & node, const std::string & primitive_name)
  : node_(node),
    primitive_name_(primitive_name),
    action_server_(nullptr)
  {
    configure();
  }

  virtual ~MotionPrimitive()
  {
    cleanup();
  }

  // Derived classes can override this method to catch the command and perform some checks
  // before getting into the main loop. The method will only be called
  // once and should return SUCCEEDED otherwise behavior will return FAILED.
  virtual Status onRun(const std::shared_ptr<const typename ActionT::Goal> command) = 0;


  // This is the method derived classes should mainly implement
  // and will be called cyclically while it returns RUNNING.
  // Implement the behavior such that it runs some unit of work on each call
  // and provides a status. The primitive will finish once SUCCEEDED is returned
  // It's up to the derived class to define the final commanded velocity.
  virtual Status onCycleUpdate() = 0;

protected:
  rclcpp::Node::SharedPtr node_;
  std::string primitive_name_;
  std::shared_ptr<nav2_robot::Robot> robot_;
  std::unique_ptr<ActionServer> action_server_;

  void configure()
  {
    RCLCPP_INFO(node_->get_logger(), "Configuring %s", primitive_name_.c_str());

    robot_ = std::make_unique<nav2_robot::Robot>(
      node_->get_node_base_interface(),
      node_->get_node_topics_interface(),
      node_->get_node_logging_interface(),
      true);

    action_server_ = std::make_unique<ActionServer>(node_, primitive_name_,
        std::bind(&MotionPrimitive::execute, this, std::placeholders::_1));
  }

  void cleanup()
  {
    robot_.reset();
    action_server_.reset();
  }

  void execute(const typename std::shared_ptr<GoalHandle> goal_handle)
  {
    RCLCPP_INFO(node_->get_logger(), "Attempting %s", primitive_name_.c_str());

    initialCheck(goal_handle);

    // Log a message every second
    auto timer = node_->create_wall_timer(1s,
        [&]() {RCLCPP_INFO(node_->get_logger(), "%s running...", primitive_name_.c_str());});

    loop(goal_handle);
  }

  void initialCheck(const typename std::shared_ptr<GoalHandle> goal_handle)
  {
    if (onRun(goal_handle->get_goal()) != Status::SUCCEEDED) {
      RCLCPP_INFO(node_->get_logger(), "Initial checks failed for %s", primitive_name_.c_str());
      goal_handle->abort(std::make_shared<typename ActionT::Result>());
    }
  }

  void loop(const typename std::shared_ptr<GoalHandle> goal_handle)
  {
    auto result = std::make_shared<typename ActionT::Result>();
    rclcpp::Rate loop_rate(10);

    while (rclcpp::ok()) {
      if (goal_handle->is_canceling()) {
        RCLCPP_INFO(node_->get_logger(), "Canceling %s", primitive_name_.c_str());
        goal_handle->canceled(result);
        return;
      }

      // TODO(orduno) Handle or reject an attempted pre-emption

      switch (onCycleUpdate()) {
        case Status::SUCCEEDED:
          RCLCPP_INFO(node_->get_logger(), "%s completed successfully", primitive_name_.c_str());
          // Primitives actions are empty msgs
          goal_handle->succeed(result);
          return;

        case Status::FAILED:
          RCLCPP_WARN(node_->get_logger(), "%s failed", primitive_name_.c_str());
          goal_handle->abort(result);
          return;
<<<<<<< HEAD
=======

        default:
          break;
      }
>>>>>>> 701e6a21

        case Status::RUNNING:
          loop_rate.sleep();
      }
    }
  }
};

}  // namespace nav2_motion_primitives

#endif  // NAV2_MOTION_PRIMITIVES__MOTION_PRIMITIVE_HPP_<|MERGE_RESOLUTION|>--- conflicted
+++ resolved
@@ -144,16 +144,12 @@
           RCLCPP_WARN(node_->get_logger(), "%s failed", primitive_name_.c_str());
           goal_handle->abort(result);
           return;
-<<<<<<< HEAD
-=======
+          
+        case Status::RUNNING:
 
         default:
+          loop_rate.sleep();
           break;
-      }
->>>>>>> 701e6a21
-
-        case Status::RUNNING:
-          loop_rate.sleep();
       }
     }
   }

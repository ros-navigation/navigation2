--- conflicted
+++ resolved
@@ -111,21 +111,17 @@
         try:
             rclpy.spin_until_future_complete(self, get_result_future)
             status = get_result_future.result().status
-<<<<<<< HEAD
-            self.result = get_result_future.result().result
-=======
             result = get_result_future.result().result
             self.action_result = result
->>>>>>> 5547a20a
         except Exception as e:  # noqa: B902
             self.error_msg(f'Service call failed {e!r}')
 
         if status != GoalStatus.STATUS_SUCCEEDED:
             self.info_msg(f'Goal failed with status code: {status}')
             return False
-        if len(self.result.missed_waypoints) > 0:
+        if len(self.action_result.missed_waypoints) > 0:
             self.info_msg('Goal failed to process all waypoints,'
-                          ' missed {0} wps.'.format(len(self.result.missed_waypoints)))
+                          ' missed {0} wps.'.format(len(self.action_result.missed_waypoints)))
             return False
 
         self.info_msg('Goal succeeded!')
@@ -234,6 +230,7 @@
     result = test.run(True, False)
     assert not result
     result = not result
+    assert test.action_result.error_codes[0] == ComputePathToPose.Goal().GOAL_OUTSIDE_MAP
 
     # stop on failure test with bogous waypoint
     test.setStopFailureParam(True)
@@ -257,7 +254,6 @@
     result = test.run(True, True)
     assert not result
     result = not result
-    assert test.result.error_codes[0] == ComputePathToPose.Goal().GOAL_OUTSIDE_MAP
 
     test.shutdown()
     test.info_msg('Done Shutting Down.')

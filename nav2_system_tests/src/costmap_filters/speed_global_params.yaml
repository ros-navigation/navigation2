--- conflicted
+++ resolved
@@ -64,12 +64,9 @@
     - nav2_follow_path_action_bt_node
     - nav2_spin_action_bt_node
     - nav2_wait_action_bt_node
-<<<<<<< HEAD
     - nav2_assisted_teleop_action_bt_node
-=======
     - nav2_back_up_action_bt_node
     - nav2_drive_on_heading_bt_node
->>>>>>> 432b76d0
     - nav2_clear_costmap_service_bt_node
     - nav2_is_stuck_condition_bt_node
     - nav2_goal_reached_condition_bt_node
@@ -100,11 +97,8 @@
     - nav2_wait_cancel_bt_node
     - nav2_spin_cancel_bt_node
     - nav2_back_up_cancel_bt_node
-<<<<<<< HEAD
     - nav2_assisted_teleop_cancel_bt_node
-=======
     - nav2_drive_on_heading_cancel_bt_node
->>>>>>> 432b76d0
 
 bt_navigator_rclcpp_node:
   ros__parameters:

// Copyright (c) 2020 Sarthak Mittal
// Copyright (c) 2018 Intel Corporation
//
// Licensed under the Apache License, Version 2.0 (the "License");
// you may not use this file except in compliance with the License.
// You may obtain a copy of the License at
//
//     http://www.apache.org/licenses/LICENSE-2.0
//
// Unless required by applicable law or agreed to in writing, software
// distributed under the License is distributed on an "AS IS" BASIS,
// WITHOUT WARRANTIES OR CONDITIONS OF ANY KIND, either express or implied.
// See the License for the specific language governing permissions and
// limitations under the License. Reserved.

#include <string>
#include <random>
#include <tuple>
#include <memory>
#include <iostream>
#include <chrono>
#include <sstream>
#include <iomanip>

#include "backup_recovery_tester.hpp"
#include "nav2_util/geometry_utils.hpp"

using namespace std::chrono_literals;
using namespace std::chrono;  // NOLINT

namespace nav2_system_tests
{

BackupRecoveryTester::BackupRecoveryTester()
: is_active_(false),
  initial_pose_received_(false)
{
  node_ = rclcpp::Node::make_shared("backup_recovery_test");

  tf_buffer_ = std::make_shared<tf2_ros::Buffer>(node_->get_clock());
  tf_listener_ = std::make_shared<tf2_ros::TransformListener>(*tf_buffer_);

  client_ptr_ = rclcpp_action::create_client<BackUp>(
    node_->get_node_base_interface(),
    node_->get_node_graph_interface(),
    node_->get_node_logging_interface(),
    node_->get_node_waitables_interface(),
    "backup");

  publisher_ =
    node_->create_publisher<geometry_msgs::msg::PoseWithCovarianceStamped>("initialpose", 10);

  subscription_ = node_->create_subscription<geometry_msgs::msg::PoseWithCovarianceStamped>(
    "amcl_pose", rclcpp::QoS(rclcpp::KeepLast(1)).transient_local().reliable(),
    std::bind(&BackupRecoveryTester::amclPoseCallback, this, std::placeholders::_1));

  stamp_ = node_->now();
}

BackupRecoveryTester::~BackupRecoveryTester()
{
  if (is_active_) {
    deactivate();
  }
}

void BackupRecoveryTester::activate()
{
  if (is_active_) {
    throw std::runtime_error("Trying to activate while already active");
    return;
  }

  while (!initial_pose_received_) {
    RCLCPP_WARN(node_->get_logger(), "Initial pose not received");
    sendInitialPose();
    std::this_thread::sleep_for(100ms);
    rclcpp::spin_some(node_);
  }

  // Wait for lifecycle_manager_navigation to activate recoveries_server
  std::this_thread::sleep_for(10s);

  if (!client_ptr_) {
    RCLCPP_ERROR(node_->get_logger(), "Action client not initialized");
    is_active_ = false;
    return;
  }

  if (!client_ptr_->wait_for_action_server(10s)) {
    RCLCPP_ERROR(node_->get_logger(), "Action server not available after waiting");
    is_active_ = false;
    return;
  }

  RCLCPP_INFO(this->node_->get_logger(), "Backup action server is ready");
  is_active_ = true;
}

void BackupRecoveryTester::deactivate()
{
  if (!is_active_) {
    throw std::runtime_error("Trying to deactivate while already inactive");
  }
  is_active_ = false;
}

bool BackupRecoveryTester::defaultBackupRecoveryTest(
  const float target_dist,
  const double tolerance)
{
  if (!is_active_) {
    RCLCPP_ERROR(node_->get_logger(), "Not activated");
    return false;
  }

  // Sleep to let recovery server be ready for serving in multiple runs
  std::this_thread::sleep_for(5s);

  auto goal_msg = BackUp::Goal();
  goal_msg.target.x = target_dist;
  goal_msg.speed = 0.2;

  RCLCPP_INFO(this->node_->get_logger(), "Sending goal");

  geometry_msgs::msg::PoseStamped initial_pose;
  if (!nav2_util::getCurrentPose(initial_pose, *tf_buffer_, "odom")) {
    RCLCPP_ERROR(node_->get_logger(), "Current robot pose is not available.");
    return false;
  }
  RCLCPP_INFO(node_->get_logger(), "Found current robot pose");

  auto goal_handle_future = client_ptr_->async_send_goal(goal_msg);

  if (rclcpp::spin_until_future_complete(node_, goal_handle_future) !=
    rclcpp::FutureReturnCode::SUCCESS)
  {
    RCLCPP_ERROR(node_->get_logger(), "send goal call failed :(");
    return false;
  }

  rclcpp_action::ClientGoalHandle<BackUp>::SharedPtr goal_handle = goal_handle_future.get();
  if (!goal_handle) {
    RCLCPP_ERROR(node_->get_logger(), "Goal was rejected by server");
    return false;
  }

  // Wait for the server to be done with the goal
  auto result_future = client_ptr_->async_get_result(goal_handle);

  RCLCPP_INFO(node_->get_logger(), "Waiting for result");
  if (rclcpp::spin_until_future_complete(node_, result_future) !=
    rclcpp::FutureReturnCode::SUCCESS)
  {
    RCLCPP_ERROR(node_->get_logger(), "get result call failed :(");
    return false;
  }

  rclcpp_action::ClientGoalHandle<BackUp>::WrappedResult wrapped_result = result_future.get();

  switch (wrapped_result.code) {
    case rclcpp_action::ResultCode::SUCCEEDED: break;
    case rclcpp_action::ResultCode::ABORTED: RCLCPP_ERROR(
        node_->get_logger(),
        "Goal was aborted");
      return false;
    case rclcpp_action::ResultCode::CANCELED: RCLCPP_ERROR(
        node_->get_logger(),
        "Goal was canceled");
      return false;
    default: RCLCPP_ERROR(node_->get_logger(), "Unknown result code");
      return false;
  }

  RCLCPP_INFO(node_->get_logger(), "result received");

  geometry_msgs::msg::PoseStamped current_pose;
  if (!nav2_util::getCurrentPose(current_pose, *tf_buffer_, "odom")) {
    RCLCPP_ERROR(node_->get_logger(), "Current robot pose is not available.");
    return false;
  }

  double dist = nav2_util::geometry_utils::euclidean_distance(initial_pose, current_pose);

  if (fabs(dist) > fabs(target_dist) + tolerance) {
    RCLCPP_ERROR(
      node_->get_logger(),
      "Distance from goal is %lf (tolerance %lf)",
      fabs(dist - target_dist), tolerance);
    return false;
  }

  return true;
}

void BackupRecoveryTester::sendInitialPose()
{
  geometry_msgs::msg::PoseWithCovarianceStamped pose;
  pose.header.frame_id = "map";
<<<<<<< HEAD
  pose.header.stamp = rclcpp::Time();
  pose.pose.pose.position.x = -0.2;
  pose.pose.pose.position.y = 1.5;
=======
  pose.header.stamp = stamp_;
  pose.pose.pose.position.x = -2.0;
  pose.pose.pose.position.y = -0.5;
>>>>>>> fee433ff
  pose.pose.pose.position.z = 0.0;
  pose.pose.pose.orientation.x = 0.0;
  pose.pose.pose.orientation.y = 0.0;
  pose.pose.pose.orientation.z = 0.0;
  pose.pose.pose.orientation.w = 1.0;
  for (int i = 0; i < 35; i++) {
    pose.pose.covariance[i] = 0.0;
  }
  pose.pose.covariance[0] = 0.08;
  pose.pose.covariance[7] = 0.08;
  pose.pose.covariance[35] = 0.05;

  publisher_->publish(pose);
  RCLCPP_INFO(node_->get_logger(), "Sent initial pose");
}

void BackupRecoveryTester::amclPoseCallback(
  const geometry_msgs::msg::PoseWithCovarianceStamped::SharedPtr)
{
  initial_pose_received_ = true;
}

}  // namespace nav2_system_tests<|MERGE_RESOLUTION|>--- conflicted
+++ resolved
@@ -197,15 +197,9 @@
 {
   geometry_msgs::msg::PoseWithCovarianceStamped pose;
   pose.header.frame_id = "map";
-<<<<<<< HEAD
-  pose.header.stamp = rclcpp::Time();
+  pose.header.stamp = stamp_;
   pose.pose.pose.position.x = -0.2;
   pose.pose.pose.position.y = 1.5;
-=======
-  pose.header.stamp = stamp_;
-  pose.pose.pose.position.x = -2.0;
-  pose.pose.pose.position.y = -0.5;
->>>>>>> fee433ff
   pose.pose.pose.position.z = 0.0;
   pose.pose.pose.orientation.x = 0.0;
   pose.pose.pose.orientation.y = 0.0;

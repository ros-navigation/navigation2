# nav2_behavior_tree

The nav2_behavior_tree module provides:
* A C++ template class for integrating ROS2 actions into Behavior Trees,
* Navigation-specific behavior tree nodes, and
* a generic BehaviorTreeEngine class that simplifies the integration of BT processing into ROS2 nodes.

This module is used by the nav2_bt_navigator to implement a ROS2 node that executes navigation Behavior Trees. The nav2_behavior_tree module uses the [Behavior-Tree.CPP library](https://github.com/BehaviorTree/BehaviorTree.CPP) for the core Behavior Tree processing.

## The bt_action_node Template and the Behavior Tree Engine

The [bt_action_node template](include/nav2_behavior_tree/bt_action_node.hpp) allows one to easily integrate a ROS2 action into a BehaviorTree. To do so, one derives from the BtActionNode template, providing the action message type. For example,

```C++
#include "nav2_msgs/action/follow_path.hpp"
#include "nav2_behavior_tree/bt_action_node.hpp"

class FollowPathAction : public BtActionNode<nav2_msgs::action::FollowPath>
{
    ...
};
```

The resulting node must be registered with the factory in the Behavior Tree engine in order to be available for use in Behavior Trees executed by this engine.

```C++
BehaviorTreeEngine::BehaviorTreeEngine()
{
    ...

  factory_.registerNodeType<nav2_behavior_tree::FollowPathAction>("FollowPath");

    ...
}
```

Once a new node is registered with the factory, it is now available to the BehaviorTreeEngine and can be used in Behavior Trees. For example, the following simple XML description of a BT shows the FollowPath node in use:

```XML
<root main_tree_to_execute="MainTree">
  <BehaviorTree ID="MainTree">
    <Sequence name="root">
      <ComputePathToPose goal="${goal}"/>
      <FollowPath path="${path}" controller_property="FollowPath"/>
    </Sequence>
  </BehaviorTree>
</root>
```
The BehaviorTree engine has a run method that accepts an XML description of a BT for execution:

```C++
  BtStatus run(
    BT::Blackboard::Ptr & blackboard,
    const std::string & behavior_tree_xml,
    std::function<void()> onLoop,
    std::function<bool()> cancelRequested,
    std::chrono::milliseconds loopTimeout = std::chrono::milliseconds(10));
```

See the code in the [BT Navigator](../nav2_bt_navigator/src/bt_navigator.cpp) for an example usage of the BehaviorTreeEngine.

## Navigation-Specific Behavior Tree Nodes

The nav2_behavior_tree package provides several navigation-specific nodes that are pre-registered and can be included in Behavior Trees.

| BT Node   |      Type      |  Description |
|----------|:-------------|------|
<<<<<<< HEAD
| Backup |  Action | Invokes the BackUp ROS2 action server, which causes the robot to back up to a specific pose. This is used in nav2 Behavior Trees as a recovery behavior. The nav2_recoveries module implements the BackUp action server. | 
| ComputePathToPose |    Action   | Invokes the ComputePathToPose ROS2 action server, which is implemented by the nav2_planner module. The server address can be remapped using the `server_name` input port. |
| FollowPath | Action |Invokes the FollowPath ROS2 action server, which is implemented by the controller plugin modules loaded. The server address can be remapped using the `server_name` input port.|
=======
| Backup |  Action | Invokes the BackUp ROS2 action server, which causes the robot to back up to a specific pose. This is used in nav2 Behavior Trees as a recovery behavior. The nav2_recoveries module implements the BackUp action server. |
| ComputePathToPose |    Action   | Invokes the ComputePathToPose ROS2 action server, which is implemented by the nav2_planner module. |
| FollowPath | Action |Invokes the FollowPath ROS2 action server, which is implemented by the controller plugin modules loaded. |
>>>>>>> 0154951f
| GoalReached | Condition | Checks the distance to the goal, if the distance to goal is less than the pre-defined threshold, the tree returns SUCCESS, otherwise it returns FAILURE. |
| IsStuck | Condition | Determines if the robot is not progressing towards the goal. If the robot is stuck and not progressing, the condition returns SUCCESS, otherwise it returns FAILURE. |
| NavigateToPose | Action | Invokes the NavigateToPose ROS2 action server, which is implemented by the bt_navigator module. |
| RateController | Decorator | A node that throttles the tick rate for its child. The tick rate can be supplied to the node as a parameter. The node returns RUNNING when it is not ticking its child. Currently, in the navigation stack, the `RateController` is used to adjust the rate at which the `ComputePathToPose` and `GoalReached` nodes are ticked. |
| RandomCrawl | Action | This BT action invokes the RandomCrawl ROS2 action server, which is implemented by the nav2_experimental/nav2_rl/nav2_turtlebot3_rl experimental module. The RandomCrawl action server will direct the robot to randomly navigate its environment without hitting any obstacles. |
| RecoveryNode | Control | The RecoveryNode is a control flow node with two children.  It returns SUCCESS if and only if the first child returns SUCCESS. The second child will be executed only if the first child returns FAILURE. If the second child SUCCEEDS, then the first child will be executed again. The user can specify how many times the recovery actions should be taken before returning FAILURE. In nav2, the RecoveryNode is included in Behavior Trees to implement recovery actions upon failures.
| Spin | Action | Invokes the Spin ROS2 action server, which is implemented by the nav2_recoveries module. This action is using in nav2 Behavior Trees as a recovery behavior. |
| PipelineSequence | Control | Ticks the first child till it succeeds, then ticks the first and second children till the second one succeeds. It then ticks the first, second, and third children until the third succeeds, and so on, and so on. If at any time a child returns RUNNING, that doesn't change the behavior. If at any time a child returns FAILURE, that stops all children and returns FAILURE overall.|

For more information about the behavior tree nodes that are available in the default BehaviorTreeCPP library, see documentation here: https://www.behaviortree.dev/bt_basics/<|MERGE_RESOLUTION|>--- conflicted
+++ resolved
@@ -65,15 +65,9 @@
 
 | BT Node   |      Type      |  Description |
 |----------|:-------------|------|
-<<<<<<< HEAD
-| Backup |  Action | Invokes the BackUp ROS2 action server, which causes the robot to back up to a specific pose. This is used in nav2 Behavior Trees as a recovery behavior. The nav2_recoveries module implements the BackUp action server. | 
+| Backup |  Action | Invokes the BackUp ROS2 action server, which causes the robot to back up to a specific pose. This is used in nav2 Behavior Trees as a recovery behavior. The nav2_recoveries module implements the BackUp action server. |
 | ComputePathToPose |    Action   | Invokes the ComputePathToPose ROS2 action server, which is implemented by the nav2_planner module. The server address can be remapped using the `server_name` input port. |
-| FollowPath | Action |Invokes the FollowPath ROS2 action server, which is implemented by the controller plugin modules loaded. The server address can be remapped using the `server_name` input port.|
-=======
-| Backup |  Action | Invokes the BackUp ROS2 action server, which causes the robot to back up to a specific pose. This is used in nav2 Behavior Trees as a recovery behavior. The nav2_recoveries module implements the BackUp action server. |
-| ComputePathToPose |    Action   | Invokes the ComputePathToPose ROS2 action server, which is implemented by the nav2_planner module. |
-| FollowPath | Action |Invokes the FollowPath ROS2 action server, which is implemented by the controller plugin modules loaded. |
->>>>>>> 0154951f
+| FollowPath | Action |Invokes the FollowPath ROS2 action server, which is implemented by the controller plugin modules loaded. The server address can be remapped using the `server_name` input port. |
 | GoalReached | Condition | Checks the distance to the goal, if the distance to goal is less than the pre-defined threshold, the tree returns SUCCESS, otherwise it returns FAILURE. |
 | IsStuck | Condition | Determines if the robot is not progressing towards the goal. If the robot is stuck and not progressing, the condition returns SUCCESS, otherwise it returns FAILURE. |
 | NavigateToPose | Action | Invokes the NavigateToPose ROS2 action server, which is implemented by the bt_navigator module. |

// Copyright (c) 2019 Intel Corporation
//
// Licensed under the Apache License, Version 2.0 (the "License");
// you may not use this file except in compliance with the License.
// You may obtain a copy of the License at
//
//     http://www.apache.org/licenses/LICENSE-2.0
//
// Unless required by applicable law or agreed to in writing, software
// distributed under the License is distributed on an "AS IS" BASIS,
// WITHOUT WARRANTIES OR CONDITIONS OF ANY KIND, either express or implied.
// See the License for the specific language governing permissions and
// limitations under the License.

#ifndef NAV2_BEHAVIOR_TREE__GOAL_REACHED_CONDITION_HPP_
#define NAV2_BEHAVIOR_TREE__GOAL_REACHED_CONDITION_HPP_

#include <string>
#include <memory>

#include "rclcpp/rclcpp.hpp"
#include "behaviortree_cpp/condition_node.h"
#include "nav2_util/robot_utils.hpp"
<<<<<<< HEAD
#include "geometry_msgs/msg/pose_with_covariance_stamped.hpp"
=======
#include "geometry_msgs/msg/pose_stamped.hpp"
#include "tf2_ros/transform_listener.h"
#include "tf2_ros/create_timer_ros.h"
>>>>>>> b629f552

namespace nav2_behavior_tree
{

class GoalReachedCondition : public BT::ConditionNode
{
public:
  explicit GoalReachedCondition(const std::string & condition_name)
  : BT::ConditionNode(condition_name), initialized_(false)
  {
  }

  GoalReachedCondition() = delete;

  ~GoalReachedCondition()
  {
    cleanup();
  }

  BT::NodeStatus tick() override
  {
    if (!initialized_) {
      initialize();
    }

    if (isGoalReached()) {
      return BT::NodeStatus::SUCCESS;
    }
    return BT::NodeStatus::FAILURE;
  }

  void initialize()
  {
    node_ = blackboard()->template get<rclcpp::Node::SharedPtr>("node");
    node_->get_parameter_or<double>("goal_reached_tol", goal_reached_tol_, 0.25);
<<<<<<< HEAD
    robot_state_ = std::make_unique<nav2_util::RobotStateHelper>(node_);
=======
    tf_ = std::make_shared<tf2_ros::Buffer>(node_->get_clock());
    auto timer_interface = std::make_shared<tf2_ros::CreateTimerROS>(
      node_->get_node_base_interface(),
      node_->get_node_timers_interface());
    tf_->setCreateTimerInterface(timer_interface);
    tf_listener_ = std::make_shared<tf2_ros::TransformListener>(*tf_);

>>>>>>> b629f552
    initialized_ = true;
  }

  bool
  isGoalReached()
  {
    geometry_msgs::msg::PoseStamped current_pose;

    rclcpp::spin_some(node_);
<<<<<<< HEAD
    if (!robot_state_->getCurrentPose(current_pose)) {
=======
    if (!nav2_util::getCurrentPose(current_pose, *tf_)) {
>>>>>>> b629f552
      RCLCPP_DEBUG(node_->get_logger(), "Current robot pose is not available.");
      return false;
    }
    // TODO(mhpanah): replace this with a function
    blackboard()->get<geometry_msgs::msg::PoseStamped::SharedPtr>("goal", goal_);
    double dx = goal_->pose.position.x - current_pose.pose.position.x;
    double dy = goal_->pose.position.y - current_pose.pose.position.y;

    if ( (dx * dx + dy * dy) <= (goal_reached_tol_ * goal_reached_tol_) ) {
      return true;
    } else {
      return false;
    }
  }

protected:
  void cleanup()
  {
<<<<<<< HEAD
    robot_state_.reset();
=======
>>>>>>> b629f552
  }

private:
  rclcpp::Node::SharedPtr node_;
<<<<<<< HEAD
  std::unique_ptr<nav2_util::RobotStateHelper> robot_state_;
=======
  std::shared_ptr<tf2_ros::Buffer> tf_;
  std::shared_ptr<tf2_ros::TransformListener> tf_listener_;
>>>>>>> b629f552
  geometry_msgs::msg::PoseStamped::SharedPtr goal_;

  bool initialized_;
  double goal_reached_tol_;
};

}  // namespace nav2_behavior_tree

#endif  // NAV2_BEHAVIOR_TREE__GOAL_REACHED_CONDITION_HPP_<|MERGE_RESOLUTION|>--- conflicted
+++ resolved
@@ -21,13 +21,9 @@
 #include "rclcpp/rclcpp.hpp"
 #include "behaviortree_cpp/condition_node.h"
 #include "nav2_util/robot_utils.hpp"
-<<<<<<< HEAD
-#include "geometry_msgs/msg/pose_with_covariance_stamped.hpp"
-=======
 #include "geometry_msgs/msg/pose_stamped.hpp"
 #include "tf2_ros/transform_listener.h"
 #include "tf2_ros/create_timer_ros.h"
->>>>>>> b629f552
 
 namespace nav2_behavior_tree
 {
@@ -63,9 +59,6 @@
   {
     node_ = blackboard()->template get<rclcpp::Node::SharedPtr>("node");
     node_->get_parameter_or<double>("goal_reached_tol", goal_reached_tol_, 0.25);
-<<<<<<< HEAD
-    robot_state_ = std::make_unique<nav2_util::RobotStateHelper>(node_);
-=======
     tf_ = std::make_shared<tf2_ros::Buffer>(node_->get_clock());
     auto timer_interface = std::make_shared<tf2_ros::CreateTimerROS>(
       node_->get_node_base_interface(),
@@ -73,7 +66,6 @@
     tf_->setCreateTimerInterface(timer_interface);
     tf_listener_ = std::make_shared<tf2_ros::TransformListener>(*tf_);
 
->>>>>>> b629f552
     initialized_ = true;
   }
 
@@ -83,11 +75,7 @@
     geometry_msgs::msg::PoseStamped current_pose;
 
     rclcpp::spin_some(node_);
-<<<<<<< HEAD
-    if (!robot_state_->getCurrentPose(current_pose)) {
-=======
     if (!nav2_util::getCurrentPose(current_pose, *tf_)) {
->>>>>>> b629f552
       RCLCPP_DEBUG(node_->get_logger(), "Current robot pose is not available.");
       return false;
     }
@@ -106,20 +94,12 @@
 protected:
   void cleanup()
   {
-<<<<<<< HEAD
-    robot_state_.reset();
-=======
->>>>>>> b629f552
   }
 
 private:
   rclcpp::Node::SharedPtr node_;
-<<<<<<< HEAD
-  std::unique_ptr<nav2_util::RobotStateHelper> robot_state_;
-=======
   std::shared_ptr<tf2_ros::Buffer> tf_;
   std::shared_ptr<tf2_ros::TransformListener> tf_listener_;
->>>>>>> b629f552
   geometry_msgs::msg::PoseStamped::SharedPtr goal_;
 
   bool initialized_;

--- conflicted
+++ resolved
@@ -143,7 +143,6 @@
   // The main override required by a BT action
   BT::NodeStatus tick() override
   {
-<<<<<<< HEAD
     try {
       // first step to be done only at the beginning of the Action
       if (status() == BT::NodeStatus::IDLE) {
@@ -157,33 +156,6 @@
         if( status == BT::NodeStatus::FAILURE) {
           return BT::NodeStatus::FAILURE;
         }
-=======
-    // first step to be done only at the beginning of the Action
-    if (status() == BT::NodeStatus::IDLE) {
-      // setting the status to RUNNING to notify the BT Loggers (if any)
-      setStatus(BT::NodeStatus::RUNNING);
-
-      // user defined callback
-      on_tick();
-
-      BT::NodeStatus status = on_new_goal_received();
-      if( status == BT::NodeStatus::FAILURE) {
-        return BT::NodeStatus::FAILURE;
-      }
-    }
-
-    // The following code corresponds to the "RUNNING" loop
-    if (rclcpp::ok() && !goal_result_available_) {
-      // user defined callback. May modify the value of "goal_updated_"
-      on_wait_for_result();
-
-      auto goal_status = goal_handle_->get_status();
-      if (goal_updated_ && (goal_status == action_msgs::msg::GoalStatus::STATUS_EXECUTING ||
-        goal_status == action_msgs::msg::GoalStatus::STATUS_ACCEPTED))
-      {
-        goal_updated_ = false;
-        on_new_goal_received();
->>>>>>> 7bc07141
       }
 
       // The following code corresponds to the "RUNNING" loop
@@ -218,7 +190,6 @@
         case rclcpp_action::ResultCode::CANCELED:
           return on_cancelled();
 
-<<<<<<< HEAD
         default:
           RCLCPP_ERROR(
             node_->get_logger(), "Action %s returned Unknown action status", action_name_.c_str());
@@ -227,12 +198,6 @@
     } catch (const std::exception & ex) {
       RCLCPP_ERROR(node_->get_logger(), "Action %s failed with exception: %s", action_name_.c_str(), ex.what());
       return BT::NodeStatus::FAILURE;
-=======
-      default:
-        RCLCPP_ERROR(
-          node_->get_logger(), "Action server \"%s\" returned Unknown action status", action_name_.c_str());
-        return BT::NodeStatus::FAILURE;
->>>>>>> 7bc07141
     }
   }
 
@@ -275,7 +240,6 @@
 
   BT::NodeStatus on_new_goal_received()
   {
-<<<<<<< HEAD
     try {
       goal_result_available_ = false;
       auto send_goal_options = typename rclcpp_action::Client<ActionT>::SendGoalOptions();
@@ -309,36 +273,6 @@
       RCLCPP_ERROR(
         node_->get_logger(), "New goal for action [%s] was received failed with exception: %s", action_name_.c_str(), ex.what()
       );
-=======
-    goal_result_available_ = false;
-    auto send_goal_options = typename rclcpp_action::Client<ActionT>::SendGoalOptions();
-    send_goal_options.result_callback =
-      [this](const typename rclcpp_action::ClientGoalHandle<ActionT>::WrappedResult & result) {
-        // TODO(#1652): a work around until rcl_action interface is updated
-        // if goal ids are not matched, the older goal call this callback so ignore the result
-        // if matched, it must be processed (including aborted)
-        if (this->goal_handle_->get_goal_id() == result.goal_id) {
-          goal_result_available_ = true;
-          result_ = result;
-        }
-      };
-
-    auto future_goal_handle = action_client_->async_send_goal(goal_, send_goal_options);
-
-    if (rclcpp::spin_until_future_complete(node_, future_goal_handle, server_timeout_) !=
-      rclcpp::FutureReturnCode::SUCCESS)
-    {
-      RCLCPP_ERROR(
-          node_->get_logger(), "Error sending goal to action server \"%s\" using a timeout of %d milliseconds.",
-            action_name_.c_str(), server_timeout_);
-      return BT::NodeStatus::FAILURE;
-    }
-
-    goal_handle_ = future_goal_handle.get();
-    if (!goal_handle_) {
-      RCLCPP_ERROR(
-          node_->get_logger(), "Goal was rejected by action server \"%s\"", action_name_.c_str());
->>>>>>> 7bc07141
       return BT::NodeStatus::FAILURE;
     }
     return BT::NodeStatus::SUCCESS;

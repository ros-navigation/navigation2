--- conflicted
+++ resolved
@@ -45,15 +45,10 @@
    */
   BtServiceNode(
     const std::string & service_node_name,
-<<<<<<< HEAD
-    const BT::NodeConfiguration & conf)
-  : BT::ActionNodeBase(service_node_name, conf), service_node_name_(service_node_name), should_send_request_(true)
-=======
     const BT::NodeConfiguration & conf,
     const std::string & service_name = "")
   : BT::ActionNodeBase(service_node_name, conf), service_name_(service_name), service_node_name_(
-      service_node_name)
->>>>>>> a68c9717
+      service_node_name), should_send_request_(true)
   {
     node_ = config().blackboard->template get<rclcpp::Node::SharedPtr>("node");
     callback_group_ = node_->create_callback_group(

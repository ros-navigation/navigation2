--- conflicted
+++ resolved
@@ -78,10 +78,7 @@
   {
     return providedBasicPorts(
       {
-<<<<<<< HEAD
         BT::OutputPort<nav_msgs::msg::Path>("path", "Path created by ComputePathToPose node"),
-=======
->>>>>>> 4bd3f73b
         BT::InputPort<geometry_msgs::msg::PoseStamped>("goal", "Destination to plan to"),
         BT::InputPort<geometry_msgs::msg::PoseStamped>(
           "start", "Start pose of the path if overriding current robot pose"),

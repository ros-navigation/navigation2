--- conflicted
+++ resolved
@@ -70,17 +70,12 @@
         <output_port name="selected_controller">Name of the selected controller received from the topic subcription</output_port>
     </Action>
 
-<<<<<<< HEAD
     <Action ID="GoalCheckerSelector">
         <input_port name="topic_name">Name of the topic to receive goal checker selection commands</input_port>
         <input_port name="default_goal_checker">Default goal checker of the controller selector</input_port>
         <output_port name="selected_goal_checker">Name of the selected goal checker received from the topic subcription</output_port>
     </Action>
 
-    <Action ID="RandomCrawl"/>
-
-=======
->>>>>>> c6294d53
     <Action ID="Spin">
       <input_port name="spin_dist">Spin distance</input_port>
     </Action>

<?xml version="1.0"?>
<!--
  For instructions on using Groot and description of the following BehaviorTree nodes,
  please refer to the groot_instructions.md and REAMDE.md respectively located in the 
  nav2_behavior_tree package.
-->
<root>
  <TreeNodesModel>
    <!-- ############################### ACTION NODES ################################# -->
    <Action ID="BackUp">
      <input_port name="backup_dist">Distance to backup</input_port>
      <input_port name="backup_speed">Speed at which to backup</input_port>
    </Action>

    <Action ID="ClearEntireCostmap">
      <input_port name="service_name">Service name</input_port>
    </Action>

    <Action ID="ComputePathToPose">
      <input_port name="goal">Destination to plan to</input_port>
      <input_port name="start">Start pose of the path if overriding current robot pose</input_port>
      <output_port name="path">Path created by ComputePathToPose node</output_port>
      <input_port name="planner_id"/>
    </Action>

    <Action ID="ComputePathThroughPoses">
      <input_port name="goals">Destinations to plan through</input_port>
      <input_port name="start">Start pose of the path if overriding current robot pose</input_port>
      <output_port name="path">Path created by ComputePathToPose node</output_port>
      <input_port name="planner_id"/>
    </Action>

    <Action ID="RemovedPassedGoals">
      <input_port name="input_goals">Input goals to remove if passed</input_port>
      <input_port name="radius">Radius tolerance on a goal to consider it passed</input_port>
      <output_port name="output_goals">Set of goals after removing any passed</output_port>
    </Action>

    <Action ID="FollowPath">
      <input_port name="controller_id" default="FollowPath"/>
      <input_port name="path">Path to follow</input_port>
    </Action>

    <Action ID="NavigateToPose">
        <input_port name="goal">Goal</input_port>
    </Action>

<<<<<<< HEAD
    <Action ID="NavigateThroughPoses">
        <input_port name="goals">Goals</input_port>
    </Action>

    <Action ID="ReinitializeGlobalLocalization">
    </Action>

    <Action ID="TruncatePath">
        <input_port name="distance">Distance before goal to truncate</input_port>
        <input_port name="input_path">Path to truncate</input_port>
        <output_port name="output_path">Truncated path to utilize</output_port>
    </Action>
=======
    <Action ID="PlannerSelector">
        <input_port name="topic_name">Name of the topic to receive planner selection commands</input_port>
        <input_port name="default_planner">Default planner of the planner selector</input_port>
        <output_port name="selected_planner">Name of the selected planner received from the topic subcription</output_port>
    </Action>

    <Action ID="ControllerSelector">
        <input_port name="topic_name">Name of the topic to receive controller selection commands</input_port>
        <input_port name="default_controller">Default controller of the controller selector</input_port>
        <output_port name="selected_controller">Name of the selected controller received from the topic subcription</output_port>
    </Action>

    <Action ID="RandomCrawl"/>
>>>>>>> e1345944

    <Action ID="Spin">
      <input_port name="spin_dist">Spin distance</input_port>
    </Action>

    <Action ID="Wait">
      <input_port name="wait_duration">Wait time</input_port>
    </Action>

    <!-- ############################### CONDITION NODES ############################## -->
    <Condition ID="GoalReached">
        <input_port name="goal">Destination</input_port>
    </Condition>

    <Condition ID="IsStuck"/>

    <Condition ID="TransformAvailable">
      <input_port name="child">Child frame for transform</input_port>
      <input_port name="parent">Parent frame for transform</input_port>
    </Condition>

    <Condition ID="GoalUpdated"/>

    <Condition ID="IsBatteryLow">
      <input_port name="min_battery">Min battery % or voltage before triggering</input_port>
      <input_port name="battery_topic">Topic for battery info</input_port>
      <input_port name="is_voltage">Bool if check based on voltage or total %</input_port>
    </Condition>

    <Condition ID="DistanceTraveled">
      <input_port name="distance">Distance to check if passed</input_port>
      <input_port name="global_frame">reference frame to check in</input_port>
      <input_port name="robot_base_frame">Robot frame to check relative to global_frame</input_port>
    </Condition>

    <Condition ID="TimeExpired">
      <input_port name="seconds">Time to check if expired</input_port>
    </Condition>

    <Condition ID="InitialPoseReceived">
    </Condition>
    <!-- ############################### CONTROL NODES ################################ -->
    <Control ID="PipelineSequence"/>

    <Control ID="RecoveryNode">
      <input_port name="number_of_retries">Number of retries</input_port>
    </Control>

    <Control ID="RoundRobin"/>

    <!-- ############################### DECORATOR NODES ############################## -->
    <Decorator ID="RateController">
      <input_port name="hz">Rate</input_port>
    </Decorator>

    <Decorator ID="DistanceController">
      <input_port name="distance">Distance</input_port>
    </Decorator>

    <Decorator ID="SingleTrigger">
    </Decorator>

    <Decorator ID="GoalUpdater">
      <input_port name="input_goal">Original goal in</input_port>
      <output_port name="output_goal">Output goal set by subscription</output_port>
    </Decorator>

    <Decorator ID="SpeedController">
      <input_port name="min_rate">Minimum rate</input_port>
      <input_port name="max_rate">Maximum rate</input_port>
      <input_port name="min_speed">Minimum speed</input_port>
      <input_port name="max_speed">Maximum speed</input_port>
      <input_port name="filter_duration">Duration (secs) for velocity smoothing filter</input_port>
    </Decorator>

  </TreeNodesModel>
</root><|MERGE_RESOLUTION|>--- conflicted
+++ resolved
@@ -45,7 +45,6 @@
         <input_port name="goal">Goal</input_port>
     </Action>
 
-<<<<<<< HEAD
     <Action ID="NavigateThroughPoses">
         <input_port name="goals">Goals</input_port>
     </Action>
@@ -58,7 +57,7 @@
         <input_port name="input_path">Path to truncate</input_port>
         <output_port name="output_path">Truncated path to utilize</output_port>
     </Action>
-=======
+
     <Action ID="PlannerSelector">
         <input_port name="topic_name">Name of the topic to receive planner selection commands</input_port>
         <input_port name="default_planner">Default planner of the planner selector</input_port>
@@ -70,9 +69,6 @@
         <input_port name="default_controller">Default controller of the controller selector</input_port>
         <output_port name="selected_controller">Name of the selected controller received from the topic subcription</output_port>
     </Action>
-
-    <Action ID="RandomCrawl"/>
->>>>>>> e1345944
 
     <Action ID="Spin">
       <input_port name="spin_dist">Spin distance</input_port>

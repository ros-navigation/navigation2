--- conflicted
+++ resolved
@@ -40,7 +40,9 @@
 
   getInput("topic_name", topic_name_);
 
-<<<<<<< HEAD
+  rclcpp::QoS qos(rclcpp::KeepLast(1));
+  qos.transient_local().reliable();
+
   rclcpp::SubscriptionOptions sub_option;
   sub_option.callback_group = callback_group_;
   planner_selector_sub_ = node_->create_subscription<std_msgs::msg::String>(
@@ -48,13 +50,6 @@
     1,
     std::bind(&PlannerSelector::callbackPlannerSelect, this, _1),
     sub_option);
-=======
-  rclcpp::QoS qos(rclcpp::KeepLast(1));
-  qos.transient_local().reliable();
-
-  planner_selector_sub_ = node_->create_subscription<std_msgs::msg::String>(
-    topic_name_, qos, std::bind(&PlannerSelector::callbackPlannerSelect, this, _1));
->>>>>>> 8947c9fd
 }
 
 BT::NodeStatus PlannerSelector::tick()

// Copyright (c) 2018 Intel Corporation
// Copyright (c) 2020 Pablo Iñigo Blasco
//
// Licensed under the Apache License, Version 2.0 (the "License");
// you may not use this file except in compliance with the License.
// You may obtain a copy of the License at
//
//     http://www.apache.org/licenses/LICENSE-2.0
//
// Unless required by applicable law or agreed to in writing, software
// distributed under the License is distributed on an "AS IS" BASIS,
// WITHOUT WARRANTIES OR CONDITIONS OF ANY KIND, either express or implied.
// See the License for the specific language governing permissions and
// limitations under the License.

#include <string>
#include <memory>

#include "std_msgs/msg/string.hpp"

#include "nav2_behavior_tree/plugins/action/controller_selector_node.hpp"

#include "rclcpp/rclcpp.hpp"

namespace nav2_behavior_tree
{

using std::placeholders::_1;

ControllerSelector::ControllerSelector(
  const std::string & name,
  const BT::NodeConfiguration & conf)
: BT::SyncActionNode(name, conf)
{
  node_ = config().blackboard->get<rclcpp::Node::SharedPtr>("node");
  callback_group_ = node_->create_callback_group(
    rclcpp::CallbackGroupType::MutuallyExclusive,
    false);
  callback_group_executor_.add_callback_group(callback_group_, node_->get_node_base_interface());

  getInput("topic_name", topic_name_);

<<<<<<< HEAD
  rclcpp::SubscriptionOptions sub_option;
  sub_option.callback_group = callback_group_;
  controller_selector_sub_ = node_->create_subscription<std_msgs::msg::String>(
    topic_name_,
    1,
    std::bind(&ControllerSelector::callbackControllerSelect, this, _1),
    sub_option);
=======
  rclcpp::QoS qos(rclcpp::KeepLast(1));
  qos.transient_local().reliable();

  controller_selector_sub_ = node_->create_subscription<std_msgs::msg::String>(
    topic_name_, qos, std::bind(&ControllerSelector::callbackControllerSelect, this, _1));
>>>>>>> 8947c9fd
}

BT::NodeStatus ControllerSelector::tick()
{
  callback_group_executor_.spin_some();

  // This behavior always use the last selected controller received from the topic input.
  // When no input is specified it uses the default controller.
  // If the default controller is not specified then we work in "required controller mode":
  // In this mode, the behavior returns failure if the controller selection is not received from
  // the topic input.
  if (last_selected_controller_.empty()) {
    std::string default_controller;
    getInput("default_controller", default_controller);
    if (default_controller.empty()) {
      return BT::NodeStatus::FAILURE;
    } else {
      last_selected_controller_ = default_controller;
    }
  }

  setOutput("selected_controller", last_selected_controller_);

  return BT::NodeStatus::SUCCESS;
}

void
ControllerSelector::callbackControllerSelect(const std_msgs::msg::String::SharedPtr msg)
{
  last_selected_controller_ = msg->data;
}

}  // namespace nav2_behavior_tree

#include "behaviortree_cpp_v3/bt_factory.h"
BT_REGISTER_NODES(factory)
{
  factory.registerNodeType<nav2_behavior_tree::ControllerSelector>("ControllerSelector");
}<|MERGE_RESOLUTION|>--- conflicted
+++ resolved
@@ -40,7 +40,9 @@
 
   getInput("topic_name", topic_name_);
 
-<<<<<<< HEAD
+  rclcpp::QoS qos(rclcpp::KeepLast(1));
+  qos.transient_local().reliable();
+
   rclcpp::SubscriptionOptions sub_option;
   sub_option.callback_group = callback_group_;
   controller_selector_sub_ = node_->create_subscription<std_msgs::msg::String>(
@@ -48,13 +50,6 @@
     1,
     std::bind(&ControllerSelector::callbackControllerSelect, this, _1),
     sub_option);
-=======
-  rclcpp::QoS qos(rclcpp::KeepLast(1));
-  qos.transient_local().reliable();
-
-  controller_selector_sub_ = node_->create_subscription<std_msgs::msg::String>(
-    topic_name_, qos, std::bind(&ControllerSelector::callbackControllerSelect, this, _1));
->>>>>>> 8947c9fd
 }
 
 BT::NodeStatus ControllerSelector::tick()

--- conflicted
+++ resolved
@@ -160,14 +160,11 @@
 
   // The message to publish on the occupancy grid topic
   nav_msgs::msg::OccupancyGrid msg_;
-<<<<<<< HEAD
 
   // true if msg_ was initialized
   bool map_available_;
-=======
   // The message to publish on the occupancy grid topic
   grid_map_msgs::msg::GridMap msg_grid_map_;
->>>>>>> 4da26c5f
 };
 
 }  // namespace nav2_map_server

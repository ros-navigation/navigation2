/*
 * Copyright (c) 2020 Samsung Research Russia
 * Copyright 2019 Rover Robotics
 * Copyright (c) 2008, Willow Garage, Inc.
 * All rights reserved.
 *
 * Redistribution and use in source and binary forms, with or without
 * modification, are permitted provided that the following conditions are met:
 *
 *     * Redistributions of source code must retain the above copyright
 *       notice, this list of conditions and the following disclaimer.
 *     * Redistributions in binary form must reproduce the above copyright
 *       notice, this list of conditions and the following disclaimer in the
 *       documentation and/or other materials provided with the distribution.
 *     * Neither the name of the <ORGANIZATION> nor the names of its
 *       contributors may be used to endorse or promote products derived from
 *       this software without specific prior written permission.
 *
 * THIS SOFTWARE IS PROVIDED BY THE COPYRIGHT HOLDERS AND CONTRIBUTORS "AS IS"
 * AND ANY EXPRESS OR IMPLIED WARRANTIES, INCLUDING, BUT NOT LIMITED TO, THE
 * IMPLIED WARRANTIES OF MERCHANTABILITY AND FITNESS FOR A PARTICULAR PURPOSE
 * ARE DISCLAIMED. IN NO EVENT SHALL THE COPYRIGHT OWNER OR CONTRIBUTORS BE
 * LIABLE FOR ANY DIRECT, INDIRECT, INCIDENTAL, SPECIAL, EXEMPLARY, OR
 * CONSEQUENTIAL DAMAGES (INCLUDING, BUT NOT LIMITED TO, PROCUREMENT OF
 * SUBSTITUTE GOODS OR SERVICES; LOSS OF USE, DATA, OR PROFITS; OR BUSINESS
 * INTERRUPTION) HOWEVER CAUSED AND ON ANY THEORY OF LIABILITY, WHETHER IN
 * CONTRACT, STRICT LIABILITY, OR TORT (INCLUDING NEGLIGENCE OR OTHERWISE)
 * ARISING IN ANY WAY OUT OF THE USE OF THIS SOFTWARE, EVEN IF ADVISED OF THE
 * POSSIBILITY OF SUCH DAMAGE.
 */

#include "nav2_map_server/map_saver.hpp"

#include <string>
#include <memory>
#include <stdexcept>
#include <functional>
#include <mutex>

using namespace std::placeholders;

namespace nav2_map_server
{
<<<<<<< HEAD
MapSaver::MapSaver(const rclcpp::NodeOptions & options)
: nav2_util::LifecycleNode("map_saver", "", options)
=======
MapSaver::MapSaver()
: nav2_util::LifecycleNode("map_saver", "")
>>>>>>> 4da26c5f
{
  RCLCPP_INFO(get_logger(), "Creating");

  // Declare the node parameters
  declare_parameter("save_map_timeout", 2.0);
  declare_parameter("free_thresh_default", 0.25);
  declare_parameter("occupied_thresh_default", 0.65);
  declare_parameter("map_subscribe_transient_local", true);
}

MapSaver::~MapSaver()
{
}

nav2_util::CallbackReturn
MapSaver::on_configure(const rclcpp_lifecycle::State & /*state*/)
{
  RCLCPP_INFO(get_logger(), "Configuring");

  // Make name prefix for services
  const std::string service_prefix = get_name() + std::string("/");

  save_map_timeout_ = std::make_shared<rclcpp::Duration>(
    rclcpp::Duration::from_seconds(get_parameter("save_map_timeout").as_double()));
  free_thresh_default_ = get_parameter("free_thresh_default").as_double();
  occupied_thresh_default_ = get_parameter("occupied_thresh_default").as_double();
  map_subscribe_transient_local_ = get_parameter("map_subscribe_transient_local").as_bool();

  // Create a service that saves the occupancy grid from map topic to a file
  save_map_service_ = create_service<nav2_msgs::srv::SaveMap>(
    service_prefix + save_map_service_name_,
    std::bind(&MapSaver::saveMapCallback, this, _1, _2, _3));

  return nav2_util::CallbackReturn::SUCCESS;
}

nav2_util::CallbackReturn
MapSaver::on_activate(const rclcpp_lifecycle::State & /*state*/)
{
  RCLCPP_INFO(get_logger(), "Activating");

  // create bond connection
  createBond();

  return nav2_util::CallbackReturn::SUCCESS;
}

nav2_util::CallbackReturn
MapSaver::on_deactivate(const rclcpp_lifecycle::State & /*state*/)
{
  RCLCPP_INFO(get_logger(), "Deactivating");

  // destroy bond connection
  destroyBond();

  return nav2_util::CallbackReturn::SUCCESS;
}

nav2_util::CallbackReturn
MapSaver::on_cleanup(const rclcpp_lifecycle::State & /*state*/)
{
  RCLCPP_INFO(get_logger(), "Cleaning up");

  save_map_service_.reset();

  return nav2_util::CallbackReturn::SUCCESS;
}

nav2_util::CallbackReturn
MapSaver::on_shutdown(const rclcpp_lifecycle::State & /*state*/)
{
  RCLCPP_INFO(get_logger(), "Shutting down");
  return nav2_util::CallbackReturn::SUCCESS;
}

void MapSaver::saveMapCallback(
  const std::shared_ptr<rmw_request_id_t>/*request_header*/,
  const std::shared_ptr<nav2_msgs::srv::SaveMap::Request> request,
  std::shared_ptr<nav2_msgs::srv::SaveMap::Response> response)
{
  // Set input arguments and call saveMapTopicToFile()
  SaveParameters save_parameters;
  save_parameters.map_file_name = request->map_url;
  save_parameters.image_format = request->image_format;
  save_parameters.free_thresh = request->free_thresh;
  save_parameters.occupied_thresh = request->occupied_thresh;
  try {
    save_parameters.mode = map_mode_from_string(request->map_mode);
  } catch (std::invalid_argument &) {
    save_parameters.mode = MapMode::Trinary;
    RCLCPP_WARN(
      get_logger(), "Map mode parameter not recognized: '%s', using default value (trinary)",
      request->map_mode.c_str());
  }

  response->result = saveMapTopicToFile(request->map_topic, save_parameters);
}

bool MapSaver::saveMapTopicToFile(
  const std::string & map_topic,
  const SaveParameters & save_parameters)
{
  // Local copies of map_topic and save_parameters that could be changed
  std::string map_topic_loc = map_topic;
  SaveParameters save_parameters_loc = save_parameters;

  // Correct map_topic_loc if necessary
  if (map_topic_loc == "") {
    map_topic_loc = "map";
    RCLCPP_WARN(
      get_logger(), "Map topic unspecified. Map messages will be read from \'%s\' topic",
      map_topic_loc.c_str());
  }

  bool elevation_map = false;
  auto topic_info = get_publishers_info_by_topic(map_topic_loc);

  if (!topic_info.empty()) {
    if (topic_info[0].topic_type() == "nav_msgs/msg/OccupancyGrid") {
      elevation_map = false;
      RCLCPP_INFO(
        get_logger(), "Saving map (occupancy) from \'%s\' topic to \'%s\' file",
        map_topic_loc.c_str(), save_parameters_loc.map_file_name.c_str());
    } else if (topic_info[0].topic_type() == "grid_map_msgs/msg/GridMap") {
      elevation_map = true;
      RCLCPP_INFO(
        get_logger(), "Saving map (occupancy + elevation) from \'%s\' topic to \'%s\' file",
        map_topic_loc.c_str(), save_parameters_loc.map_file_name.c_str());
    } else {
      RCLCPP_ERROR(get_logger(), "Unsupported topic type [%s]", topic_info[0].topic_type().c_str());
      return false;
    }
  } else {
    RCLCPP_ERROR(get_logger(), "Map topic not found [%s]", map_topic_loc.c_str());
    return false;
  }

  // Set default for MapSaver node thresholds parameters
  if (save_parameters_loc.free_thresh == 0.0) {
    RCLCPP_WARN(
      get_logger(),
      "Free threshold unspecified. Setting it to default value: %f",
      free_thresh_default_);
    save_parameters_loc.free_thresh = free_thresh_default_;
  }
  if (save_parameters_loc.occupied_thresh == 0.0) {
    RCLCPP_WARN(
      get_logger(),
      "Occupied threshold unspecified. Setting it to default value: %f",
      occupied_thresh_default_);
    save_parameters_loc.occupied_thresh = occupied_thresh_default_;
  }

  if (elevation_map) {
    return saveGridmapTopicToFile(map_topic_loc, save_parameters_loc);
  } else {
    return saveOccGridTopicToFile(map_topic_loc, save_parameters_loc);
  }
}

bool MapSaver::saveOccGridTopicToFile(
  const std::string & map_topic,
  const SaveParameters & save_parameters)
{std::cerr << "===> saveOccGridTopicToFile" << std::endl;
  try {
<<<<<<< HEAD
    // Correct map_topic_loc if necessary
    if (map_topic_loc == "") {
      map_topic_loc = "map";
      RCLCPP_WARN(
        get_logger(), "Map topic unspecified. Map messages will be read from \'%s\' topic",
        map_topic_loc.c_str());
=======
    std::promise<nav_msgs::msg::OccupancyGrid::SharedPtr> prom;
    std::future<nav_msgs::msg::OccupancyGrid::SharedPtr> future_result = prom.get_future();
    // A callback function that receives map message from subscribed topic
    auto mapCallback = [&prom](
      const nav_msgs::msg::OccupancyGrid::SharedPtr msg) -> void {
        prom.set_value(msg);
      };

    rclcpp::QoS map_qos(10);  // initialize to default
    if (map_subscribe_transient_local_) {
      map_qos.transient_local();
      map_qos.reliable();
      map_qos.keep_last(1);
>>>>>>> 4da26c5f
    }

    // Create new CallbackGroup for map_sub
    auto callback_group = create_callback_group(
      rclcpp::CallbackGroupType::MutuallyExclusive,
      false);

    auto option = rclcpp::SubscriptionOptions();
    option.callback_group = callback_group;

    auto map_sub = create_subscription<nav_msgs::msg::OccupancyGrid>(
      map_topic, map_qos, mapCallback, option);

    // Create SingleThreadedExecutor to spin map_sub in callback_group
    rclcpp::executors::SingleThreadedExecutor executor;
    executor.add_callback_group(callback_group, get_node_base_interface());
    // Spin until map message received
    auto timeout = save_map_timeout_->to_chrono<std::chrono::nanoseconds>();
    auto status = executor.spin_until_future_complete(future_result, timeout);
    if (status != rclcpp::FutureReturnCode::SUCCESS) {
      RCLCPP_ERROR(get_logger(), "Failed to spin map subscription");
      return false;
    }
    // map_sub is no more needed
    map_sub.reset();
    // Map message received. Saving it to file
    nav_msgs::msg::OccupancyGrid::SharedPtr map_msg = future_result.get();
    if (saveMapToFile(*map_msg, save_parameters)) {
      RCLCPP_INFO(get_logger(), "Map saved successfully");
      return true;
    } else {
      RCLCPP_ERROR(get_logger(), "Failed to save the map");
      return false;
    }
  } catch (std::exception & e) {
    RCLCPP_ERROR(get_logger(), "Failed to save the map: %s", e.what());
    return false;
  }

  return false;
}


<<<<<<< HEAD
    std::promise<nav_msgs::msg::OccupancyGrid::SharedPtr> prom;
    std::future<nav_msgs::msg::OccupancyGrid::SharedPtr> future_result = prom.get_future();
    // A callback function that receives map message from subscribed topic
    auto mapCallback = [&prom](
      const nav_msgs::msg::OccupancyGrid::SharedPtr msg) -> void {
=======
bool MapSaver::saveGridmapTopicToFile(
  const std::string & map_topic,
  const SaveParameters & save_parameters)
{
  std::cerr << "===> saveGridmapTopicToFile" << std::endl;
  try {
    std::promise<grid_map_msgs::msg::GridMap::SharedPtr> prom;
    std::future<grid_map_msgs::msg::GridMap::SharedPtr> future_result = prom.get_future();
    // A callback function that receives map message from subscribed topic
    auto mapCallback = [&prom](
      const grid_map_msgs::msg::GridMap::SharedPtr msg) -> void {
>>>>>>> 4da26c5f
        prom.set_value(msg);
      };

    rclcpp::QoS map_qos(10);  // initialize to default
    if (map_subscribe_transient_local_) {
      map_qos.transient_local();
      map_qos.reliable();
      map_qos.keep_last(1);
    }

    // Create new CallbackGroup for map_sub
    auto callback_group = create_callback_group(
      rclcpp::CallbackGroupType::MutuallyExclusive,
      false);

    auto option = rclcpp::SubscriptionOptions();
    option.callback_group = callback_group;
<<<<<<< HEAD
    auto map_sub = create_subscription<nav_msgs::msg::OccupancyGrid>(
      map_topic_loc, map_qos, mapCallback, option);
=======

    auto map_sub = create_subscription<grid_map_msgs::msg::GridMap>(
      map_topic, map_qos, mapCallback, option);
>>>>>>> 4da26c5f

    // Create SingleThreadedExecutor to spin map_sub in callback_group
    rclcpp::executors::SingleThreadedExecutor executor;
    executor.add_callback_group(callback_group, get_node_base_interface());
    // Spin until map message received
    auto timeout = save_map_timeout_->to_chrono<std::chrono::nanoseconds>();
    auto status = executor.spin_until_future_complete(future_result, timeout);
    if (status != rclcpp::FutureReturnCode::SUCCESS) {
      RCLCPP_ERROR(get_logger(), "Failed to spin map subscription");
      return false;
    }
    // map_sub is no more needed
    map_sub.reset();
    // Map message received. Saving it to file
<<<<<<< HEAD
    nav_msgs::msg::OccupancyGrid::SharedPtr map_msg = future_result.get();
    if (saveMapToFile(*map_msg, save_parameters_loc)) {
=======
    grid_map_msgs::msg::GridMap::SharedPtr map_msg = future_result.get();

    if (saveMapToFile(*map_msg, save_parameters)) {
>>>>>>> 4da26c5f
      RCLCPP_INFO(get_logger(), "Map saved successfully");
      return true;
    } else {
      RCLCPP_ERROR(get_logger(), "Failed to save the map");
      return false;
    }
  } catch (std::exception & e) {
    RCLCPP_ERROR(get_logger(), "Failed to save the map: %s", e.what());
    return false;
  }

  return false;
}

}  // namespace nav2_map_server

#include "rclcpp_components/register_node_macro.hpp"

// Register the component with class_loader.
// This acts as a sort of entry point, allowing the component to be discoverable when its library
// is being loaded into a running process.
RCLCPP_COMPONENTS_REGISTER_NODE(nav2_map_server::MapSaver)<|MERGE_RESOLUTION|>--- conflicted
+++ resolved
@@ -41,13 +41,8 @@
 
 namespace nav2_map_server
 {
-<<<<<<< HEAD
 MapSaver::MapSaver(const rclcpp::NodeOptions & options)
 : nav2_util::LifecycleNode("map_saver", "", options)
-=======
-MapSaver::MapSaver()
-: nav2_util::LifecycleNode("map_saver", "")
->>>>>>> 4da26c5f
 {
   RCLCPP_INFO(get_logger(), "Creating");
 
@@ -211,16 +206,37 @@
 bool MapSaver::saveOccGridTopicToFile(
   const std::string & map_topic,
   const SaveParameters & save_parameters)
-{std::cerr << "===> saveOccGridTopicToFile" << std::endl;
+{ std::cerr << "===> saveOccGridTopicToFile" << std::endl;
+  
+  // Local copies of map_topic and save_parameters that could be changed
+  std::string map_topic_loc = map_topic;
+  SaveParameters save_parameters_loc = save_parameters;
+
   try {
-<<<<<<< HEAD
     // Correct map_topic_loc if necessary
     if (map_topic_loc == "") {
       map_topic_loc = "map";
       RCLCPP_WARN(
         get_logger(), "Map topic unspecified. Map messages will be read from \'%s\' topic",
         map_topic_loc.c_str());
-=======
+    }
+
+    // Set default for MapSaver node thresholds parameters
+    if (save_parameters_loc.free_thresh == 0.0) {
+      RCLCPP_WARN(
+        get_logger(),
+        "Free threshold unspecified. Setting it to default value: %f",
+        free_thresh_default_);
+      save_parameters_loc.free_thresh = free_thresh_default_;
+    }
+    if (save_parameters_loc.occupied_thresh == 0.0) {
+      RCLCPP_WARN(
+        get_logger(),
+        "Occupied threshold unspecified. Setting it to default value: %f",
+        occupied_thresh_default_);
+      save_parameters_loc.occupied_thresh = occupied_thresh_default_;
+    }
+
     std::promise<nav_msgs::msg::OccupancyGrid::SharedPtr> prom;
     std::future<nav_msgs::msg::OccupancyGrid::SharedPtr> future_result = prom.get_future();
     // A callback function that receives map message from subscribed topic
@@ -234,7 +250,6 @@
       map_qos.transient_local();
       map_qos.reliable();
       map_qos.keep_last(1);
->>>>>>> 4da26c5f
     }
 
     // Create new CallbackGroup for map_sub
@@ -244,9 +259,8 @@
 
     auto option = rclcpp::SubscriptionOptions();
     option.callback_group = callback_group;
-
     auto map_sub = create_subscription<nav_msgs::msg::OccupancyGrid>(
-      map_topic, map_qos, mapCallback, option);
+      map_topic_loc, map_qos, mapCallback, option);
 
     // Create SingleThreadedExecutor to spin map_sub in callback_group
     rclcpp::executors::SingleThreadedExecutor executor;
@@ -262,7 +276,7 @@
     map_sub.reset();
     // Map message received. Saving it to file
     nav_msgs::msg::OccupancyGrid::SharedPtr map_msg = future_result.get();
-    if (saveMapToFile(*map_msg, save_parameters)) {
+    if (saveMapToFile(*map_msg, save_parameters_loc)) {
       RCLCPP_INFO(get_logger(), "Map saved successfully");
       return true;
     } else {
@@ -278,25 +292,22 @@
 }
 
 
-<<<<<<< HEAD
-    std::promise<nav_msgs::msg::OccupancyGrid::SharedPtr> prom;
-    std::future<nav_msgs::msg::OccupancyGrid::SharedPtr> future_result = prom.get_future();
-    // A callback function that receives map message from subscribed topic
-    auto mapCallback = [&prom](
-      const nav_msgs::msg::OccupancyGrid::SharedPtr msg) -> void {
-=======
 bool MapSaver::saveGridmapTopicToFile(
   const std::string & map_topic,
   const SaveParameters & save_parameters)
 {
   std::cerr << "===> saveGridmapTopicToFile" << std::endl;
+  
+  // Local copies of map_topic and save_parameters that could be changed
+  std::string map_topic_loc = map_topic;
+  SaveParameters save_parameters_loc = save_parameters;
+
   try {
     std::promise<grid_map_msgs::msg::GridMap::SharedPtr> prom;
     std::future<grid_map_msgs::msg::GridMap::SharedPtr> future_result = prom.get_future();
     // A callback function that receives map message from subscribed topic
     auto mapCallback = [&prom](
       const grid_map_msgs::msg::GridMap::SharedPtr msg) -> void {
->>>>>>> 4da26c5f
         prom.set_value(msg);
       };
 
@@ -314,14 +325,9 @@
 
     auto option = rclcpp::SubscriptionOptions();
     option.callback_group = callback_group;
-<<<<<<< HEAD
-    auto map_sub = create_subscription<nav_msgs::msg::OccupancyGrid>(
+
+    auto map_sub = create_subscription<grid_map_msgs::msg::GridMap>(
       map_topic_loc, map_qos, mapCallback, option);
-=======
-
-    auto map_sub = create_subscription<grid_map_msgs::msg::GridMap>(
-      map_topic, map_qos, mapCallback, option);
->>>>>>> 4da26c5f
 
     // Create SingleThreadedExecutor to spin map_sub in callback_group
     rclcpp::executors::SingleThreadedExecutor executor;
@@ -336,14 +342,9 @@
     // map_sub is no more needed
     map_sub.reset();
     // Map message received. Saving it to file
-<<<<<<< HEAD
-    nav_msgs::msg::OccupancyGrid::SharedPtr map_msg = future_result.get();
+    grid_map_msgs::msg::GridMap::SharedPtr map_msg = future_result.get();
+
     if (saveMapToFile(*map_msg, save_parameters_loc)) {
-=======
-    grid_map_msgs::msg::GridMap::SharedPtr map_msg = future_result.get();
-
-    if (saveMapToFile(*map_msg, save_parameters)) {
->>>>>>> 4da26c5f
       RCLCPP_INFO(get_logger(), "Map saved successfully");
       return true;
     } else {

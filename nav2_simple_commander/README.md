--- conflicted
+++ resolved
@@ -20,14 +20,10 @@
 | goThroughPoses(poses)             | Requests the robot to drive through a set of poses (list of `PoseStamped`).|
 | goToPose(pose)                    | Requests the robot to drive to a pose (`PoseStamped`).                     |
 | followWaypoints(poses)            | Requests the robot to follow a set of waypoints (list of `PoseStamped`). This will execute the specific `TaskExecutor` at each pose.   |
-<<<<<<< HEAD
 | spin(spin_dist, time_allowance)   | Requests the robot to performs an in-place rotation by a given angle.      |
 | backup(backup_dist, backup_speed, time_allowance) | Requests the robot to back up by a given distance.         |
 | cancelNav()                       | Cancel an ongoing `goThroughPoses`, `goToPose` or `followWaypoints` request.|
-=======
 | followPath(path)                  | Requests the robot to follow a path from a starting to a goal `PoseStamped`, `nav_msgs/Path`.     |
-| cancelNav()                       | Cancel an ongoing `goThroughPoses` `goToPose` or `followWaypoints` request.|
->>>>>>> d83f9d99
 | isNavComplete()                   | Checks if navigation is complete yet, times out at `100ms`.  Returns `True` if completed and `False` if still going.                  |
 | getFeedback()                     | Gets feedback from navigation task, returns action server feedback object. |
 | getResult()				        | Gets final result of navigation task, to be called after `isNavComplete` returns `True`. Returns action server result object. |

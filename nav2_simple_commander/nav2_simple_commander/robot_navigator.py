--- conflicted
+++ resolved
@@ -162,7 +162,6 @@
         self.result_future = self.goal_handle.get_result_async()
         return True
 
-<<<<<<< HEAD
     def spin(self, spin_dist=1.57, time_allowance=10):
         self.debug("Waiting for 'Spin' action server")
         while not self.spin_client.wait_for_server(timeout_sec=1.0):
@@ -194,7 +193,16 @@
 
         self.info(f'Backing up {goal_msg.target.x} m at {goal_msg.speed} m/s....')
         send_goal_future = self.backup_client.send_goal_async(goal_msg, self._feedbackCallback)
-=======
+        rclpy.spin_until_future_complete(self, send_goal_future)
+        self.goal_handle = send_goal_future.result()
+
+        if not self.goal_handle.accepted:
+            self.error('Backup request was rejected!')
+            return False
+
+        self.result_future = self.goal_handle.get_result_async()
+        return True
+
     def followPath(self, path):
         """Send a `FollowPath` action request."""
         self.debug("Waiting for 'FollowPath' action server")
@@ -207,16 +215,11 @@
         self.info('Executing path...')
         send_goal_future = self.follow_path_client.send_goal_async(goal_msg,
                                                                    self._feedbackCallback)
->>>>>>> d83f9d99
-        rclpy.spin_until_future_complete(self, send_goal_future)
-        self.goal_handle = send_goal_future.result()
-
-        if not self.goal_handle.accepted:
-<<<<<<< HEAD
-            self.error('Backup request was rejected!')
-=======
+        rclpy.spin_until_future_complete(self, send_goal_future)
+        self.goal_handle = send_goal_future.result()
+
+        if not self.goal_handle.accepted:
             self.error('Follow path was rejected!')
->>>>>>> d83f9d99
             return False
 
         self.result_future = self.goal_handle.get_result_async()

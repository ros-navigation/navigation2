--- conflicted
+++ resolved
@@ -54,11 +54,10 @@
   command_x_ = command->target.x;
   command_speed_ = command->speed;
 
-<<<<<<< HEAD
-  if (!nav2_util::getCurrentPose(initial_pose_, *tf_, global_frame_, robot_base_frame_)) {
-=======
-  if (!nav2_util::getCurrentPose(initial_pose_, *tf_, "odom", "base_link", transform_tolerance_)) {
->>>>>>> 2dfa07b8
+  if (!nav2_util::getCurrentPose(
+      initial_pose_, *tf_, global_frame_, robot_base_frame_, 
+      transform_tolerance_)) 
+  {
     RCLCPP_ERROR(node_->get_logger(), "Initial robot pose is not available.");
     return Status::FAILED;
   }
@@ -69,11 +68,10 @@
 Status BackUp::onCycleUpdate()
 {
   geometry_msgs::msg::PoseStamped current_pose;
-<<<<<<< HEAD
-  if (!nav2_util::getCurrentPose(current_pose, *tf_, global_frame_, robot_base_frame_)) {
-=======
-  if (!nav2_util::getCurrentPose(current_pose, *tf_, "odom", "base_link", transform_tolerance_)) {
->>>>>>> 2dfa07b8
+  if (!nav2_util::getCurrentPose(
+      current_pose, *tf_, global_frame_, robot_base_frame_, 
+      transform_tolerance_)) 
+  {
     RCLCPP_ERROR(node_->get_logger(), "Current robot pose is not available.");
     return Status::FAILED;
   }

// Copyright (c) 2018 Intel Corporation, 2019 Samsung Research America
//
// Licensed under the Apache License, Version 2.0 (the "License");
// you may not use this file except in compliance with the License.
// You may obtain a copy of the License at
//
//     http://www.apache.org/licenses/LICENSE-2.0
//
// Unless required by applicable law or agreed to in writing, software
// distributed under the License is distributed on an "AS IS" BASIS,
// WITHOUT WARRANTIES OR CONDITIONS OF ANY KIND, either express or implied.
// See the License for the specific language governing permissions and
// limitations under the License.

#include <cmath>
#include <chrono>
#include <ctime>
#include <thread>
#include <algorithm>
#include <memory>
#include <utility>

#include "spin.hpp"
#pragma GCC diagnostic push
#pragma GCC diagnostic ignored "-Wpedantic"
#include "tf2/utils.h"
#pragma GCC diagnostic pop
#include "tf2/LinearMath/Quaternion.h"
#include "tf2_geometry_msgs/tf2_geometry_msgs.h"
#include "nav2_util/node_utils.hpp"

using namespace std::chrono_literals;

namespace nav2_recoveries
{

Spin::Spin()
: Recovery<SpinAction>()
{
  prev_yaw_ = 0.0;
}

Spin::~Spin()
{
}

void Spin::onConfigure()
{
  nav2_util::declare_parameter_if_not_declared(
    node_,
    "simulate_ahead_time", rclcpp::ParameterValue(2.0));
  node_->get_parameter("simulate_ahead_time", simulate_ahead_time_);

  nav2_util::declare_parameter_if_not_declared(
    node_,
    "max_rotational_vel", rclcpp::ParameterValue(1.0));
  node_->get_parameter("max_rotational_vel", max_rotational_vel_);

  nav2_util::declare_parameter_if_not_declared(
    node_,
    "min_rotational_vel", rclcpp::ParameterValue(0.4));
  node_->get_parameter("min_rotational_vel", min_rotational_vel_);

  nav2_util::declare_parameter_if_not_declared(
    node_,
    "rotational_acc_lim", rclcpp::ParameterValue(3.2));
  node_->get_parameter("rotational_acc_lim", rotational_acc_lim_);
}

Status Spin::onRun(const std::shared_ptr<const SpinAction::Goal> command)
{
  geometry_msgs::msg::PoseStamped current_pose;
  if (!nav2_util::getCurrentPose(current_pose, *tf_, "odom")) {
    RCLCPP_ERROR(node_->get_logger(), "Current robot pose is not available.");
    return Status::FAILED;
  }

  prev_yaw_ = tf2::getYaw(current_pose.pose.orientation);
  relative_yaw_ = 0.0;

  cmd_yaw_ = command->target_yaw;
  RCLCPP_INFO(
    node_->get_logger(), "Turning %0.2f for spin recovery.",
    cmd_yaw_);
  return Status::SUCCEEDED;
}

Status Spin::onCycleUpdate()
{
  geometry_msgs::msg::PoseStamped current_pose;
  if (!nav2_util::getCurrentPose(current_pose, *tf_, "odom")) {
    RCLCPP_ERROR(node_->get_logger(), "Current robot pose is not available.");
    return Status::FAILED;
  }

  const double current_yaw = tf2::getYaw(current_pose.pose.orientation);

  double delta_yaw = current_yaw - prev_yaw_;
  if (abs(delta_yaw) > M_PI) {
    delta_yaw = copysign(2 * M_PI - abs(delta_yaw), prev_yaw_);
  }

  relative_yaw_ += delta_yaw;
  prev_yaw_ = current_yaw;

  double remaining_yaw = abs(cmd_yaw_) - abs(relative_yaw_);
  if (remaining_yaw <= 0) {
    stopRobot();
    return Status::SUCCEEDED;
  }

  double vel = sqrt(2 * rotational_acc_lim_ * remaining_yaw);
  vel = std::min(std::max(vel, min_rotational_vel_), max_rotational_vel_);

<<<<<<< HEAD
  auto cmd_vel = std::make_unique<geometry_msgs::msg::Twist>();
  cmd_yaw_ < 0 ? cmd_vel->angular.z = -vel : cmd_vel->angular.z = vel;
=======
  geometry_msgs::msg::Twist cmd_vel;
  cmd_vel.angular.z = copysign(vel, cmd_yaw_);
>>>>>>> 0c4aea88

  geometry_msgs::msg::Pose2D pose2d;
  pose2d.x = current_pose.pose.position.x;
  pose2d.y = current_pose.pose.position.y;
  pose2d.theta = tf2::getYaw(current_pose.pose.orientation);

<<<<<<< HEAD
  if (!isCollisionFree(relative_yaw, cmd_vel.get(), pose2d)) {
=======
  if (!isCollisionFree(relative_yaw_, cmd_vel, pose2d)) {
>>>>>>> 0c4aea88
    stopRobot();
    RCLCPP_WARN(node_->get_logger(), "Collision Ahead - Exiting Spin");
    return Status::SUCCEEDED;
  }

  vel_pub_->publish(std::move(cmd_vel));

  return Status::RUNNING;
}

bool Spin::isCollisionFree(
  const double & relative_yaw,
  geometry_msgs::msg::Twist * cmd_vel,
  geometry_msgs::msg::Pose2D & pose2d)
{
  // Simulate ahead by simulate_ahead_time_ in cycle_frequency_ increments
  int cycle_count = 0;
  double sim_position_change;
  const int max_cycle_count = static_cast<int>(cycle_frequency_ * simulate_ahead_time_);

  while (cycle_count < max_cycle_count) {
    sim_position_change = cmd_vel->angular.z * (cycle_count / cycle_frequency_);
    pose2d.theta += sim_position_change;
    cycle_count++;

    if (abs(relative_yaw) - abs(sim_position_change) <= 0.) {
      break;
    }

    if (!collision_checker_->isCollisionFree(pose2d)) {
      return false;
    }
  }
  return true;
}

}  // namespace nav2_recoveries

#include "pluginlib/class_list_macros.hpp"
PLUGINLIB_EXPORT_CLASS(nav2_recoveries::Spin, nav2_core::Recovery)<|MERGE_RESOLUTION|>--- conflicted
+++ resolved
@@ -112,24 +112,15 @@
   double vel = sqrt(2 * rotational_acc_lim_ * remaining_yaw);
   vel = std::min(std::max(vel, min_rotational_vel_), max_rotational_vel_);
 
-<<<<<<< HEAD
   auto cmd_vel = std::make_unique<geometry_msgs::msg::Twist>();
-  cmd_yaw_ < 0 ? cmd_vel->angular.z = -vel : cmd_vel->angular.z = vel;
-=======
-  geometry_msgs::msg::Twist cmd_vel;
-  cmd_vel.angular.z = copysign(vel, cmd_yaw_);
->>>>>>> 0c4aea88
+  cmd_vel->angular.z = copysign(vel, cmd_yaw_);
 
   geometry_msgs::msg::Pose2D pose2d;
   pose2d.x = current_pose.pose.position.x;
   pose2d.y = current_pose.pose.position.y;
   pose2d.theta = tf2::getYaw(current_pose.pose.orientation);
 
-<<<<<<< HEAD
-  if (!isCollisionFree(relative_yaw, cmd_vel.get(), pose2d)) {
-=======
-  if (!isCollisionFree(relative_yaw_, cmd_vel, pose2d)) {
->>>>>>> 0c4aea88
+  if (!isCollisionFree(relative_yaw_, cmd_vel.get(), pose2d)) {
     stopRobot();
     RCLCPP_WARN(node_->get_logger(), "Collision Ahead - Exiting Spin");
     return Status::SUCCEEDED;

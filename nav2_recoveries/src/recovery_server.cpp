// Copyright (c) 2018 Samsung Research America
//
// Licensed under the Apache License, Version 2.0 (the "License");
// you may not use this file except in compliance with the License.
// You may obtain a copy of the License at
//
//     http://www.apache.org/licenses/LICENSE-2.0
//
// Unless required by applicable law or agreed to in writing, software
// distributed under the License is distributed on an "AS IS" BASIS,
// WITHOUT WARRANTIES OR CONDITIONS OF ANY KIND, either express or implied.
// See the License for the specific language governing permissions and
// limitations under the License. Reserved.

#include <memory>
#include <string>
#include <vector>
#include <utility>
#include "nav2_recoveries/recovery_server.hpp"

namespace recovery_server
{

RecoveryServer::RecoveryServer()
: LifecycleNode("recoveries_server", "", true),
  plugin_loader_("nav2_core", "nav2_core::Recovery")
{
  declare_parameter(
    "costmap_topic",
    rclcpp::ParameterValue(std::string("local_costmap/costmap_raw")));
  declare_parameter(
    "footprint_topic",
    rclcpp::ParameterValue(std::string("local_costmap/published_footprint")));
  declare_parameter("cycle_frequency", rclcpp::ParameterValue(10.0));

  std::vector<std::string> plugin_names{std::string("spin"),
    std::string("back_up"), std::string("wait")};
  std::vector<std::string> plugin_types{std::string("nav2_recoveries/Spin"),
    std::string("nav2_recoveries/BackUp"),
    std::string("nav2_recoveries/Wait")};

  declare_parameter(
    "plugin_names",
    rclcpp::ParameterValue(plugin_names));
  declare_parameter(
    "plugin_types",
    rclcpp::ParameterValue(plugin_types));

  declare_parameter(
<<<<<<< HEAD
    "global_frame",
    rclcpp::ParameterValue(std::string("odom")));
  declare_parameter(
    "robot_base_frame",
    rclcpp::ParameterValue(std::string("base_link")));
=======
    "transform_tolerance",
    rclcpp::ParameterValue(0.1));
>>>>>>> 2dfa07b8
}


RecoveryServer::~RecoveryServer()
{
}

nav2_util::CallbackReturn
RecoveryServer::on_configure(const rclcpp_lifecycle::State & /*state*/)
{
  RCLCPP_INFO(get_logger(), "Configuring");

  tf_ = std::make_shared<tf2_ros::Buffer>(get_clock());
  auto timer_interface = std::make_shared<tf2_ros::CreateTimerROS>(
    get_node_base_interface(),
    get_node_timers_interface());
  tf_->setCreateTimerInterface(timer_interface);
  transform_listener_ = std::make_shared<tf2_ros::TransformListener>(*tf_);

  std::string costmap_topic, footprint_topic;
<<<<<<< HEAD
  get_parameter("costmap_topic", costmap_topic);
  get_parameter("footprint_topic", footprint_topic);
=======
  this->get_parameter("costmap_topic", costmap_topic);
  this->get_parameter("footprint_topic", footprint_topic);
  this->get_parameter("transform_tolerance", transform_tolerance_);
>>>>>>> 2dfa07b8
  costmap_sub_ = std::make_unique<nav2_costmap_2d::CostmapSubscriber>(
    shared_from_this(), costmap_topic);
  footprint_sub_ = std::make_unique<nav2_costmap_2d::FootprintSubscriber>(
    shared_from_this(), footprint_topic, 1.0);

  std::string global_frame, robot_base_frame;
  get_parameter("global_frame", global_frame);
  get_parameter("robot_base_frame", robot_base_frame);
  collision_checker_ = std::make_shared<nav2_costmap_2d::CostmapTopicCollisionChecker>(
<<<<<<< HEAD
    *costmap_sub_, *footprint_sub_, *tf_, this->get_name(), global_frame, robot_base_frame);
=======
    *costmap_sub_, *footprint_sub_, *tf_, this->get_name(), "odom", transform_tolerance_);
>>>>>>> 2dfa07b8

  get_parameter("plugin_names", plugin_names_);
  get_parameter("plugin_types", plugin_types_);

  loadRecoveryPlugins();

  return nav2_util::CallbackReturn::SUCCESS;
}


void
RecoveryServer::loadRecoveryPlugins()
{
  auto node = shared_from_this();

  for (size_t i = 0; i != plugin_names_.size(); i++) {
    try {
      RCLCPP_INFO(
        get_logger(), "Creating recovery plugin %s of type %s",
        plugin_names_[i].c_str(), plugin_types_[i].c_str());
      recoveries_.push_back(plugin_loader_.createUniqueInstance(plugin_types_[i]));
      recoveries_.back()->configure(node, plugin_names_[i], tf_, collision_checker_);
    } catch (const pluginlib::PluginlibException & ex) {
      RCLCPP_FATAL(
        get_logger(), "Failed to create recovery %s of type %s."
        " Exception: %s", plugin_names_[i].c_str(), plugin_types_[i].c_str(),
        ex.what());
      exit(-1);
    }
  }
}

nav2_util::CallbackReturn
RecoveryServer::on_activate(const rclcpp_lifecycle::State & /*state*/)
{
  RCLCPP_INFO(get_logger(), "Activating");
  std::vector<pluginlib::UniquePtr<nav2_core::Recovery>>::iterator iter;
  for (iter = recoveries_.begin(); iter != recoveries_.end(); ++iter) {
    (*iter)->activate();
  }

  return nav2_util::CallbackReturn::SUCCESS;
}

nav2_util::CallbackReturn
RecoveryServer::on_deactivate(const rclcpp_lifecycle::State & /*state*/)
{
  RCLCPP_INFO(get_logger(), "Deactivating");

  std::vector<pluginlib::UniquePtr<nav2_core::Recovery>>::iterator iter;
  for (iter = recoveries_.begin(); iter != recoveries_.end(); ++iter) {
    (*iter)->deactivate();
  }

  return nav2_util::CallbackReturn::SUCCESS;
}

nav2_util::CallbackReturn
RecoveryServer::on_cleanup(const rclcpp_lifecycle::State & /*state*/)
{
  RCLCPP_INFO(get_logger(), "Cleaning up");

  std::vector<pluginlib::UniquePtr<nav2_core::Recovery>>::iterator iter;
  for (iter = recoveries_.begin(); iter != recoveries_.end(); ++iter) {
    (*iter)->cleanup();
  }

  recoveries_.clear();
  transform_listener_.reset();
  tf_.reset();
  footprint_sub_.reset();
  costmap_sub_.reset();
  collision_checker_.reset();

  return nav2_util::CallbackReturn::SUCCESS;
}

nav2_util::CallbackReturn
RecoveryServer::on_error(const rclcpp_lifecycle::State & /*state*/)
{
  RCLCPP_FATAL(get_logger(), "Lifecycle node entered error state");
  return nav2_util::CallbackReturn::SUCCESS;
}

nav2_util::CallbackReturn
RecoveryServer::on_shutdown(const rclcpp_lifecycle::State &)
{
  RCLCPP_INFO(get_logger(), "Shutting down");
  return nav2_util::CallbackReturn::SUCCESS;
}

}  // end namespace recovery_server<|MERGE_RESOLUTION|>--- conflicted
+++ resolved
@@ -47,16 +47,14 @@
     rclcpp::ParameterValue(plugin_types));
 
   declare_parameter(
-<<<<<<< HEAD
     "global_frame",
     rclcpp::ParameterValue(std::string("odom")));
   declare_parameter(
     "robot_base_frame",
     rclcpp::ParameterValue(std::string("base_link")));
-=======
+  declare_parameter(
     "transform_tolerance",
     rclcpp::ParameterValue(0.1));
->>>>>>> 2dfa07b8
 }
 
 
@@ -77,14 +75,9 @@
   transform_listener_ = std::make_shared<tf2_ros::TransformListener>(*tf_);
 
   std::string costmap_topic, footprint_topic;
-<<<<<<< HEAD
-  get_parameter("costmap_topic", costmap_topic);
-  get_parameter("footprint_topic", footprint_topic);
-=======
   this->get_parameter("costmap_topic", costmap_topic);
   this->get_parameter("footprint_topic", footprint_topic);
   this->get_parameter("transform_tolerance", transform_tolerance_);
->>>>>>> 2dfa07b8
   costmap_sub_ = std::make_unique<nav2_costmap_2d::CostmapSubscriber>(
     shared_from_this(), costmap_topic);
   footprint_sub_ = std::make_unique<nav2_costmap_2d::FootprintSubscriber>(
@@ -94,11 +87,8 @@
   get_parameter("global_frame", global_frame);
   get_parameter("robot_base_frame", robot_base_frame);
   collision_checker_ = std::make_shared<nav2_costmap_2d::CostmapTopicCollisionChecker>(
-<<<<<<< HEAD
-    *costmap_sub_, *footprint_sub_, *tf_, this->get_name(), global_frame, robot_base_frame);
-=======
-    *costmap_sub_, *footprint_sub_, *tf_, this->get_name(), "odom", transform_tolerance_);
->>>>>>> 2dfa07b8
+    *costmap_sub_, *footprint_sub_, *tf_, this->get_name(), 
+    global_frame, robot_base_frame, transform_tolerance_);
 
   get_parameter("plugin_names", plugin_names_);
   get_parameter("plugin_types", plugin_types_);

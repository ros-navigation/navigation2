// Copyright (c) 2018 Intel Corporation
//
// Licensed under the Apache License, Version 2.0 (the "License");
// you may not use this file except in compliance with the License.
// You may obtain a copy of the License at
//
//     http://www.apache.org/licenses/LICENSE-2.0
//
// Unless required by applicable law or agreed to in writing, software
// distributed under the License is distributed on an "AS IS" BASIS,
// WITHOUT WARRANTIES OR CONDITIONS OF ANY KIND, either express or implied.
// See the License for the specific language governing permissions and
// limitations under the License.

#ifndef NAV2_RECOVERIES__RECOVERY_HPP_
#define NAV2_RECOVERIES__RECOVERY_HPP_

#include <memory>
#include <string>
#include <cmath>
#include <chrono>
#include <ctime>
#include <thread>
#include <utility>

#include "rclcpp/rclcpp.hpp"
#include "tf2_ros/transform_listener.h"
#include "tf2_ros/create_timer_ros.h"
#include "geometry_msgs/msg/twist.hpp"
#include "nav2_util/simple_action_server.hpp"
#include "nav2_util/robot_utils.hpp"
#include "nav2_core/recovery.hpp"

namespace nav2_recoveries
{

enum class Status : int8_t
{
  SUCCEEDED = 1,
  FAILED = 2,
  RUNNING = 3,
};

using namespace std::chrono_literals;  //NOLINT

template<typename ActionT>
class Recovery : public nav2_core::Recovery
{
public:
  using ActionServer = nav2_util::SimpleActionServer<ActionT, rclcpp_lifecycle::LifecycleNode>;

  Recovery()
  : action_server_(nullptr),
    cycle_frequency_(10.0),
    enabled_(false)
  {
  }

  virtual ~Recovery()
  {
  }

  // Derived classes can override this method to catch the command and perform some checks
  // before getting into the main loop. The method will only be called
  // once and should return SUCCEEDED otherwise behavior will return FAILED.
  virtual Status onRun(const std::shared_ptr<const typename ActionT::Goal> command) = 0;


  // This is the method derived classes should mainly implement
  // and will be called cyclically while it returns RUNNING.
  // Implement the behavior such that it runs some unit of work on each call
  // and provides a status. The recovery will finish once SUCCEEDED is returned
  // It's up to the derived class to define the final commanded velocity.
  virtual Status onCycleUpdate() = 0;

  // an opportunity for derived classes to do something on configuration
  // if they chose
  virtual void onConfigure()
  {
  }

  // an opportunity for derived classes to do something on cleanup
  // if they chose
  virtual void onCleanup()
  {
  }

  void configure(
    const rclcpp_lifecycle::LifecycleNode::SharedPtr parent,
    const std::string & name, std::shared_ptr<tf2_ros::Buffer> tf,
    std::shared_ptr<nav2_costmap_2d::CostmapTopicCollisionChecker> collision_checker) override
  {
    RCLCPP_INFO(parent->get_logger(), "Configuring %s", name.c_str());

    node_ = parent;
    recovery_name_ = name;
    tf_ = tf;

    node_->get_parameter("cycle_frequency", cycle_frequency_);
<<<<<<< HEAD
    node_->get_parameter("global_frame", global_frame_);
    node_->get_parameter("robot_base_frame", robot_base_frame_);
=======
    node_->get_parameter("transform_tolerance", transform_tolerance_);
>>>>>>> 2dfa07b8

    action_server_ = std::make_shared<ActionServer>(
      node_, recovery_name_,
      std::bind(&Recovery::execute, this));

    collision_checker_ = collision_checker;

    vel_pub_ = node_->create_publisher<geometry_msgs::msg::Twist>("cmd_vel", 1);

    onConfigure();
  }

  void cleanup() override
  {
    action_server_.reset();
    vel_pub_.reset();
    onCleanup();
  }

  void activate() override
  {
    RCLCPP_INFO(node_->get_logger(), "Activating %s", recovery_name_.c_str());

    vel_pub_->on_activate();
    enabled_ = true;
  }

  void deactivate() override
  {
    vel_pub_->on_deactivate();
    enabled_ = false;
  }

protected:
  rclcpp_lifecycle::LifecycleNode::SharedPtr node_;
  std::string recovery_name_;
  rclcpp_lifecycle::LifecyclePublisher<geometry_msgs::msg::Twist>::SharedPtr vel_pub_;
  std::shared_ptr<ActionServer> action_server_;
  std::shared_ptr<nav2_costmap_2d::CostmapTopicCollisionChecker> collision_checker_;
  std::shared_ptr<tf2_ros::Buffer> tf_;

  double cycle_frequency_;
  double enabled_;
<<<<<<< HEAD
  std::string global_frame_;
  std::string robot_base_frame_;
=======
  double transform_tolerance_;
>>>>>>> 2dfa07b8

  void execute()
  {
    RCLCPP_INFO(node_->get_logger(), "Attempting %s", recovery_name_.c_str());

    if (!enabled_) {
      RCLCPP_WARN(node_->get_logger(), "Called while inactive, ignoring request.");
      return;
    }

    if (onRun(action_server_->get_current_goal()) != Status::SUCCEEDED) {
      RCLCPP_INFO(node_->get_logger(), "Initial checks failed for %s", recovery_name_.c_str());
      action_server_->terminate_current();
      return;
    }

    // Log a message every second
    auto timer = node_->create_wall_timer(
      1s,
      [&]() {RCLCPP_INFO(node_->get_logger(), "%s running...", recovery_name_.c_str());});

    rclcpp::Rate loop_rate(cycle_frequency_);

    while (rclcpp::ok()) {
      if (action_server_->is_cancel_requested()) {
        RCLCPP_INFO(node_->get_logger(), "Canceling %s", recovery_name_.c_str());
        stopRobot();
        action_server_->terminate_all();
        return;
      }

      // TODO(orduno) #868 Enable preempting a Recovery on-the-fly without stopping
      if (action_server_->is_preempt_requested()) {
        RCLCPP_ERROR(
          node_->get_logger(), "Received a preemption request for %s,"
          " however feature is currently not implemented. Aborting and stopping.",
          recovery_name_.c_str());
        stopRobot();
        action_server_->terminate_current();
        return;
      }

      switch (onCycleUpdate()) {
        case Status::SUCCEEDED:
          RCLCPP_INFO(node_->get_logger(), "%s completed successfully", recovery_name_.c_str());
          action_server_->succeeded_current();
          return;

        case Status::FAILED:
          RCLCPP_WARN(node_->get_logger(), "%s failed", recovery_name_.c_str());
          action_server_->terminate_current();
          return;

        case Status::RUNNING:

        default:
          loop_rate.sleep();
          break;
      }
    }
  }

  void stopRobot()
  {
    auto cmd_vel = std::make_unique<geometry_msgs::msg::Twist>();
    cmd_vel->linear.x = 0.0;
    cmd_vel->linear.y = 0.0;
    cmd_vel->angular.z = 0.0;

    vel_pub_->publish(std::move(cmd_vel));
  }
};

}  // namespace nav2_recoveries

#endif  // NAV2_RECOVERIES__RECOVERY_HPP_<|MERGE_RESOLUTION|>--- conflicted
+++ resolved
@@ -97,12 +97,9 @@
     tf_ = tf;
 
     node_->get_parameter("cycle_frequency", cycle_frequency_);
-<<<<<<< HEAD
     node_->get_parameter("global_frame", global_frame_);
     node_->get_parameter("robot_base_frame", robot_base_frame_);
-=======
     node_->get_parameter("transform_tolerance", transform_tolerance_);
->>>>>>> 2dfa07b8
 
     action_server_ = std::make_shared<ActionServer>(
       node_, recovery_name_,
@@ -146,12 +143,9 @@
 
   double cycle_frequency_;
   double enabled_;
-<<<<<<< HEAD
   std::string global_frame_;
   std::string robot_base_frame_;
-=======
   double transform_tolerance_;
->>>>>>> 2dfa07b8
 
   void execute()
   {
